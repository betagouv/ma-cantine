# Onboarding tech

## Mise en place de l'environnement dev

### À installer localement

- [Python3](https://www.python.org/downloads/) (de préference 3.8)
- [pip](https://pip.pypa.io/en/stable/installing/) (souvent installé avec Python)
- [vitrualenv](https://virtualenv.pypa.io/en/stable/installation.html)
- [Node et npm](https://nodejs.org/en/download/)
- [Postgres](https://www.postgresql.org/download/)
- [pre-commit](https://pypi.org/project/pre-commit/)

### Création d'un environnement Python3 virtualenv

Pour commencer, c'est recommandé de créer un environnement virtuel avec Python3.

```
virtualenv -p python3 venv
source ./venv/bin/activate
```

### Installer les dépendances du backend

Les dépendances du backend se trouvent dans `requirements.txt`. Pour les installer :

```
pip install -r requirements.txt
```

### Installer les dépendances du frontend

On utilise `node` version 14 et npm version 6.

L'application frontend se trouve sous `/frontend`. Pour installer les dépendances :

```
cd frontend
npm install
```

### Créer la base de données

Par exemple, pour utiliser une base de données nommée _macantine_egalim_ :

```
createdb macantine-egalim
```

### Compléter les variables d'environnement

L'application utilise [python-dotenv](https://pypi.org/project/python-dotenv/), vous pouvez donc créer un fichier `.env` à la racine du projet avec ces variables définies :

```
SECRET= Le secret pour Django (vous pouvez le [générer ici](https://djecrety.ir/))
DEBUG= `True` pour le développement local ou `False` autrement
DB_USER= L'utilisateur de la base de données
DB_PASSWORD= Le mot de passe pour accéder à la base de données
DB_HOST= Le host de la base de données (par ex. '127.0.0.1')
DB_PORT= Le port de la base de données (par ex. '3306')
DB_NAME= Le nom de la base de données (par ex. 'macantine-egalim'
HOSTNAME= Le hostname dans lequel l'application se trouve (par ex. 127.0.0.1:8000)
ALLOWED_HOSTS= Des noms de domaine/d’hôte que ce site peut servir (par ex. 'localhost, \*')
STATICFILES_STORAGE= Le système utilisé pour les fichiers statiques (par ex. 'django.contrib.staticfiles.storage.StaticFilesStorage')
DEFAULT_FILE_STORAGE= Le système de stockage de fichiers (par ex 'django.core.files.storage.FileSystemStorage')
FORCE_HTTPS= 'False' si on développe en local, 'True' autrement
SECURE= 'False' si on développe en local, 'True' autrement
EMAIL_BACKEND= par ex. 'django.core.mail.backends.console.EmailBackend'. Pour utiliser SendInBlue : 'anymail.backends.sendinblue.EmailBackend'
DEFAULT_FROM_EMAIL= par ex. 'ma-cantine@example.com'
CONTACT_EMAIL= par ex. 'contact@example.com'
SENDINBLUE_API_KEY= La clé API de SendInBlue
NEWSLETTER_SENDINBLUE_LIST_ID= L'ID de la newsletter de SendInBlue
MATOMO_ID= 162 pour la prod (peut-être laissé vide)
CELLAR_HOST= Optionnel - le host du service S3
CELLAR_KEY= Optionnel - la clé du service S3
CELLAR_SECRET= Optionnel - le secret du service S3
CELLAR_BUCKET_NAME= Optionnel - le nom du bucket S3 à utiliser
DEBUG_PERFORMANCE= Optionnel - à utiliser avec "DEBUG" pour montrer la [Django Debug Toolbar](https://django-debug-toolbar.readthedocs.io/en/latest/)
ENVIRONMENT= Optionnel - si cette variable est remplie un badge sera visible dans l'application et l'admin changera. Les options sont : `dev` | `staging` | `demo` | `prod`
TRELLO_API_KEY= Optionnel - Permet la création de cartes Trello suite à une demande de contact de la part de l'utilisateur. Conseils en-dessous pour l'obtenir.
TRELLO_API_TOKEN= Optionnel - Permet la création de cartes Trello suite à une demande de contact de la part de l'utilisateur. Conseils en-dessous pour l'obtenir.
<<<<<<< HEAD
TRELLO_LIST_ID= Optionnel - ID de la liste où l'application mettra des cartes suite à une demande de contact de la part de l'utilistauer. Conseils en-dessous pour l'obtenir.
PIPEDRIVE_API_TOKEN= Optionnel - Token Pipedrive pour créer des cartes contact.
=======
TRELLO_LIST_ID_CONTACT= Optionnel - ID de la liste où l'application mettra des cartes suite à une demande de contact de la part de l'utilistauer. Conseils en-dessous pour l'obtenir.
TRELLO_LIST_ID_PUBLICATION= Optionnel - ID de la liste où l'application mettra des cartes suite à une demande de publication de la part de l'utilistauer. Conseils en-dessous pour l'obtenir.
>>>>>>> 8b378632
```

#### Trello

Si vous ne connaissez pas les variables trello, suivez [ce guide](https://developer.atlassian.com/cloud/trello/guides/rest-api/api-introduction/) pour identifier votre clé et token.

Après, pour trouver l'ID de la liste pour laquelle vous voulez ajouter des cartes :

`curl 'https://api.trello.com/1/boards/{idBoard}/lists?key={yourKey}&token={yourToken}'`

### Création des tables / Migration de la base de données

Pour créer les tables nécessaires :

```
python manage.py migrate
```

Notez que cette commande est à effectuer à chaque changement de schema de la base de données.

## Lancer l'application en mode développement

Pour le développement il faudra avoir deux terminales ouvertes : une pour l'application Django, et une autre pour l'application VueJS.

### Terminal Django

Il suffit de lancer la commande Django "runserver" à la racine du projet pour avoir le serveur de développement (avec hot-reload) :

```
python manage.py runserver
```

### Terminal VueJS

Pour faire l'équivalent côté frontend, allez sur `./frontend` et lancez le serveur npm :

```
cd frontend
npm run serve
```

Une fois la compilation finie des deux côtés, l'application se trouvera sous [127.0.0.1:8000](127.0.0.1:8000) (le port Django, non pas celui de npm).

### Pre-commit

On utilise l'outil [`pre-commit`](https://pre-commit.com/) pour effectuer des vérifications automatiques
avant chaque commit. Cela permet par exemple de linter les code Python, Javascript et HTML.

Pour pouvoir l'utiliser, il faut installer `pre-commit` (en général plutôt de manière globable que dans
l'environnement virtuel) : `pip install pre-commit`.

Puis l'activer : `pre-commit install`.

Les vérifications seront ensuite effectuées avant chaque commit. Attention, lorsqu'une vérification `fail`,
le commit est annulé. Il faut donc que toutes les vérifications passent pour que le commit soit pris en
compte. Si exceptionnellement vous voulez commiter malgré qu'une vérification ne passe pas, c'est possible
avec `git commit -m 'my message' --no-verify`.

## Lancer les tests pour l'application Django

La commande pour lancer les tests Django est :

```
python manage.py test
```

Sur VSCode, ces tests peuvent être debuggés avec la configuration "Python: Tests", présente sur le menu "Run".

## Lancer les tests pour l'application VueJS

Il faut d'abord se placer sur "/frontend", ensuite la commande pour lancer les tests VueJS est :

```
cd frontend
npm run test
```

## Creation d'un superuser

Afin de pouvoir s'identifier dans le backoffice (sous /admin), il est nécessaire de créer un utilisateur admin avec tous les droits. Pour ce faire, vous pouvez en console lancer :

```
python manage.py createsuperuser
```

## Reception d'emails en local

Il y a deux options pour recevoir les emails envoyés depuis l'application en local:

### 1- Les imprimer dans la console

Django permet d'imprimer en console les emails envoyés avec le 'django.core.mail.backends.console.EmailBackend'. Pour l'utiliser il suffit de mettre la variable d'environnement `EMAIL_BACKEND` à cette valeur. Cette option est rapide à mettre en place et ne nécessite pas d'autres outils.

Il faut néanmoins tenir en compte que la mise en page ne sera pas visible et que certaines configurations qui marchent avec la console ne marchent pas avec d'autres services email. Nous conseillons plutôt d'utiliser la solution suivante :

### 2- Utiliser Maildev

[Maildev](https://maildev.github.io/maildev/) est un outil ouvert qui exécute un serveur SMTP en local et qui permet de visualiser tous les emails traités. En l'installant de façon globale on peut mettre 'django.core.mail.backends.smtp.EmailBackend' comme variable d'environnement `EMAIL_BACKEND` pour l'utiliser.<|MERGE_RESOLUTION|>--- conflicted
+++ resolved
@@ -79,13 +79,9 @@
 ENVIRONMENT= Optionnel - si cette variable est remplie un badge sera visible dans l'application et l'admin changera. Les options sont : `dev` | `staging` | `demo` | `prod`
 TRELLO_API_KEY= Optionnel - Permet la création de cartes Trello suite à une demande de contact de la part de l'utilisateur. Conseils en-dessous pour l'obtenir.
 TRELLO_API_TOKEN= Optionnel - Permet la création de cartes Trello suite à une demande de contact de la part de l'utilisateur. Conseils en-dessous pour l'obtenir.
-<<<<<<< HEAD
-TRELLO_LIST_ID= Optionnel - ID de la liste où l'application mettra des cartes suite à une demande de contact de la part de l'utilistauer. Conseils en-dessous pour l'obtenir.
-PIPEDRIVE_API_TOKEN= Optionnel - Token Pipedrive pour créer des cartes contact.
-=======
 TRELLO_LIST_ID_CONTACT= Optionnel - ID de la liste où l'application mettra des cartes suite à une demande de contact de la part de l'utilistauer. Conseils en-dessous pour l'obtenir.
 TRELLO_LIST_ID_PUBLICATION= Optionnel - ID de la liste où l'application mettra des cartes suite à une demande de publication de la part de l'utilistauer. Conseils en-dessous pour l'obtenir.
->>>>>>> 8b378632
+PIPEDRIVE_API_TOKEN= Optionnel - Token Pipedrive pour créer des cartes contact.
 ```
 
 #### Trello
