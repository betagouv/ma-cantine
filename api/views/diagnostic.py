import csv
import time
import re
import logging
from decimal import Decimal
from data.models.diagnostic import Diagnostic
from django.db import IntegrityError, transaction
from django.db.models.functions import Lower
from django.http import JsonResponse
from django.core.exceptions import ObjectDoesNotExist, BadRequest, ValidationError
from django.conf import settings
from rest_framework.generics import UpdateAPIView, CreateAPIView
from rest_framework import permissions, status
from rest_framework.exceptions import NotFound, PermissionDenied
from rest_framework.views import APIView
from api.serializers import PublicDiagnosticSerializer, FullCanteenSerializer
from data.models import Canteen, Sector
from api.permissions import IsCanteenManager, CanEditDiagnostic
from .utils import camelize
import requests

logger = logging.getLogger(__name__)


class DiagnosticCreateView(CreateAPIView):
    permission_classes = [permissions.IsAuthenticated]
    model = Diagnostic
    serializer_class = PublicDiagnosticSerializer

    def perform_create(self, serializer):
        try:
            canteen_id = self.request.parser_context.get("kwargs").get("canteen_pk")
            canteen = Canteen.objects.get(pk=canteen_id)
            if not IsCanteenManager().has_object_permission(self.request, self, canteen):
                raise PermissionDenied()
            serializer.is_valid(raise_exception=True)
            serializer.save(canteen=canteen)
        except ObjectDoesNotExist:
            logger.error(f"Attempt to create a diagnostic from an unexistent canteen ID : {canteen_id}")
            raise NotFound()
        except IntegrityError:
            logger.error(f"Attempt to create an existing diagnostic for canteen ID {canteen_id}")
            raise BadRequest()


class DiagnosticUpdateView(UpdateAPIView):
    permission_classes = [
        permissions.IsAuthenticated,
        CanEditDiagnostic,
    ]
    model = Diagnostic
    serializer_class = PublicDiagnosticSerializer
    queryset = Diagnostic.objects.all()

    def put(self, request, *args, **kwargs):
        return JsonResponse({"error": "Only PATCH request supported in this resource"}, status=405)

    def perform_update(self, serializer):
        serializer.is_valid(raise_exception=True)
        serializer.save()


# flake8: noqa: C901
class ImportDiagnosticsView(APIView):
    permission_classes = [permissions.IsAuthenticated]
    value_error_regex = re.compile(r"Field '(.+)' expected .+? got '(.+)'.")
    annotated_sectors = Sector.objects.annotate(name_lower=Lower("name"))

    def post(self, request):
        start = time.time()
        logger.info("Diagnostic bulk import started")
        try:
            with transaction.atomic():
                file = request.data["file"]
                ImportDiagnosticsView._verify_file_size(file)
                (canteens, errors, diagnostics_created) = self._treat_csv_file(file)

                if errors:
                    raise IntegrityError()

            serialized_canteens = [camelize(FullCanteenSerializer(canteen).data) for canteen in canteens.values()]
            return ImportDiagnosticsView._get_success_response(serialized_canteens, diagnostics_created, errors, start)

        except IntegrityError:
            logger.error("L'import du fichier CSV a échoué")
            return ImportDiagnosticsView._get_success_response([], 0, errors, start)

        except ValidationError as e:
            message = e.message
            logger.error(message)
            message = message
            errors = [{"row": 0, "status": 400, "message": message}]
            return ImportDiagnosticsView._get_success_response([], 0, errors, start)

        except Exception as e:
            logger.exception(e)
            message = "Échec lors de la lecture du fichier"
            errors = [{"row": 0, "status": 400, "message": message}]
            return ImportDiagnosticsView._get_success_response([], 0, errors, start)

    @staticmethod
    def _verify_file_size(file):
        if file.size > settings.CSV_IMPORT_MAX_SIZE:
            raise ValidationError("Ce fichier est trop grand, merci d'utiliser un fichier de moins de 10Mo")

    def _treat_csv_file(self, file):
        diagnostics_created = 0
        canteens = {}
        errors = []
<<<<<<< HEAD
        locations_csv_str = "siret,citycode,postcode\n"
        hasLocationsToFind = False
=======
>>>>>>> 44c5ce05

        # TODO: make sure won't overflow memory with a big file
        filestring = file.read().decode("utf-8-sig")
        dialect = csv.Sniffer().sniff(filestring[:1024])
        csvreader = csv.reader(filestring.splitlines(), dialect=dialect)

        for row_number, row in enumerate(csvreader, start=1):
            if row_number == 1 and row[0].lower() == "siret":
                continue
            try:
                if row[0] == "":
                    raise ValidationError({"siret": "Le siret de la cantine ne peut pas être vide"})
                siret = ImportDiagnosticsView._normalise_siret(row[0])
                canteen = self._create_canteen_with_diagnostic(row, siret)
                diagnostics_created += 1
                canteens[canteen.siret] = canteen
                if not canteen.city and (canteen.city_insee_code or canteen.postal_code):
                    # if both city code and postcode are given, use city code and avoid having no location due to mismatch
                    if canteen.city_insee_code:
                        locations_csv_str += f"{canteen.siret},{canteen.city_insee_code},\n"
                    else:
                        locations_csv_str += f"{canteen.siret},,{canteen.postal_code}\n"
                    hasLocationsToFind = True
            except Exception as e:
                for error in self._parse_errors(e, row):
                    errors.append(ImportDiagnosticsView._get_error(e, error["message"], error["code"], row_number))
        if hasLocationsToFind:
            self._update_location_data(canteens, locations_csv_str)
        return (canteens, errors, diagnostics_created)

    @transaction.atomic
    def _create_canteen_with_diagnostic(self, row, siret):
        row[13]  # accessing last column to throw error if badly formatted early on
        if not row[5]:
            raise ValidationError({"daily_meal_count": "Ce champ ne peut pas être vide."})
        elif not row[2] and not row[3]:
            raise ValidationError(
                {"postal_code": "Ce champ ne peut pas être vide si le code INSEE de la ville est vide."}
            )

        # TODO: This should take into account more number formats and be factored out to utils
        number_error_message = "Ce champ doit être un nombre décimal."
        try:
            if not row[11]:
                raise Exception
            value_total_ht = Decimal(row[11].replace(",", "."))
        except Exception as e:
            raise ValidationError({"value_total_ht": number_error_message})

        try:
            if not row[12]:
                raise Exception
            value_bio_ht = Decimal(row[12].replace(",", "."))
        except Exception as e:
            raise ValidationError({"value_bio_ht": number_error_message})

        try:
            if not row[13]:
                raise Exception
            value_sustainable_ht = Decimal(row[13].replace(",", "."))
        except Exception as e:
            raise ValidationError({"value_sustainable_ht": number_error_message})

        (canteen, created) = Canteen.objects.get_or_create(
            siret=siret,
            defaults={
                "siret": siret,
                "name": row[1],
                "city_insee_code": row[2],
                "postal_code": row[3],
                "central_producer_siret": ImportDiagnosticsView._normalise_siret(row[4]),
                "daily_meal_count": row[5],
                "production_type": row[7].lower(),
                "management_type": row[8].lower(),
                "economic_model": row[9].lower(),
            },
        )

        if not created and self.request.user not in canteen.managers.all():
            raise PermissionDenied()

        if created:
            canteen.managers.add(self.request.user)
            if row[6]:
                canteen.sectors.add(
                    *[self.annotated_sectors.get(name_lower__unaccent=sector.lower()) for sector in row[6].split("+")]
                )
            canteen.full_clean()
            canteen.save()

        diagnostic = Diagnostic(
            canteen_id=canteen.id,
            year=row[10],
            value_total_ht=value_total_ht,
            value_bio_ht=value_bio_ht,
            value_sustainable_ht=value_sustainable_ht,
        )
        diagnostic.full_clean()
        diagnostic.save()
        return canteen

    @staticmethod
    def _get_error(e, message, error_status, row_number):
        logger.error(f"Error on row {row_number}")
        logger.exception(e)
        return {"row": row_number, "status": error_status, "message": message}

    @staticmethod
    def _get_success_response(canteens, count, errors, start_time):
        return JsonResponse(
            {
                "canteens": canteens,
                "count": count,
                "errors": errors,
                "seconds": time.time() - start_time,
            },
            status=status.HTTP_200_OK,
        )

    def _parse_errors(self, e, row):
        errors = []
        if isinstance(e, PermissionDenied):
            errors.append(
                {
                    "message": f"Vous n'êtes pas un gestionnaire de cette cantine.",
                    "code": 401,
                }
            )
        elif isinstance(e, Sector.DoesNotExist):
            errors.append(
                {
                    "message": "Le secteur spécifié ne fait pas partie des options acceptées",
                    "code": 400,
                }
            )
        elif isinstance(e, ValidationError):
            if e.message_dict:
                for field, messages in e.message_dict.items():
                    verbose_field_name = ImportDiagnosticsView._get_verbose_field_name(field)
                    for message in messages:
                        user_message = message
                        if user_message == "Un objet Diagnostic avec ces champs Canteen et Année existe déjà.":
                            user_message = "Un diagnostic pour cette année et cette cantine existe déjà."
                        if field != "__all__":
                            user_message = f"Champ '{verbose_field_name}' : {user_message}"
                        errors.append(
                            {
                                "message": user_message,
                                "code": 400,
                            }
                        )

            elif hasattr(e, "params"):
                errors.append(
                    {
                        "message": f"La valeur '{e.params['value']}' n'est pas valide.",
                        "code": 400,
                    }
                )
            else:
                errors.append(
                    {
                        "message": "Une erreur s'est produite en créant un diagnostic pour cette ligne",
                        "code": 400,
                    }
                )
        elif isinstance(e, ValueError):
            match = self.value_error_regex.search(str(e))
            field_name = match.group(1) if match else ""
            value_given = match.group(2) if match else ""
            if field_name:
                verbose_field_name = ImportDiagnosticsView._get_verbose_field_name(field_name)
                errors.append(
                    {
                        "message": f"La valeur '{value_given}' n'est pas valide pour le champ '{verbose_field_name}'.",
                        "code": 400,
                    }
                )
        elif isinstance(e, IndexError):
            errors.append(
                {
                    "message": f"Données manquantes : 14 colonnes attendus, {len(row)} trouvés.",
                    "code": 400,
                }
            )
        if not errors:
            errors.append(
                {
                    "message": "Une erreur s'est produite en créant un diagnostic pour cette ligne",
                    "code": 400,
                }
            )
        return errors

    @staticmethod
    def _normalise_siret(siret):
        return siret.replace(" ", "")

    @staticmethod
    def _get_verbose_field_name(field_name):
        try:
            return Canteen._meta.get_field(field_name).verbose_name
        except:
            try:
                return Diagnostic._meta.get_field(field_name).verbose_name
            except:
                pass
        return field_name

    @staticmethod
    def _update_location_data(canteens, locations_csv_str):
        try:
            # NB: max size of a csv file is 50 MB
            response = requests.post(
                "https://api-adresse.data.gouv.fr/search/csv/",
                files={
                    "data": ("locations.csv", locations_csv_str),
                },
                data={
                    "postcode": "postcode",
                    "citycode": "citycode",
                    "result_columns": ["result_postcode", "result_citycode", "result_city", "result_context"],
                },
                timeout=3,
            )
            response.raise_for_status()  # Raise an exception if the request failed
            for row in csv.reader(response.text.splitlines()):
                if row[0] == "siret":
                    continue  # skip header
                if row[5] != "":  # city found, so rest of data is found
                    canteen = canteens[row[0]]
                    canteen.postal_code = row[3]
                    canteen.city_insee_code = row[4]
                    canteen.city = row[5]
                    canteen.department = row[6].split(",")[0]
                    canteen.save()
        except Exception as e:
            logger.error(f"Error while updating location data : {e}")<|MERGE_RESOLUTION|>--- conflicted
+++ resolved
@@ -107,17 +107,13 @@
         diagnostics_created = 0
         canteens = {}
         errors = []
-<<<<<<< HEAD
         locations_csv_str = "siret,citycode,postcode\n"
         hasLocationsToFind = False
-=======
->>>>>>> 44c5ce05
-
-        # TODO: make sure won't overflow memory with a big file
+
         filestring = file.read().decode("utf-8-sig")
         dialect = csv.Sniffer().sniff(filestring[:1024])
+
         csvreader = csv.reader(filestring.splitlines(), dialect=dialect)
-
         for row_number, row in enumerate(csvreader, start=1):
             if row_number == 1 and row[0].lower() == "siret":
                 continue
