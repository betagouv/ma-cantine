import logging
from collections import OrderedDict
from datetime import date
from django.conf import settings
from django.http import JsonResponse
import requests
from common.utils import send_mail
from django.core.validators import validate_email
from django.core.exceptions import ValidationError, BadRequest
from django.contrib.auth import get_user_model
from django.db import transaction, IntegrityError
from django.db.models.functions import Cast
from django.db.models import Sum, FloatField, Avg, Func, F, Q, Case, When, Value, Subquery, OuterRef, Exists, Count
from django_filters import rest_framework as django_filters
from django_filters import BaseInFilter, CharFilter
from drf_spectacular.utils import extend_schema_view, extend_schema
from rest_framework.generics import RetrieveAPIView, ListAPIView, ListCreateAPIView
from rest_framework.generics import RetrieveUpdateDestroyAPIView
from rest_framework import status
from rest_framework.exceptions import PermissionDenied
from rest_framework.pagination import LimitOffsetPagination
from rest_framework.views import APIView
from rest_framework.response import Response
from api.serializers import (
    PublicCanteenSerializer,
    FullCanteenSerializer,
    CanteenPreviewSerializer,
    ManagingTeamSerializer,
    SatelliteCanteenSerializer,
    CanteenActionsSerializer,
)
from data.models import Canteen, ManagerInvitation, Sector, Diagnostic, Teledeclaration
from data.region_choices import Region
from api.permissions import (
    IsCanteenManager,
    IsAuthenticated,
    IsAuthenticatedOrTokenHasResourceScope,
    IsCanteenManagerUrlParam,
)
from api.exceptions import DuplicateException
from .utils import camelize, UnaccentSearchFilter, MaCantineOrderingFilter

logger = logging.getLogger(__name__)


class PublishedCanteenSingleView(RetrieveAPIView):
    model = Canteen
    serializer_class = PublicCanteenSerializer
    queryset = Canteen.objects.filter(publication_status="published")


class ProductionTypeInFilter(BaseInFilter, CharFilter):
    pass


class PublishedCanteensPagination(LimitOffsetPagination):
    default_limit = 12
    max_limit = 30
    departments = []
    sectors = []
    management_types = []
    production_types = []

    def paginate_queryset(self, queryset, request, view=None):
        # Performance improvements possible
        self.departments = set(filter(lambda x: x, queryset.values_list("department", flat=True)))
        self.regions = set(filter(lambda x: x, queryset.values_list("region", flat=True)))
        self.management_types = set(filter(lambda x: x, queryset.values_list("management_type", flat=True)))
        self.production_types = set(filter(lambda x: x, queryset.values_list("production_type", flat=True)))

        published_canteens = Canteen.objects.filter(publication_status="published")
        query_params = request.query_params

        if query_params.get("department"):
            published_canteens = published_canteens.filter(department=query_params.get("department"))

        if query_params.get("region"):
            published_canteens = published_canteens.filter(region=query_params.get("region"))

        if query_params.get("min_daily_meal_count"):
            published_canteens = published_canteens.filter(
                daily_meal_count__gte=query_params.get("min_daily_meal_count")
            )

        if query_params.get("max_daily_meal_count"):
            published_canteens = published_canteens.filter(
                daily_meal_count__lte=query_params.get("max_daily_meal_count")
            )

        if query_params.get("management_type"):
            published_canteens = published_canteens.filter(management_type=query_params.get("management_type"))

        published_canteens = filter_by_diagnostic_params(published_canteens, query_params)

        self.sectors = (
            Sector.objects.filter(canteen__in=list(published_canteens)).values_list("id", flat=True).distinct()
        )
        return super().paginate_queryset(queryset, request, view)

    def get_paginated_response(self, data):
        return Response(
            OrderedDict(
                [
                    ("count", self.count),
                    ("next", self.get_next_link()),
                    ("previous", self.get_previous_link()),
                    ("results", data),
                    ("regions", self.regions),
                    ("departments", self.departments),
                    ("sectors", self.sectors),
                    ("management_types", self.management_types),
                    ("production_types", self.production_types),
                ]
            )
        )


class UserCanteensPagination(LimitOffsetPagination):
    default_limit = 12
    max_limit = 30

    def get_paginated_response(self, data):
        return Response(
            OrderedDict(
                [
                    ("count", self.count),
                    ("next", self.get_next_link()),
                    ("previous", self.get_previous_link()),
                    ("results", data),
                ]
            )
        )


class PublishedCanteenFilterSet(django_filters.FilterSet):
    min_daily_meal_count = django_filters.NumberFilter(field_name="daily_meal_count", lookup_expr="gte")
    max_daily_meal_count = django_filters.NumberFilter(field_name="daily_meal_count", lookup_expr="lte")
    production_type = ProductionTypeInFilter(field_name="production_type")

    class Meta:
        model = Canteen
        fields = (
            "department",
            "region",
            "sectors",
            "min_daily_meal_count",
            "max_daily_meal_count",
            "management_type",
        )


def filter_by_diagnostic_params(queryset, query_params):
    bio = query_params.get("min_portion_bio")
    combined = query_params.get("min_portion_combined")
    if bio or combined:
        publication_year = date.today().year - 1
        qs_diag = Diagnostic.objects.filter(year=publication_year, value_total_ht__gt=0)
        if bio:
            qs_diag = qs_diag.annotate(
                bio_share=Cast(Sum("value_bio_ht", default=0) / Sum("value_total_ht"), FloatField())
            ).filter(bio_share__gte=bio)
        if combined:
            qs_diag = qs_diag.annotate(
                combined_share=Cast(
                    (
                        Sum("value_bio_ht", default=0)
                        + Sum("value_sustainable_ht", default=0)
                        + Sum("value_externality_performance_ht", default=0)
                        + Sum("value_egalim_others_ht", default=0)
                    )
                    / Sum("value_total_ht"),
                    FloatField(),
                )
            ).filter(combined_share__gte=combined)
        canteen_ids = qs_diag.values_list("canteen", flat=True)
        return queryset.filter(id__in=canteen_ids)
    return queryset


class PublishedCanteensView(ListAPIView):
    model = Canteen
    serializer_class = PublicCanteenSerializer
    queryset = Canteen.objects.filter(publication_status=Canteen.PublicationStatus.PUBLISHED)
    pagination_class = PublishedCanteensPagination
    filter_backends = [
        django_filters.DjangoFilterBackend,
        UnaccentSearchFilter,
        MaCantineOrderingFilter,
    ]
    search_fields = ["name"]
    ordering_fields = ["name", "creation_date", "modification_date", "daily_meal_count"]
    filterset_class = PublishedCanteenFilterSet

    def filter_queryset(self, queryset):
        new_queryset = filter_by_diagnostic_params(queryset, self.request.query_params)
        return super().filter_queryset(new_queryset)


class UserCanteensFilterSet(django_filters.FilterSet):
    production_type = ProductionTypeInFilter(field_name="production_type")


@extend_schema_view(
    get=extend_schema(
        summary="Lister avec une pagination des cantines gérées par l'utilisateur. Représentation complète.",
        description="Une pagination est mise en place pour cet endpoint. La représentation de la cantine est complète.",
    ),
    post=extend_schema(
        summary="Créer une nouvelle cantine.",
        description="La nouvelle cantine aura comme gestionnaire l'utilisateur identifié.",
    ),
)
class UserCanteensView(ListCreateAPIView):
    permission_classes = [IsAuthenticatedOrTokenHasResourceScope]
    model = Canteen
    serializer_class = FullCanteenSerializer
    pagination_class = UserCanteensPagination
    filter_backends = [
        django_filters.DjangoFilterBackend,
        UnaccentSearchFilter,
        MaCantineOrderingFilter,
    ]
    filterset_class = UserCanteensFilterSet
    required_scopes = ["canteen"]
    search_fields = ["name"]
    ordering_fields = ["name", "creation_date", "modification_date", "daily_meal_count"]

    def get_serializer(self, *args, **kwargs):
        kwargs.setdefault("context", self.get_serializer_context())
        action = "create" if self.request.method == "POST" else None
        kwargs.setdefault("action", action)
        return FullCanteenSerializer(*args, **kwargs)

    def get_queryset(self):
        return self.request.user.canteens.all()

    def perform_create(self, serializer):
        canteen = serializer.save()
        canteen.managers.add(self.request.user)

    def create(self, request, *args, **kwargs):
        error_response = check_siret_response(request)
        if error_response:
            return error_response
        return super().create(request, *args, **kwargs)


@extend_schema_view(
    get=extend_schema(
        summary="Lister toutes les cantines gérées par l'utilisateur. Représentation partielle.",
        description="La totalité des cantines gérées par l'utilisateur - par contre seules certaines informations sont incluses.",
    ),
)
class UserCanteenPreviews(ListAPIView):
    model = Canteen
    serializer_class = CanteenPreviewSerializer
    permission_classes = [IsAuthenticatedOrTokenHasResourceScope]
    required_scopes = ["canteen"]

    def get_queryset(self):
        return self.request.user.canteens.all()


@extend_schema_view(
    get=extend_schema(
        summary="Obtenir les détails d'une cantine.",
        description="Permet d'obtenir toutes les informations sur une cantine spécifique tant que l'utilisateur soit un des gestionnaires.",
    ),
    put=extend_schema(
        exclude=True,
    ),
    patch=extend_schema(
        summary="Modifier une cantine existante.",
        description="Possible si l'utilisateur identifié fait partie des gestionnaires de la cantine.",
    ),
    delete=extend_schema(
        summary="Supprimer une cantine existante.",
        description="Possible si l'utilisateur identifié fait partie des gestionnaires de la cantine. Attention : les diagnostics créés seront aussi supprimés.",
    ),
)
class RetrieveUpdateUserCanteenView(RetrieveUpdateDestroyAPIView):
    permission_classes = [IsAuthenticatedOrTokenHasResourceScope, IsCanteenManager]
    model = Canteen
    serializer_class = FullCanteenSerializer
    queryset = Canteen.objects.all()
    required_scopes = ["canteen"]

    def put(self, request, *args, **kwargs):
        return JsonResponse({"error": "Only PATCH request supported in this resource"}, status=405)

    def patch(self, request, *args, **kwargs):
        return self.partial_update(request, *args, **kwargs)

    def partial_update(self, request, *args, **kwargs):
        error_response = check_siret_response(request)
        if error_response:
            return error_response
        return super().partial_update(request, *args, **kwargs)


def check_siret_response(request):
    canteen_siret = request.data.get("siret")
    if canteen_siret:
        canteens = Canteen.objects.filter(siret=canteen_siret)
        if canteens.exists():
            canteen = canteens.first()
            managed_by_user = request.user in canteen.managers.all()
            raise DuplicateException(
                additional_data={"name": canteen.name, "id": canteen.id, "isManagedByUser": managed_by_user}
            )


@extend_schema_view(
    post=extend_schema(
        summary="Activer la publication de la cantine.",
        description="La publication permet de mettre à disposition certaines données de la cantine au grand public. Il ne s'agit pas d'une télédéclaration.",
    ),
)
class PublishCanteenView(APIView):
    permission_classes = [IsAuthenticatedOrTokenHasResourceScope]
    required_scopes = ["canteen"]

    def post(self, request, *args, **kwargs):
        try:
            data = request.data
            canteen_id = kwargs.get("pk")
            canteen = Canteen.objects.get(pk=canteen_id)
            if request.user not in canteen.managers.all():
                raise PermissionDenied()

            is_draft = canteen.publication_status == Canteen.PublicationStatus.DRAFT

            if is_draft:
                canteen.publication_status = Canteen.PublicationStatus.PUBLISHED

            canteen.update_publication_comments(data)
            canteen.save()
            serialized_canteen = FullCanteenSerializer(canteen).data
            return JsonResponse(camelize(serialized_canteen), status=status.HTTP_200_OK)

        except Canteen.DoesNotExist:
            raise ValidationError("Le cantine specifié n'existe pas")


@extend_schema_view(
    post=extend_schema(
        summary="Enlever la publication de la cantine.",
        description="La publication permet de mettre à disposition les données de la cantine au grand public. Il ne s'agit pas d'une télédéclaration.",
    ),
)
class UnpublishCanteenView(APIView):
    permission_classes = [IsAuthenticatedOrTokenHasResourceScope]
    required_scopes = ["canteen"]

    def post(self, request, *args, **kwargs):
        try:
            data = request.data
            canteen_id = kwargs.get("pk")
            canteen = Canteen.objects.get(pk=canteen_id)
            if request.user not in canteen.managers.all():
                raise PermissionDenied()

            is_not_draft = canteen.publication_status != Canteen.PublicationStatus.DRAFT

            if is_not_draft:
                canteen.publication_status = Canteen.PublicationStatus.DRAFT

            canteen.update_publication_comments(data)
            canteen.save()
            serialized_canteen = FullCanteenSerializer(canteen).data
            return JsonResponse(camelize(serialized_canteen), status=status.HTTP_200_OK)

        except Canteen.DoesNotExist:
            raise ValidationError("Le cantine specifié n'existe pas")


def _respond_with_team(canteen):
    data = ManagingTeamSerializer(canteen).data
    return JsonResponse(camelize(data), status=status.HTTP_200_OK)


class AddManagerView(APIView):
    permission_classes = [IsAuthenticated]

    def post(self, request, *args, **kwargs):
        try:
            email = request.data.get("email").strip() if request.data.get("email") else None
            validate_email(email)
            canteen_id = request.data.get("canteen_id")
            canteen = request.user.canteens.get(id=canteen_id)
            AddManagerView.add_manager_to_canteen(email, canteen)
            return _respond_with_team(canteen)
        except ValidationError as e:
            logger.warning(f"Attempt to add manager with invalid email {email}:\n{e}")
            return JsonResponse({"error": "Invalid email"}, status=status.HTTP_400_BAD_REQUEST)
        except Canteen.DoesNotExist as e:
            logger.warning(f"Attempt to add manager to unexistent canteen {canteen_id}:\n{e}")
            return JsonResponse({"error": "Invalid canteen id"}, status=status.HTTP_404_NOT_FOUND)
        except IntegrityError as e:
            logger.warning(f"Attempt to add existing manager with email {email} to canteen {canteen_id}:\n{e}")
            return _respond_with_team(canteen)
        except Exception as e:
            logger.exception(f"Exception occurred while inviting a manager to canteen:\n{e}")
            return JsonResponse(
                {"error": "An error has occurred"},
                status=status.HTTP_500_INTERNAL_SERVER_ERROR,
            )

    @staticmethod
    def add_manager_to_canteen(email, canteen, send_invitation_mail=True):
        try:
            user = get_user_model().objects.get(email=email)
            canteen.managers.add(user)
            if send_invitation_mail:
                AddManagerView._send_add_email(email, canteen)
        except get_user_model().DoesNotExist:
            # Try to see if the user registered the email with case irregularities
            user_qs = get_user_model().objects.filter(email__iexact=email)
            if user_qs.count() == 1:
                user = user_qs.first()
                logger.info(f"Adding manager with email in different case : {email}")
                canteen.managers.add(user)
                if send_invitation_mail:
                    AddManagerView._send_add_email(user.email, canteen)
                return

            if user_qs.count() > 1:
                logger.info(f"Several users found for the case-insensitive email {email}. Unable to add manager.")

            with transaction.atomic():
                pm = ManagerInvitation(canteen_id=canteen.id, email=email)
                pm.save()
            if send_invitation_mail:
                AddManagerView._send_invitation_email(pm)

    @staticmethod
    def _send_invitation_email(manager_invitation):
        try:
            context = {
                "canteen": manager_invitation.canteen.name,
                "protocol": settings.PROTOCOL,
                "domain": settings.HOSTNAME,
            }
            send_mail(
                subject="Invitation à gérer une cantine sur ma cantine",
                template="auth/manager_invitation",
                context=context,
                to=[manager_invitation.email],
            )
        except ConnectionRefusedError as e:
            logger.warning(
                f"The manager invitation email could not be sent to {manager_invitation.email} : Connection Refused. The manager has been added anyway.\n{e}"
            )
            return
        except Exception as e:
            logger.exception(f"The manager invitation email could not be sent to {manager_invitation.email}\n{e}")
            raise Exception("Error occurred : the mail could not be sent.") from e

    @staticmethod
    def _send_add_email(email, canteen):
        try:
            protocol = settings.PROTOCOL
            domain = settings.HOSTNAME
            canteen_path = f"/modifier-ma-cantine/{canteen.url_slug}"
            context = {
                "canteen": canteen.name,
                "canteen_url": f"{protocol}://{domain}{canteen_path}",
            }
            send_mail(
                subject=f"Vous pouvez gérer la cantine « {canteen.name} »",
                template="auth/manager_add_notification",
                context=context,
                to=[email],
            )
        except ConnectionRefusedError as e:
            logger.warning(
                f"The manager add notification email could not be sent to {email} : Connection Refused. The manager has been added anyway.\n{e}"
            )
            return
        except Exception as e:
            logger.exception(f"The manager add notification email could not be sent to {email}\n{e}")
            raise Exception("Error occurred : the mail could not be sent.") from e


class RemoveManagerView(APIView):
    permission_classes = [IsAuthenticated]

    def post(self, request, *args, **kwargs):
        try:
            email = request.data.get("email", "").strip()
            validate_email(email)
            canteen_id = request.data.get("canteen_id")
            canteen = request.user.canteens.get(id=canteen_id)

            try:
                manager = get_user_model().objects.get(email=email)
                canteen.managers.remove(manager)
            except get_user_model().DoesNotExist:
                try:
                    invitation = ManagerInvitation.objects.get(canteen_id=canteen.id, email=email)
                    invitation.delete()
                except ManagerInvitation.DoesNotExist:
                    pass
            return _respond_with_team(canteen)
        except ValidationError as e:
            logger.warning(f"Attempt to remove manager with invalid email {email}:\n{e}")
            return JsonResponse({"error": "Invalid email"}, status=status.HTTP_400_BAD_REQUEST)
        except Canteen.DoesNotExist as e:
            logger.warning(f"Attempt to remove manager from unexistent canteen {canteen_id}:\n{e}")
            return JsonResponse({"error": "Invalid canteen id"}, status=status.HTTP_404_NOT_FOUND)
        except Exception as e:
            logger.exception(f"Exception occurred while removing a manager from a canteen:\n{e}")
            return JsonResponse(
                {"error": "An error has occurred"},
                status=status.HTTP_500_INTERNAL_SERVER_ERROR,
            )


class SendCanteenNotFoundEmail(APIView):
    def post(self, request):
        try:
            email = request.data.get("from", "").strip()
            validate_email(email)
            name = request.data.get("name") or "Un·e utilisateur·rice"
            message = request.data.get("message")

            context = {
                "from": email,
                "name": name,
                "message": message,
            }

            send_mail(
                subject=f"{name} n'a pas trouvé une cantine publiée",
                to=[
                    settings.CONTACT_EMAIL,
                ],
                reply_to=[
                    email,
                ],
                template="canteen_not_found",
                context=context,
            )

            return JsonResponse({}, status=status.HTTP_200_OK)
        except ValidationError:
            return JsonResponse({"error": "Invalid email"}, status=status.HTTP_400_BAD_REQUEST)
        except Exception as e:
            logger.exception(f"Exception occurred while sending email:\n{e}")
            return JsonResponse(
                {"error": "An error has occurred"},
                status=status.HTTP_500_INTERNAL_SERVER_ERROR,
            )


class TeamJoinRequestView(APIView):
    permission_classes = [IsAuthenticated]

    def post(self, request, *args, **kwargs):
        try:
            email = request.data.get("email", "").strip()
            validate_email(email)
            name = request.data.get("name")
            message = request.data.get("message")
            canteen_id = kwargs.get("pk")
            canteen = Canteen.objects.get(pk=canteen_id)
            canteen_path = f"/modifier-ma-cantine/{canteen.url_slug}"
            url = f"{'https' if settings.SECURE else 'http'}://{settings.HOSTNAME}{canteen_path}/gestionnaires"

            context = {
                "email": email,
                "name": name,
                "message": message,
                "url": url,
                "canteen": canteen.name,
                "siret": canteen.siret,
            }

            recipients = list(canteen.managers.values_list("email", flat=True))
            cc = None

            if recipients:
                cc = [settings.CONTACT_EMAIL]
            else:
                recipients.append(settings.CONTACT_EMAIL)

            send_mail(
                subject=f"{name} voudrait rejoindre l'équipe de gestion de la cantine {canteen.name}",
                to=recipients,
                cc=cc,
                reply_to=[
                    email,
                ],
                template="canteen_join_request",
                context=context,
            )

            return JsonResponse({}, status=status.HTTP_200_OK)
        except ValidationError:
            return JsonResponse({"error": "Invalid email"}, status=status.HTTP_400_BAD_REQUEST)
        except Exception as e:
            logger.exception(f"Exception occurred while sending email:\n{e}")
            return JsonResponse(
                {"error": "An error has occurred"},
                status=status.HTTP_500_INTERNAL_SERVER_ERROR,
            )


def badges_for_queryset(diagnostic_year_queryset):
    badge_querysets = {}
    appro_total = diagnostic_year_queryset
    appro_total = diagnostic_year_queryset.count()
    if appro_total:
        appro_share_query = diagnostic_year_queryset.filter(value_total_ht__gt=0)
        appro_share_query = appro_share_query.annotate(
            bio_share=Cast(
                Sum("value_bio_ht", default=0) / Sum("value_total_ht"),
                FloatField(),
            )
        )
        appro_share_query = appro_share_query.annotate(
            combined_share=Cast(
                (
                    Sum("value_bio_ht", default=0)
                    + Sum("value_sustainable_ht", default=0)
                    + Sum("value_externality_performance_ht", default=0)
                    + Sum("value_egalim_others_ht", default=0)
                )
                / Sum("value_total_ht"),
                FloatField(),
            )
        )
        # Saint-Martin should be in group 1
        group_1 = [Region.guadeloupe, Region.martinique, Region.guyane, Region.la_reunion]
        group_2 = [Region.mayotte]
        # should have a group 3 with Saint-Pierre-et-Miquelon
        badge_querysets["appro"] = appro_share_query.filter(
            Q(combined_share__gte=0.5, bio_share__gte=0.2)
            | Q(canteen__region__in=group_1, combined_share__gte=0.2, bio_share__gte=0.05)
            | Q(canteen__region__in=group_2, combined_share__gte=0.05, bio_share__gte=0.02)
        ).distinct()

    # waste
    waste_badge_query = diagnostic_year_queryset.filter(has_waste_diagnostic=True)
    waste_badge_query = waste_badge_query.annotate(waste_actions_len=Func(F("waste_actions"), function="CARDINALITY"))
    waste_badge_query = waste_badge_query.filter(waste_actions_len__gt=0)
    waste_badge_query = waste_badge_query.filter(
        Q(canteen__daily_meal_count__lt=3000) | Q(has_donation_agreement=True)
    )
    badge_querysets["waste"] = waste_badge_query

    # diversification
    diversification_badge_query = diagnostic_year_queryset.exclude(vegetarian_weekly_recurrence__isnull=True)
    diversification_badge_query = diversification_badge_query.exclude(vegetarian_weekly_recurrence="")
    diversification_badge_query = diversification_badge_query.exclude(
        vegetarian_weekly_recurrence=Diagnostic.MenuFrequency.LOW
    )
    scolaire_sectors = Sector.objects.filter(category="education")
    if scolaire_sectors.count():
        diversification_badge_query = diversification_badge_query.filter(
            Q(
                canteen__sectors__in=scolaire_sectors,
                vegetarian_weekly_recurrence__in=[
                    Diagnostic.MenuFrequency.MID,
                    Diagnostic.MenuFrequency.HIGH,
                ],
            )
            | Q(vegetarian_weekly_recurrence=Diagnostic.MenuFrequency.DAILY)
        ).distinct()
    badge_querysets["diversification"] = diversification_badge_query

    # plastic
    badge_querysets["plastic"] = diagnostic_year_queryset.filter(
        cooking_plastic_substituted=True,
        serving_plastic_substituted=True,
        plastic_bottles_substituted=True,
        plastic_tableware_substituted=True,
    )

    # info
    badge_querysets["info"] = diagnostic_year_queryset.filter(communicates_on_food_quality=True)
    return badge_querysets


class CanteenStatisticsView(APIView):
    def get(self, request):
        regions = request.query_params.getlist("region")
        departments = request.query_params.getlist("department")
        sectors = request.query_params.getlist("sectors")
        epcis = request.query_params.getlist("epci")
        postal_codes = None
        year = request.query_params.get("year")
        if not year:
            return JsonResponse({"error": "Expected year"}, status=status.HTTP_400_BAD_REQUEST)

        data = {}
<<<<<<< HEAD
        canteens = Canteen.objects
        if regions:
            canteens = canteens.filter(region__in=regions)
        elif departments:
            canteens = canteens.filter(department__in=departments)
        if sectors:
            sectors = [s for s in sectors if s.isdigit()]
            canteens = canteens.filter(sectors__in=sectors)
        canteens = canteens.distinct()
=======
        try:
            postal_codes = CanteenStatisticsView._get_postal_codes(epcis)
        except Exception as e:
            logger.warning(f"Error when fetching postcodes for EPCI for canteen stats: {str(e)}")
            data["epci_error"] = "Une erreur est survenue"

        canteens = CanteenStatisticsView._filter_canteens(regions, departments, postal_codes, sectors)
>>>>>>> 13b2df3e
        data["canteen_count"] = canteens.count()
        data["published_canteen_count"] = canteens.filter(
            publication_status=Canteen.PublicationStatus.PUBLISHED
        ).count()

<<<<<<< HEAD
        diagnostics = Diagnostic.objects.filter(year=year)
        if regions:
            diagnostics = diagnostics.filter(canteen__region__in=regions)
        elif departments:
            diagnostics = diagnostics.filter(canteen__department__in=departments)
        if sectors:
            diagnostics = diagnostics.filter(canteen__sectors__in=sectors)
        diagnostics = diagnostics.distinct()
=======
        diagnostics = CanteenStatisticsView._filter_diagnostics(year, regions, departments, postal_codes, sectors)

>>>>>>> 13b2df3e
        appro_share_query = diagnostics.filter(value_total_ht__gt=0)
        appro_share_query = appro_share_query.annotate(
            bio_share=Cast(Sum("value_bio_ht", default=0) / Sum("value_total_ht"), FloatField())
        )
        appro_share_query = appro_share_query.annotate(
            sustainable_share=Cast(
                (
                    Sum("value_sustainable_ht", default=0)
                    + Sum("value_externality_performance_ht", default=0)
                    + Sum("value_egalim_others_ht", default=0)
                )
                / Sum("value_total_ht"),
                FloatField(),
            )
        )
        agg = appro_share_query.aggregate(Avg("bio_share"), Avg("sustainable_share"))
        # no need for particularly fancy rounding
        data["bio_percent"] = int((agg["bio_share__avg"] or 0) * 100)
        data["sustainable_percent"] = int((agg["sustainable_share__avg"] or 0) * 100)

        # --- badges ---
        total_diag = diagnostics
        total_diag = total_diag.count()
        data["approPercent"] = 0
        data["wastePercent"] = 0
        data["diversificationPercent"] = 0
        data["plasticPercent"] = 0
        data["infoPercent"] = 0

        if total_diag:  # maybe we shouldn't be able to get to 0 diags this point with the endpoint?
            badge_querysets = badges_for_queryset(diagnostics)
            data["approPercent"] = int(badge_querysets["appro"].count() / total_diag * 100)
            data["wastePercent"] = int(badge_querysets["waste"].count() / total_diag * 100)
            data["diversificationPercent"] = int(badge_querysets["diversification"].count() / total_diag * 100)
            data["plasticPercent"] = int(badge_querysets["plastic"].count() / total_diag * 100)
            data["infoPercent"] = int(badge_querysets["info"].count() / total_diag * 100)

        # count breakdown by sector
        sectors = {}
        for sector in Sector.objects.all():
            sectors[sector.id] = canteens.filter(sectors=sector).count()
        data["sectors"] = sectors
        return JsonResponse(camelize(data), status=status.HTTP_200_OK)

    def _get_postal_codes(epcis):
        postal_codes = []
        for e in epcis:
            response = requests.get(f"https://geo.api.gouv.fr/epcis/{e}/communes?fields=codesPostaux", timeout=5)
            response.raise_for_status()
            body = response.json()
            for commune in body:
                postal_codes += commune["codesPostaux"]
        return postal_codes

    def _filter_canteens(regions, departments, postal_codes, sectors):
        canteens = Canteen.objects
        if postal_codes:
            canteens = canteens.filter(postal_code__in=postal_codes)
        elif departments:
            canteens = canteens.filter(department__in=departments)
        elif regions:
            canteens = canteens.filter(region__in=regions)
        if sectors:
            sectors = [s for s in sectors if s.isdigit()]
            canteens = canteens.filter(sectors__in=sectors)
        return canteens.distinct()

    def _filter_diagnostics(year, regions, departments, postal_codes, sectors):
        diagnostics = Diagnostic.objects.filter(year=year)
        if postal_codes:
            diagnostics = diagnostics.filter(canteen__postal_code__in=postal_codes)
        elif departments:
            diagnostics = diagnostics.filter(canteen__department__in=departments)
        elif regions:
            diagnostics = diagnostics.filter(canteen__region__in=regions)
        if sectors:
            diagnostics = diagnostics.filter(canteen__sectors__in=sectors)
        return diagnostics.distinct()


class CanteenLocationsView(APIView):
    def get(self, _):
        canteens = Canteen.objects
        data = {}
        data["regions"] = (
            canteens.filter(region__isnull=False)
            .exclude(region="")
            .order_by("region")
            .distinct("region")
            .values_list("region", flat=True)
        )
        data["departments"] = (
            canteens.filter(department__isnull=False)
            .exclude(department="")
            .order_by("department")
            .distinct("department")
            .values_list("department", flat=True)
        )
        return JsonResponse(camelize(data), status=status.HTTP_200_OK)


class ClaimCanteenView(APIView):
    permission_classes = [IsAuthenticated]

    def post(self, request, canteen_pk):
        try:
            canteen_name = Canteen.objects.only("name").get(pk=canteen_pk).name

            context = {
                "email": self.request.user.email,
                "name": self.request.user.get_full_name(),
                "username": self.request.user.username,
                "canteen_name": canteen_name,
                "canteen_id": canteen_pk,
                "protocol": settings.PROTOCOL,
                "domain": settings.HOSTNAME,
            }

            send_mail(
                subject=f"{self.request.user.get_full_name()} voudrait revendiquer la canteen {canteen_name}",
                to=[
                    settings.CONTACT_EMAIL,
                ],
                template="canteen_claim",
                context=context,
            )

            return JsonResponse({}, status=status.HTTP_200_OK)
        except Exception as e:
            logger.exception(f"Exception occurred while sending email:\n{e}")
            return JsonResponse(
                {"error": "An error has occurred"},
                status=status.HTTP_500_INTERNAL_SERVER_ERROR,
            )


class SatellitesPagination(LimitOffsetPagination):
    default_limit = 10
    max_limit = 40


@extend_schema_view(
    get=extend_schema(
        summary="Lister les cantines satellites pour une cuisine centrale.",
        description="Si la cantine en question est une cuisine centrale, cet endpoint permet de lister toutes les cantines satellites attachées à elle.",
    ),
    post=extend_schema(
        summary="Ajouter une cantine satellite à la cuisine centrale.",
        description="Si la cantine en question est une cuisine centrale, cet endpoint permet d'en ajouter une cantine satellite.",
    ),
)
class SatelliteListCreateView(ListCreateAPIView):
    permission_classes = [IsAuthenticatedOrTokenHasResourceScope, IsCanteenManagerUrlParam]
    required_scopes = ["canteen"]
    model = Canteen
    serializer_class = SatelliteCanteenSerializer
    pagination_class = SatellitesPagination
    filter_backends = [
        MaCantineOrderingFilter,
    ]

    ordering_fields = [
        "name",
        "siret",
        "daily_meal_count",
    ]

    def get_queryset(self):
        canteen_pk = self.kwargs["canteen_pk"]
        return Canteen.objects.only("siret").get(pk=canteen_pk).satellites

    def post(self, request, canteen_pk):
        canteen = Canteen.objects.only("siret", "central_producer_siret").get(pk=canteen_pk)
        siret_satellite = request.data.get("siret")
        created = False

        if not canteen.is_central_cuisine:
            raise PermissionDenied("Votre cantine n'est pas une cuisine centrale")

        if request.user not in canteen.managers.all():
            raise PermissionDenied("Vous n'êtes pas gestionnaire de cette cantine")

        try:
            if siret_satellite and Canteen.objects.filter(siret=siret_satellite).exists():
                satellite = Canteen.objects.filter(siret=siret_satellite).first()

                if satellite.is_central_cuisine:
                    raise PermissionDenied("La cantine renseignée est une cuisine centrale")

                if satellite.central_producer_siret and satellite.central_producer_siret != canteen.siret:
                    raise PermissionDenied("Cette cantine est déjà fourni par une autre cuisine centrale")

                satellite.central_producer_siret = canteen.siret
                satellite.save()
            else:
                new_satellite = FullCanteenSerializer(data=request.data)
                new_satellite.is_valid(raise_exception=True)
                created = True

                satellite = new_satellite.save(
                    central_producer_siret=canteen.siret,
                    publication_status=Canteen.PublicationStatus.PUBLISHED,
                    import_source=f"Cuisine centrale : {canteen.siret}",
                    production_type=Canteen.ProductionType.ON_SITE_CENTRAL,
                )
            for manager in canteen.managers.all():
                satellite.managers.add(manager)
            serialized_canteen = FullCanteenSerializer(satellite).data
            return_status = status.HTTP_201_CREATED if created else status.HTTP_200_OK
            return JsonResponse(camelize(serialized_canteen), status=return_status)
        except Sector.DoesNotExist:
            raise BadRequest()


class ActionableCanteensListView(ListAPIView):
    permission_classes = [IsAuthenticated]
    model = Canteen
    serializer_class = CanteenActionsSerializer
    pagination_class = UserCanteensPagination
    filter_backends = [
        django_filters.DjangoFilterBackend,
        MaCantineOrderingFilter,
    ]
    search_fields = ["name"]
    ordering_fields = ["name", "production_type", "action"]
    ordering = "modification_date"

    def get_queryset(self):
        year = self.request.parser_context.get("kwargs").get("year")
        return ActionableCanteensListView.annotate_actions(self.request.user.canteens, year)

    def annotate_actions(queryset, year):
        # prep add satellites action
        # https://docs.djangoproject.com/en/4.1/ref/models/expressions/#using-aggregates-within-a-subquery-expression
        satellites = (
            Canteen.objects.filter(central_producer_siret=OuterRef("siret"))
            .order_by()
            .values("central_producer_siret")  # sets the groupBy for the aggregation
        )
        # count by id per central prod siret, then fetch that count
        satellites_count = satellites.annotate(count=Count("id")).values("count")
        user_canteens = queryset.annotate(nb_satellites_in_db=Subquery(satellites_count))
        # prep add diag action
        diagnostics = Diagnostic.objects.filter(canteen=OuterRef("pk"), year=year)
        user_canteens = user_canteens.annotate(has_diag=Exists(Subquery(diagnostics)))
        # prep complete diag action
        # is value_total_ht of 0 a problem?
        incomplete_diagnostics = Diagnostic.objects.filter(canteen=OuterRef("pk"), year=year, value_total_ht=None)
        user_canteens = user_canteens.annotate(has_incomplete_diag=Exists(Subquery(incomplete_diagnostics)))
        # prep TD action
        tds = Teledeclaration.objects.filter(
            canteen=OuterRef("pk"), year=year, status=Teledeclaration.TeledeclarationStatus.SUBMITTED
        )
        user_canteens = user_canteens.annotate(has_td=Exists(Subquery(tds)))
        # annotate with action
        user_canteens = user_canteens.annotate(
            action=Case(
                When(
                    nb_satellites_in_db__lt=F("satellite_canteens_count"), then=Value(Canteen.Actions.ADD_SATELLITES)
                ),
                When(has_diag=False, then=Value(Canteen.Actions.CREATE_DIAGNOSTIC)),
                When(has_incomplete_diag=True, then=Value(Canteen.Actions.COMPLETE_DIAGNOSTIC)),
                When(has_td=False, then=Value(Canteen.Actions.TELEDECLARE)),
                When(publication_status=Canteen.PublicationStatus.DRAFT, then=Value(Canteen.Actions.PUBLISH)),
                default=Value(Canteen.Actions.NOTHING),
            )
        )
        return user_canteens


class ActionableCanteenRetrieveView(RetrieveAPIView):
    permission_classes = [IsAuthenticated, IsCanteenManager]
    model = Canteen
    serializer_class = CanteenActionsSerializer
    required_scopes = ["canteen"]

    def get_queryset(self):
        year = self.request.parser_context.get("kwargs").get("year")
        canteen_id = self.request.parser_context.get("kwargs").get("pk")
        single_canteen_queryset = self.request.user.canteens.filter(id=canteen_id)
        return ActionableCanteensListView.annotate_actions(single_canteen_queryset, year)<|MERGE_RESOLUTION|>--- conflicted
+++ resolved
@@ -694,17 +694,6 @@
             return JsonResponse({"error": "Expected year"}, status=status.HTTP_400_BAD_REQUEST)
 
         data = {}
-<<<<<<< HEAD
-        canteens = Canteen.objects
-        if regions:
-            canteens = canteens.filter(region__in=regions)
-        elif departments:
-            canteens = canteens.filter(department__in=departments)
-        if sectors:
-            sectors = [s for s in sectors if s.isdigit()]
-            canteens = canteens.filter(sectors__in=sectors)
-        canteens = canteens.distinct()
-=======
         try:
             postal_codes = CanteenStatisticsView._get_postal_codes(epcis)
         except Exception as e:
@@ -712,25 +701,13 @@
             data["epci_error"] = "Une erreur est survenue"
 
         canteens = CanteenStatisticsView._filter_canteens(regions, departments, postal_codes, sectors)
->>>>>>> 13b2df3e
         data["canteen_count"] = canteens.count()
         data["published_canteen_count"] = canteens.filter(
             publication_status=Canteen.PublicationStatus.PUBLISHED
         ).count()
 
-<<<<<<< HEAD
-        diagnostics = Diagnostic.objects.filter(year=year)
-        if regions:
-            diagnostics = diagnostics.filter(canteen__region__in=regions)
-        elif departments:
-            diagnostics = diagnostics.filter(canteen__department__in=departments)
-        if sectors:
-            diagnostics = diagnostics.filter(canteen__sectors__in=sectors)
-        diagnostics = diagnostics.distinct()
-=======
         diagnostics = CanteenStatisticsView._filter_diagnostics(year, regions, departments, postal_codes, sectors)
 
->>>>>>> 13b2df3e
         appro_share_query = diagnostics.filter(value_total_ht__gt=0)
         appro_share_query = appro_share_query.annotate(
             bio_share=Cast(Sum("value_bio_ht", default=0) / Sum("value_total_ht"), FloatField())
