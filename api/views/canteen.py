import logging
from collections import OrderedDict
from datetime import date
from django.conf import settings
from django.http import JsonResponse
import requests
from common.utils import send_mail
from django.core.validators import validate_email
from django.core.exceptions import ValidationError, BadRequest
from django.contrib.auth import get_user_model
from django.db import transaction, IntegrityError
from django.db.models.functions import Cast
from django.db.models import Sum, FloatField, Avg, Func, F, Q, Case, When, Value, Subquery, OuterRef, Exists, Count
from django_filters import rest_framework as django_filters
from django_filters import BaseInFilter, CharFilter
from drf_spectacular.utils import extend_schema_view, extend_schema
from rest_framework.generics import RetrieveAPIView, ListAPIView, ListCreateAPIView
from rest_framework.generics import RetrieveUpdateDestroyAPIView
from rest_framework import status
from rest_framework.exceptions import PermissionDenied
from rest_framework.pagination import LimitOffsetPagination
from rest_framework.views import APIView
from rest_framework.response import Response
from api.serializers import (
    PublicCanteenSerializer,
    FullCanteenSerializer,
    CanteenPreviewSerializer,
    ManagingTeamSerializer,
    SatelliteCanteenSerializer,
    CanteenActionsSerializer,
)
from data.models import Canteen, ManagerInvitation, Sector, Diagnostic, Teledeclaration
from data.region_choices import Region
from api.permissions import (
    IsCanteenManager,
    IsAuthenticated,
    IsAuthenticatedOrTokenHasResourceScope,
    IsCanteenManagerUrlParam,
)
from api.exceptions import DuplicateException
from .utils import camelize, UnaccentSearchFilter, MaCantineOrderingFilter

logger = logging.getLogger(__name__)


<<<<<<< HEAD
class PublishedCanteensPagination(LimitOffsetPagination):
=======
class PublishedCanteenSingleView(RetrieveAPIView):
    model = Canteen
    serializer_class = PublicCanteenSerializer
    queryset = Canteen.objects.filter(publication_status="published")


class ProductionTypeInFilter(BaseInFilter, CharFilter):
    pass


class CanteensPagination(LimitOffsetPagination):
>>>>>>> e0dbf425
    default_limit = 12
    max_limit = 30
    departments = []
    sectors = []
    management_types = []
    production_types = []

    def paginate_queryset(self, queryset, request, view=None):
        # Performance improvements possible
        self.departments = set(filter(lambda x: x, queryset.values_list("department", flat=True)))
        self.regions = set(filter(lambda x: x, queryset.values_list("region", flat=True)))
        self.management_types = set(filter(lambda x: x, queryset.values_list("management_type", flat=True)))
        self.production_types = set(filter(lambda x: x, queryset.values_list("production_type", flat=True)))

        published_canteens = Canteen.objects.filter(publication_status="published")
        query_params = request.query_params

        if query_params.get("department"):
            published_canteens = published_canteens.filter(department=query_params.get("department"))

        if query_params.get("region"):
            published_canteens = published_canteens.filter(region=query_params.get("region"))

        if query_params.get("min_daily_meal_count"):
            published_canteens = published_canteens.filter(
                daily_meal_count__gte=query_params.get("min_daily_meal_count")
            )

        if query_params.get("max_daily_meal_count"):
            published_canteens = published_canteens.filter(
                daily_meal_count__lte=query_params.get("max_daily_meal_count")
            )

        if query_params.get("management_type"):
            published_canteens = published_canteens.filter(management_type=query_params.get("management_type"))

        published_canteens = filter_by_diagnostic_params(published_canteens, query_params)

        self.sectors = (
            Sector.objects.filter(canteen__in=list(published_canteens)).values_list("id", flat=True).distinct()
        )
        return super().paginate_queryset(queryset, request, view)

    def get_paginated_response(self, data):
        return Response(
            OrderedDict(
                [
                    ("count", self.count),
                    ("next", self.get_next_link()),
                    ("previous", self.get_previous_link()),
                    ("results", data),
                    ("regions", self.regions),
                    ("departments", self.departments),
                    ("sectors", self.sectors),
                    ("management_types", self.management_types),
                    ("production_types", self.production_types),
                ]
            )
        )


class UserCanteensPagination(LimitOffsetPagination):
    default_limit = 12
    max_limit = 30

    def get_paginated_response(self, data):
        return Response(
            OrderedDict(
                [
                    ("count", self.count),
                    ("next", self.get_next_link()),
                    ("previous", self.get_previous_link()),
                    ("results", data),
                ]
            )
        )


class PublishedCanteenFilterSet(django_filters.FilterSet):
    min_daily_meal_count = django_filters.NumberFilter(field_name="daily_meal_count", lookup_expr="gte")
    max_daily_meal_count = django_filters.NumberFilter(field_name="daily_meal_count", lookup_expr="lte")
    production_type = ProductionTypeInFilter(field_name="production_type")

    class Meta:
        model = Canteen
        fields = (
            "department",
            "region",
            "sectors",
            "min_daily_meal_count",
            "max_daily_meal_count",
            "management_type",
        )


def filter_by_diagnostic_params(queryset, query_params):
    bio = query_params.get("min_portion_bio")
    combined = query_params.get("min_portion_combined")
    if bio or combined:
        publication_year = date.today().year - 1
        qs_diag = Diagnostic.objects.filter(year=publication_year, value_total_ht__gt=0)
        if bio:
            qs_diag = qs_diag.annotate(
                bio_share=Cast(Sum("value_bio_ht", default=0) / Sum("value_total_ht"), FloatField())
            ).filter(bio_share__gte=bio)
        if combined:
            qs_diag = qs_diag.annotate(
                combined_share=Cast(
                    (
                        Sum("value_bio_ht", default=0)
                        + Sum("value_sustainable_ht", default=0)
                        + Sum("value_externality_performance_ht", default=0)
                        + Sum("value_egalim_others_ht", default=0)
                    )
                    / Sum("value_total_ht"),
                    FloatField(),
                )
            ).filter(combined_share__gte=combined)
        canteen_ids = qs_diag.values_list("canteen", flat=True)
        return queryset.filter(id__in=canteen_ids)
    return queryset


class PublishedCanteensView(ListAPIView):
    model = Canteen
    serializer_class = PublicCanteenSerializer
    queryset = Canteen.objects.filter(publication_status=Canteen.PublicationStatus.PUBLISHED)
    pagination_class = PublishedCanteensPagination
    filter_backends = [
        django_filters.DjangoFilterBackend,
        UnaccentSearchFilter,
        MaCantineOrderingFilter,
    ]
    search_fields = ["name"]
    ordering_fields = ["name", "creation_date", "modification_date", "daily_meal_count"]
    filterset_class = PublishedCanteenFilterSet

    def filter_queryset(self, queryset):
        new_queryset = filter_by_diagnostic_params(queryset, self.request.query_params)
        return super().filter_queryset(new_queryset)


class UserCanteensFilterSet(django_filters.FilterSet):
    production_type = ProductionTypeInFilter(field_name="production_type")


@extend_schema_view(
    get=extend_schema(
        summary="Lister avec une pagination des cantines gérées par l'utilisateur. Représentation complète.",
        description="Une pagination est mise en place pour cet endpoint. La représentation de la cantine est complète.",
    ),
    post=extend_schema(
        summary="Créer une nouvelle cantine.",
        description="La nouvelle cantine aura comme gestionnaire l'utilisateur identifié.",
    ),
)
class UserCanteensView(ListCreateAPIView):
    permission_classes = [IsAuthenticatedOrTokenHasResourceScope]
    model = Canteen
    serializer_class = FullCanteenSerializer
    pagination_class = UserCanteensPagination
    filter_backends = [
        django_filters.DjangoFilterBackend,
        UnaccentSearchFilter,
        MaCantineOrderingFilter,
    ]
    filterset_class = UserCanteensFilterSet
    required_scopes = ["canteen"]
    search_fields = ["name"]
    ordering_fields = ["name", "creation_date", "modification_date", "daily_meal_count"]

    def get_serializer(self, *args, **kwargs):
        kwargs.setdefault("context", self.get_serializer_context())
        action = "create" if self.request.method == "POST" else None
        kwargs.setdefault("action", action)
        return FullCanteenSerializer(*args, **kwargs)

    def get_queryset(self):
        return self.request.user.canteens.all()

    def perform_create(self, serializer):
        canteen = serializer.save()
        canteen.managers.add(self.request.user)

    def create(self, request, *args, **kwargs):
        error_response = check_siret_response(request)
        if error_response:
            return error_response
        return super().create(request, *args, **kwargs)


@extend_schema_view(
    get=extend_schema(
        summary="Lister toutes les cantines gérées par l'utilisateur. Représentation partielle.",
        description="La totalité des cantines gérées par l'utilisateur - par contre seules certaines informations sont incluses.",
    ),
)
class UserCanteenPreviews(ListAPIView):
    model = Canteen
    serializer_class = CanteenPreviewSerializer
    permission_classes = [IsAuthenticatedOrTokenHasResourceScope]
    required_scopes = ["canteen"]

    def get_queryset(self):
        return self.request.user.canteens.all()


@extend_schema_view(
    get=extend_schema(
        summary="Obtenir les détails d'une cantine.",
        description="Permet d'obtenir toutes les informations sur une cantine spécifique tant que l'utilisateur soit un des gestionnaires.",
    ),
    put=extend_schema(
        exclude=True,
    ),
    patch=extend_schema(
        summary="Modifier une cantine existante.",
        description="Possible si l'utilisateur identifié fait partie des gestionnaires de la cantine.",
    ),
    delete=extend_schema(
        summary="Supprimer une cantine existante.",
        description="Possible si l'utilisateur identifié fait partie des gestionnaires de la cantine. Attention : les diagnostics créés seront aussi supprimés.",
    ),
)
class RetrieveUpdateUserCanteenView(RetrieveUpdateDestroyAPIView):
    permission_classes = [IsAuthenticatedOrTokenHasResourceScope, IsCanteenManager]
    model = Canteen
    serializer_class = FullCanteenSerializer
    queryset = Canteen.objects.all()
    required_scopes = ["canteen"]

    def put(self, request, *args, **kwargs):
        return JsonResponse({"error": "Only PATCH request supported in this resource"}, status=405)

    def patch(self, request, *args, **kwargs):
        return self.partial_update(request, *args, **kwargs)

    def partial_update(self, request, *args, **kwargs):
        error_response = check_siret_response(request)
        if error_response:
            return error_response
        return super().partial_update(request, *args, **kwargs)


def check_siret_response(request):
    canteen_siret = request.data.get("siret")
    if canteen_siret:
        canteens = Canteen.objects.filter(siret=canteen_siret)
        if canteens.exists():
            canteen = canteens.first()
            managed_by_user = request.user in canteen.managers.all()
            raise DuplicateException(
                additional_data={"name": canteen.name, "id": canteen.id, "isManagedByUser": managed_by_user}
            )


@extend_schema_view(
    post=extend_schema(
        summary="Activer la publication de la cantine.",
        description="La publication permet de mettre à disposition certaines données de la cantine au grand public. Il ne s'agit pas d'une télédéclaration.",
    ),
)
class PublishCanteenView(APIView):
    permission_classes = [IsAuthenticatedOrTokenHasResourceScope]
    required_scopes = ["canteen"]

    def post(self, request, *args, **kwargs):
        try:
            data = request.data
            canteen_id = kwargs.get("pk")
            canteen = Canteen.objects.get(pk=canteen_id)
            if request.user not in canteen.managers.all():
                raise PermissionDenied()

            is_draft = canteen.publication_status == Canteen.PublicationStatus.DRAFT

            if is_draft:
                canteen.publication_status = Canteen.PublicationStatus.PUBLISHED

            canteen.update_publication_comments(data)
            canteen.save()
            serialized_canteen = FullCanteenSerializer(canteen).data
            return JsonResponse(camelize(serialized_canteen), status=status.HTTP_200_OK)

        except Canteen.DoesNotExist:
            raise ValidationError("Le cantine specifié n'existe pas")


@extend_schema_view(
    post=extend_schema(
        summary="Enlever la publication de la cantine.",
        description="La publication permet de mettre à disposition les données de la cantine au grand public. Il ne s'agit pas d'une télédéclaration.",
    ),
)
class UnpublishCanteenView(APIView):
    permission_classes = [IsAuthenticatedOrTokenHasResourceScope]
    required_scopes = ["canteen"]

    def post(self, request, *args, **kwargs):
        try:
            data = request.data
            canteen_id = kwargs.get("pk")
            canteen = Canteen.objects.get(pk=canteen_id)
            if request.user not in canteen.managers.all():
                raise PermissionDenied()

            is_not_draft = canteen.publication_status != Canteen.PublicationStatus.DRAFT

            if is_not_draft:
                canteen.publication_status = Canteen.PublicationStatus.DRAFT

            canteen.update_publication_comments(data)
            canteen.save()
            serialized_canteen = FullCanteenSerializer(canteen).data
            return JsonResponse(camelize(serialized_canteen), status=status.HTTP_200_OK)

        except Canteen.DoesNotExist:
            raise ValidationError("Le cantine specifié n'existe pas")


def _respond_with_team(canteen):
    data = ManagingTeamSerializer(canteen).data
    return JsonResponse(camelize(data), status=status.HTTP_200_OK)


class AddManagerView(APIView):
    permission_classes = [IsAuthenticated]

    def post(self, request, *args, **kwargs):
        try:
            email = request.data.get("email").strip() if request.data.get("email") else None
            validate_email(email)
            canteen_id = request.data.get("canteen_id")
            canteen = request.user.canteens.get(id=canteen_id)
            AddManagerView.add_manager_to_canteen(email, canteen)
            return _respond_with_team(canteen)
        except ValidationError as e:
            logger.warning(f"Attempt to add manager with invalid email {email}:\n{e}")
            return JsonResponse({"error": "Invalid email"}, status=status.HTTP_400_BAD_REQUEST)
        except Canteen.DoesNotExist as e:
            logger.warning(f"Attempt to add manager to unexistent canteen {canteen_id}:\n{e}")
            return JsonResponse({"error": "Invalid canteen id"}, status=status.HTTP_404_NOT_FOUND)
        except IntegrityError as e:
            logger.warning(f"Attempt to add existing manager with email {email} to canteen {canteen_id}:\n{e}")
            return _respond_with_team(canteen)
        except Exception as e:
            logger.exception(f"Exception occurred while inviting a manager to canteen:\n{e}")
            return JsonResponse(
                {"error": "An error has occurred"},
                status=status.HTTP_500_INTERNAL_SERVER_ERROR,
            )

    @staticmethod
    def add_manager_to_canteen(email, canteen, send_invitation_mail=True):
        try:
            user = get_user_model().objects.get(email=email)
            canteen.managers.add(user)
            if send_invitation_mail:
                AddManagerView._send_add_email(email, canteen)
        except get_user_model().DoesNotExist:
            # Try to see if the user registered the email with case irregularities
            user_qs = get_user_model().objects.filter(email__iexact=email)
            if user_qs.count() == 1:
                user = user_qs.first()
                logger.info(f"Adding manager with email in different case : {email}")
                canteen.managers.add(user)
                if send_invitation_mail:
                    AddManagerView._send_add_email(user.email, canteen)
                return

            if user_qs.count() > 1:
                logger.info(f"Several users found for the case-insensitive email {email}. Unable to add manager.")

            with transaction.atomic():
                pm = ManagerInvitation(canteen_id=canteen.id, email=email)
                pm.save()
            if send_invitation_mail:
                AddManagerView._send_invitation_email(pm)

    @staticmethod
    def _send_invitation_email(manager_invitation):
        try:
            context = {
                "canteen": manager_invitation.canteen.name,
                "protocol": settings.PROTOCOL,
                "domain": settings.HOSTNAME,
            }
            send_mail(
                subject="Invitation à gérer une cantine sur ma cantine",
                template="auth/manager_invitation",
                context=context,
                to=[manager_invitation.email],
            )
        except ConnectionRefusedError as e:
            logger.warning(
                f"The manager invitation email could not be sent to {manager_invitation.email} : Connection Refused. The manager has been added anyway.\n{e}"
            )
            return
        except Exception as e:
            logger.exception(f"The manager invitation email could not be sent to {manager_invitation.email}\n{e}")
            raise Exception("Error occurred : the mail could not be sent.") from e

    @staticmethod
    def _send_add_email(email, canteen):
        try:
            protocol = settings.PROTOCOL
            domain = settings.HOSTNAME
            canteen_path = f"/modifier-ma-cantine/{canteen.url_slug}"
            context = {
                "canteen": canteen.name,
                "canteen_url": f"{protocol}://{domain}{canteen_path}",
            }
            send_mail(
                subject=f"Vous pouvez gérer la cantine « {canteen.name} »",
                template="auth/manager_add_notification",
                context=context,
                to=[email],
            )
        except ConnectionRefusedError as e:
            logger.warning(
                f"The manager add notification email could not be sent to {email} : Connection Refused. The manager has been added anyway.\n{e}"
            )
            return
        except Exception as e:
            logger.exception(f"The manager add notification email could not be sent to {email}\n{e}")
            raise Exception("Error occurred : the mail could not be sent.") from e


class RemoveManagerView(APIView):
    permission_classes = [IsAuthenticated]

    def post(self, request, *args, **kwargs):
        try:
            email = request.data.get("email", "").strip()
            validate_email(email)
            canteen_id = request.data.get("canteen_id")
            canteen = request.user.canteens.get(id=canteen_id)

            try:
                manager = get_user_model().objects.get(email=email)
                canteen.managers.remove(manager)
            except get_user_model().DoesNotExist:
                try:
                    invitation = ManagerInvitation.objects.get(canteen_id=canteen.id, email=email)
                    invitation.delete()
                except ManagerInvitation.DoesNotExist:
                    pass
            return _respond_with_team(canteen)
        except ValidationError as e:
            logger.warning(f"Attempt to remove manager with invalid email {email}:\n{e}")
            return JsonResponse({"error": "Invalid email"}, status=status.HTTP_400_BAD_REQUEST)
        except Canteen.DoesNotExist as e:
            logger.warning(f"Attempt to remove manager from unexistent canteen {canteen_id}:\n{e}")
            return JsonResponse({"error": "Invalid canteen id"}, status=status.HTTP_404_NOT_FOUND)
        except Exception as e:
            logger.exception(f"Exception occurred while removing a manager from a canteen:\n{e}")
            return JsonResponse(
                {"error": "An error has occurred"},
                status=status.HTTP_500_INTERNAL_SERVER_ERROR,
            )


class SendCanteenNotFoundEmail(APIView):
    def post(self, request):
        try:
            email = request.data.get("from", "").strip()
            validate_email(email)
            name = request.data.get("name") or "Un·e utilisateur·rice"
            message = request.data.get("message")

            context = {
                "from": email,
                "name": name,
                "message": message,
            }

            send_mail(
                subject=f"{name} n'a pas trouvé une cantine publiée",
                to=[
                    settings.CONTACT_EMAIL,
                ],
                reply_to=[
                    email,
                ],
                template="canteen_not_found",
                context=context,
            )

            return JsonResponse({}, status=status.HTTP_200_OK)
        except ValidationError:
            return JsonResponse({"error": "Invalid email"}, status=status.HTTP_400_BAD_REQUEST)
        except Exception as e:
            logger.exception(f"Exception occurred while sending email:\n{e}")
            return JsonResponse(
                {"error": "An error has occurred"},
                status=status.HTTP_500_INTERNAL_SERVER_ERROR,
            )


class TeamJoinRequestView(APIView):
    permission_classes = [IsAuthenticated]

    def post(self, request, *args, **kwargs):
        try:
            email = request.data.get("email", "").strip()
            validate_email(email)
            name = request.data.get("name")
            message = request.data.get("message")
            canteen_id = kwargs.get("pk")
            canteen = Canteen.objects.get(pk=canteen_id)
            canteen_path = f"/modifier-ma-cantine/{canteen.url_slug}"
            url = f"{'https' if settings.SECURE else 'http'}://{settings.HOSTNAME}{canteen_path}/gestionnaires"

            context = {
                "email": email,
                "name": name,
                "message": message,
                "url": url,
                "canteen": canteen.name,
                "siret": canteen.siret,
            }

            recipients = list(canteen.managers.values_list("email", flat=True))
            cc = None

            if recipients:
                cc = [settings.CONTACT_EMAIL]
            else:
                recipients.append(settings.CONTACT_EMAIL)

            send_mail(
                subject=f"{name} voudrait rejoindre l'équipe de gestion de la cantine {canteen.name}",
                to=recipients,
                cc=cc,
                reply_to=[
                    email,
                ],
                template="canteen_join_request",
                context=context,
            )

            return JsonResponse({}, status=status.HTTP_200_OK)
        except ValidationError:
            return JsonResponse({"error": "Invalid email"}, status=status.HTTP_400_BAD_REQUEST)
        except Exception as e:
            logger.exception(f"Exception occurred while sending email:\n{e}")
            return JsonResponse(
                {"error": "An error has occurred"},
                status=status.HTTP_500_INTERNAL_SERVER_ERROR,
            )


def badges_for_queryset(diagnostic_year_queryset):
    badge_querysets = {}
    appro_total = diagnostic_year_queryset
    appro_total = diagnostic_year_queryset.count()
    if appro_total:
        appro_share_query = diagnostic_year_queryset.filter(value_total_ht__gt=0)
        appro_share_query = appro_share_query.annotate(
            bio_share=Cast(
                Sum("value_bio_ht", default=0) / Sum("value_total_ht"),
                FloatField(),
            )
        )
        appro_share_query = appro_share_query.annotate(
            combined_share=Cast(
                (
                    Sum("value_bio_ht", default=0)
                    + Sum("value_sustainable_ht", default=0)
                    + Sum("value_externality_performance_ht", default=0)
                    + Sum("value_egalim_others_ht", default=0)
                )
                / Sum("value_total_ht"),
                FloatField(),
            )
        )
        # Saint-Martin should be in group 1
        group_1 = [Region.guadeloupe, Region.martinique, Region.guyane, Region.la_reunion]
        group_2 = [Region.mayotte]
        # should have a group 3 with Saint-Pierre-et-Miquelon
        badge_querysets["appro"] = appro_share_query.filter(
            Q(combined_share__gte=0.5, bio_share__gte=0.2)
            | Q(canteen__region__in=group_1, combined_share__gte=0.2, bio_share__gte=0.05)
            | Q(canteen__region__in=group_2, combined_share__gte=0.05, bio_share__gte=0.02)
        ).distinct()

    # waste
    waste_badge_query = diagnostic_year_queryset.filter(has_waste_diagnostic=True)
    waste_badge_query = waste_badge_query.annotate(waste_actions_len=Func(F("waste_actions"), function="CARDINALITY"))
    waste_badge_query = waste_badge_query.filter(waste_actions_len__gt=0)
    waste_badge_query = waste_badge_query.filter(
        Q(canteen__daily_meal_count__lt=3000) | Q(has_donation_agreement=True)
    )
    badge_querysets["waste"] = waste_badge_query

    # diversification
    diversification_badge_query = diagnostic_year_queryset.exclude(vegetarian_weekly_recurrence__isnull=True)
    diversification_badge_query = diversification_badge_query.exclude(vegetarian_weekly_recurrence="")
    diversification_badge_query = diversification_badge_query.exclude(
        vegetarian_weekly_recurrence=Diagnostic.MenuFrequency.LOW
    )
    scolaire_sectors = Sector.objects.filter(category="education")
    if scolaire_sectors.count():
        diversification_badge_query = diversification_badge_query.filter(
            Q(
                canteen__sectors__in=scolaire_sectors,
                vegetarian_weekly_recurrence__in=[
                    Diagnostic.MenuFrequency.MID,
                    Diagnostic.MenuFrequency.HIGH,
                ],
            )
            | Q(vegetarian_weekly_recurrence=Diagnostic.MenuFrequency.DAILY)
        ).distinct()
    badge_querysets["diversification"] = diversification_badge_query

    # plastic
    badge_querysets["plastic"] = diagnostic_year_queryset.filter(
        cooking_plastic_substituted=True,
        serving_plastic_substituted=True,
        plastic_bottles_substituted=True,
        plastic_tableware_substituted=True,
    )

    # info
    badge_querysets["info"] = diagnostic_year_queryset.filter(communicates_on_food_quality=True)
    return badge_querysets


class CanteenStatisticsView(APIView):
    def get(self, request):
        regions = request.query_params.getlist("region")
        departments = request.query_params.getlist("department")
        sectors = request.query_params.getlist("sectors")
        epcis = request.query_params.getlist("epci")
        postal_codes = None
        year = request.query_params.get("year")
        if not year:
            return JsonResponse({"error": "Expected year"}, status=status.HTTP_400_BAD_REQUEST)

        data = {}
        try:
            postal_codes = CanteenStatisticsView._get_postal_codes(epcis)
        except Exception as e:
            logger.warning(f"Error when fetching postcodes for EPCI for canteen stats: {str(e)}")
            data["epci_error"] = "Une erreur est survenue"

        canteens = CanteenStatisticsView._filter_canteens(regions, departments, postal_codes, sectors)
        data["canteen_count"] = canteens.count()
        data["published_canteen_count"] = canteens.filter(
            publication_status=Canteen.PublicationStatus.PUBLISHED
        ).count()

        diagnostics = CanteenStatisticsView._filter_diagnostics(year, regions, departments, postal_codes, sectors)

        appro_share_query = diagnostics.filter(value_total_ht__gt=0)
        appro_share_query = appro_share_query.annotate(
            bio_share=Cast(Sum("value_bio_ht", default=0) / Sum("value_total_ht"), FloatField())
        )
        appro_share_query = appro_share_query.annotate(
            sustainable_share=Cast(
                (
                    Sum("value_sustainable_ht", default=0)
                    + Sum("value_externality_performance_ht", default=0)
                    + Sum("value_egalim_others_ht", default=0)
                )
                / Sum("value_total_ht"),
                FloatField(),
            )
        )
        agg = appro_share_query.aggregate(Avg("bio_share"), Avg("sustainable_share"))
        # no need for particularly fancy rounding
        data["bio_percent"] = int((agg["bio_share__avg"] or 0) * 100)
        data["sustainable_percent"] = int((agg["sustainable_share__avg"] or 0) * 100)

        # --- badges ---
        total_diag = diagnostics
        total_diag = total_diag.count()
        data["approPercent"] = 0
        data["wastePercent"] = 0
        data["diversificationPercent"] = 0
        data["plasticPercent"] = 0
        data["infoPercent"] = 0

        if total_diag:  # maybe we shouldn't be able to get to 0 diags this point with the endpoint?
            badge_querysets = badges_for_queryset(diagnostics)
            data["approPercent"] = int(badge_querysets["appro"].count() / total_diag * 100)
            data["wastePercent"] = int(badge_querysets["waste"].count() / total_diag * 100)
            data["diversificationPercent"] = int(badge_querysets["diversification"].count() / total_diag * 100)
            data["plasticPercent"] = int(badge_querysets["plastic"].count() / total_diag * 100)
            data["infoPercent"] = int(badge_querysets["info"].count() / total_diag * 100)

        # count breakdown by sector
        sectors = {}
        for sector in Sector.objects.all():
            sectors[sector.id] = canteens.filter(sectors=sector).count()
        data["sectors"] = sectors
        return JsonResponse(camelize(data), status=status.HTTP_200_OK)

    def _get_postal_codes(epcis):
        postal_codes = []
        for e in epcis:
            response = requests.get(f"https://geo.api.gouv.fr/epcis/{e}/communes?fields=codesPostaux", timeout=5)
            response.raise_for_status()
            body = response.json()
            for commune in body:
                postal_codes += commune["codesPostaux"]
        return postal_codes

    def _filter_canteens(regions, departments, postal_codes, sectors):
        canteens = Canteen.objects
        if postal_codes:
            canteens = canteens.filter(postal_code__in=postal_codes)
        elif departments:
            canteens = canteens.filter(department__in=departments)
        elif regions:
            canteens = canteens.filter(region__in=regions)
        if sectors:
            sectors = [s for s in sectors if s.isdigit()]
            canteens = canteens.filter(sectors__in=sectors)
        return canteens

    def _filter_diagnostics(year, regions, departments, postal_codes, sectors):
        diagnostics = Diagnostic.objects.filter(year=year)
        if postal_codes:
            diagnostics = diagnostics.filter(canteen__postal_code__in=postal_codes)
        elif departments:
            diagnostics = diagnostics.filter(canteen__department__in=departments)
        elif regions:
            diagnostics = diagnostics.filter(canteen__region__in=regions)
        if sectors:
            diagnostics = diagnostics.filter(canteen__sectors__in=sectors)
        return diagnostics


class CanteenLocationsView(APIView):
    def get(self, _):
        canteens = Canteen.objects
        data = {}
        data["regions"] = (
            canteens.filter(region__isnull=False)
            .exclude(region="")
            .order_by("region")
            .distinct("region")
            .values_list("region", flat=True)
        )
        data["departments"] = (
            canteens.filter(department__isnull=False)
            .exclude(department="")
            .order_by("department")
            .distinct("department")
            .values_list("department", flat=True)
        )
        return JsonResponse(camelize(data), status=status.HTTP_200_OK)


class ClaimCanteenView(APIView):
    permission_classes = [IsAuthenticated]

    def post(self, request, canteen_pk):
        try:
            canteen_name = Canteen.objects.only("name").get(pk=canteen_pk).name

            context = {
                "email": self.request.user.email,
                "name": self.request.user.get_full_name(),
                "username": self.request.user.username,
                "canteen_name": canteen_name,
                "canteen_id": canteen_pk,
                "protocol": settings.PROTOCOL,
                "domain": settings.HOSTNAME,
            }

            send_mail(
                subject=f"{self.request.user.get_full_name()} voudrait revendiquer la canteen {canteen_name}",
                to=[
                    settings.CONTACT_EMAIL,
                ],
                template="canteen_claim",
                context=context,
            )

            return JsonResponse({}, status=status.HTTP_200_OK)
        except Exception as e:
            logger.exception(f"Exception occurred while sending email:\n{e}")
            return JsonResponse(
                {"error": "An error has occurred"},
                status=status.HTTP_500_INTERNAL_SERVER_ERROR,
            )


class SatellitesPagination(LimitOffsetPagination):
    default_limit = 10
    max_limit = 40


@extend_schema_view(
    get=extend_schema(
        summary="Lister les cantines satellites pour une cuisine centrale.",
        description="Si la cantine en question est une cuisine centrale, cet endpoint permet de lister toutes les cantines satellites attachées à elle.",
    ),
    post=extend_schema(
        summary="Ajouter une cantine satellite à la cuisine centrale.",
        description="Si la cantine en question est une cuisine centrale, cet endpoint permet d'en ajouter une cantine satellite.",
    ),
)
class SatelliteListCreateView(ListCreateAPIView):
    permission_classes = [IsAuthenticatedOrTokenHasResourceScope, IsCanteenManagerUrlParam]
    required_scopes = ["canteen"]
    model = Canteen
    serializer_class = SatelliteCanteenSerializer
    pagination_class = SatellitesPagination
    filter_backends = [
        MaCantineOrderingFilter,
    ]

    ordering_fields = [
        "name",
        "siret",
        "daily_meal_count",
    ]

    def get_queryset(self):
        canteen_pk = self.kwargs["canteen_pk"]
        return Canteen.objects.only("siret").get(pk=canteen_pk).satellites

    def post(self, request, canteen_pk):
        canteen = Canteen.objects.only("siret", "central_producer_siret").get(pk=canteen_pk)
        siret_satellite = request.data.get("siret")
        created = False

        if not canteen.is_central_cuisine:
            raise PermissionDenied("Votre cantine n'est pas une cuisine centrale")

        if request.user not in canteen.managers.all():
            raise PermissionDenied("Vous n'êtes pas gestionnaire de cette cantine")

        try:
            if siret_satellite and Canteen.objects.filter(siret=siret_satellite).exists():
                satellite = Canteen.objects.filter(siret=siret_satellite).first()

                if satellite.is_central_cuisine:
                    raise PermissionDenied("La cantine renseignée est une cuisine centrale")

                if satellite.central_producer_siret and satellite.central_producer_siret != canteen.siret:
                    raise PermissionDenied("Cette cantine est déjà fourni par une autre cuisine centrale")

                satellite.central_producer_siret = canteen.siret
                satellite.save()
            else:
                new_satellite = FullCanteenSerializer(data=request.data)
                new_satellite.is_valid(raise_exception=True)
                created = True

                satellite = new_satellite.save(
                    central_producer_siret=canteen.siret,
                    publication_status=Canteen.PublicationStatus.PUBLISHED,
                    import_source=f"Cuisine centrale : {canteen.siret}",
                    production_type=Canteen.ProductionType.ON_SITE_CENTRAL,
                )
            for manager in canteen.managers.all():
                satellite.managers.add(manager)
            serialized_canteen = FullCanteenSerializer(satellite).data
            return_status = status.HTTP_201_CREATED if created else status.HTTP_200_OK
            return JsonResponse(camelize(serialized_canteen), status=return_status)
        except Sector.DoesNotExist:
            raise BadRequest()


class ActionableCanteensListView(ListAPIView):
    permission_classes = [IsAuthenticated]
    model = Canteen
    serializer_class = CanteenActionsSerializer
    pagination_class = UserCanteensPagination
    filter_backends = [
        django_filters.DjangoFilterBackend,
        MaCantineOrderingFilter,
    ]
    search_fields = ["name"]
    ordering_fields = ["name", "production_type", "action"]
    ordering = "modification_date"

    def get_queryset(self):
        year = self.request.parser_context.get("kwargs").get("year")
        return ActionableCanteensListView.annotate_actions(self.request.user.canteens, year)

    def annotate_actions(queryset, year):
        # prep add satellites action
        # https://docs.djangoproject.com/en/4.1/ref/models/expressions/#using-aggregates-within-a-subquery-expression
        satellites = (
            Canteen.objects.filter(central_producer_siret=OuterRef("siret"))
            .order_by()
            .values("central_producer_siret")  # sets the groupBy for the aggregation
        )
        # count by id per central prod siret, then fetch that count
        satellites_count = satellites.annotate(count=Count("id")).values("count")
        user_canteens = queryset.annotate(nb_satellites_in_db=Subquery(satellites_count))
        # prep add diag action
        diagnostics = Diagnostic.objects.filter(canteen=OuterRef("pk"), year=year)
        user_canteens = user_canteens.annotate(has_diag=Exists(Subquery(diagnostics)))
        # prep complete diag action
        # is value_total_ht of 0 a problem?
        incomplete_diagnostics = Diagnostic.objects.filter(canteen=OuterRef("pk"), year=year, value_total_ht=None)
        user_canteens = user_canteens.annotate(has_incomplete_diag=Exists(Subquery(incomplete_diagnostics)))
        # prep TD action
        tds = Teledeclaration.objects.filter(
            canteen=OuterRef("pk"), year=year, status=Teledeclaration.TeledeclarationStatus.SUBMITTED
        )
        user_canteens = user_canteens.annotate(has_td=Exists(Subquery(tds)))
        # annotate with action
        user_canteens = user_canteens.annotate(
            action=Case(
                When(
                    nb_satellites_in_db__lt=F("satellite_canteens_count"), then=Value(Canteen.Actions.ADD_SATELLITES)
                ),
                When(has_diag=False, then=Value(Canteen.Actions.CREATE_DIAGNOSTIC)),
                When(has_incomplete_diag=True, then=Value(Canteen.Actions.COMPLETE_DIAGNOSTIC)),
                When(has_td=False, then=Value(Canteen.Actions.TELEDECLARE)),
                When(publication_status=Canteen.PublicationStatus.DRAFT, then=Value(Canteen.Actions.PUBLISH)),
                default=Value(Canteen.Actions.NOTHING),
            )
        )
        return user_canteens


class ActionableCanteenRetrieveView(RetrieveAPIView):
    permission_classes = [IsAuthenticated, IsCanteenManager]
    model = Canteen
    serializer_class = CanteenActionsSerializer
    required_scopes = ["canteen"]

    def get_queryset(self):
        year = self.request.parser_context.get("kwargs").get("year")
        canteen_id = self.request.parser_context.get("kwargs").get("pk")
        single_canteen_queryset = self.request.user.canteens.filter(id=canteen_id)
        return ActionableCanteensListView.annotate_actions(single_canteen_queryset, year)<|MERGE_RESOLUTION|>--- conflicted
+++ resolved
@@ -43,9 +43,6 @@
 logger = logging.getLogger(__name__)
 
 
-<<<<<<< HEAD
-class PublishedCanteensPagination(LimitOffsetPagination):
-=======
 class PublishedCanteenSingleView(RetrieveAPIView):
     model = Canteen
     serializer_class = PublicCanteenSerializer
@@ -56,8 +53,7 @@
     pass
 
 
-class CanteensPagination(LimitOffsetPagination):
->>>>>>> e0dbf425
+class PublishedCanteensPagination(LimitOffsetPagination):
     default_limit = 12
     max_limit = 30
     departments = []
