import logging
from collections import OrderedDict
from datetime import date
import redis as r
from django.apps import apps
from django.conf import settings
from django.http import JsonResponse
import requests
from common.utils import send_mail
from macantine.utils import complete_location_data, complete_canteen_data
from django.core.validators import validate_email
from django.core.exceptions import ValidationError, BadRequest
from django.contrib.auth import get_user_model
from django.db import transaction, IntegrityError
from django.db.models.functions import Cast
from django.db.models import Sum, FloatField, Avg, Func, F, Q, Case, When, Value, Subquery, OuterRef, Exists, Count
from django_filters import rest_framework as django_filters
from django_filters import BaseInFilter, CharFilter
from drf_spectacular.utils import extend_schema_view, extend_schema
from rest_framework.generics import RetrieveAPIView, ListAPIView, ListCreateAPIView
from rest_framework.generics import RetrieveUpdateDestroyAPIView
from rest_framework import status
from rest_framework.exceptions import PermissionDenied
from rest_framework.pagination import LimitOffsetPagination
from rest_framework.views import APIView
from rest_framework.response import Response
from api.views.utils import update_change_reason_with_auth
from api.serializers import (
    PublicCanteenSerializer,
    PublicCanteenPreviewSerializer,
    FullCanteenSerializer,
    CanteenPreviewSerializer,
    ManagingTeamSerializer,
    SatelliteCanteenSerializer,
    CanteenActionsSerializer,
    CanteenStatusSerializer,
    ElectedCanteenSerializer,
    MinimalCanteenSerializer,
)
from data.models import Canteen, ManagerInvitation, Sector, Diagnostic, Teledeclaration, Purchase
from data.region_choices import Region
from data.department_choices import Department
from api.permissions import (
    IsCanteenManager,
    IsAuthenticated,
    IsAuthenticatedOrTokenHasResourceScope,
    IsCanteenManagerUrlParam,
    IsElectedOfficial,
)
from api.exceptions import DuplicateException
from .utils import camelize, UnaccentSearchFilter, MaCantineOrderingFilter

logger = logging.getLogger(__name__)
redis = r.from_url(settings.REDIS_URL, decode_responses=True)


class PublishedCanteenSingleView(RetrieveAPIView):
    model = Canteen
    serializer_class = PublicCanteenSerializer
    queryset = Canteen.objects.filter(publication_status="published")


class ProductionTypeInFilter(BaseInFilter, CharFilter):
    pass


class PublishedCanteensPagination(LimitOffsetPagination):
    default_limit = 12
    max_limit = 30
    departments = []
    sectors = []
    management_types = []
    production_types = []

    def paginate_queryset(self, queryset, request, view=None):
        # Performance improvements possible
        self.departments = set(filter(lambda x: x, queryset.values_list("department", flat=True)))
        self.regions = set(filter(lambda x: x, queryset.values_list("region", flat=True)))
        self.management_types = set(filter(lambda x: x, queryset.values_list("management_type", flat=True)))
        self.production_types = set(filter(lambda x: x, queryset.values_list("production_type", flat=True)))

        published_canteens = Canteen.objects.filter(publication_status="published")
        query_params = request.query_params

        if query_params.get("department"):
            published_canteens = published_canteens.filter(department=query_params.get("department"))

        if query_params.get("region"):
            published_canteens = published_canteens.filter(region=query_params.get("region"))

        if query_params.get("min_daily_meal_count"):
            published_canteens = published_canteens.filter(
                daily_meal_count__gte=query_params.get("min_daily_meal_count")
            )

        if query_params.get("max_daily_meal_count"):
            published_canteens = published_canteens.filter(
                daily_meal_count__lte=query_params.get("max_daily_meal_count")
            )

        if query_params.get("management_type"):
            published_canteens = published_canteens.filter(management_type=query_params.get("management_type"))

        published_canteens = filter_by_diagnostic_params(published_canteens, query_params)

        self.sectors = (
            Sector.objects.filter(canteen__in=list(published_canteens)).values_list("id", flat=True).distinct()
        )
        return super().paginate_queryset(queryset, request, view)

    def get_paginated_response(self, data):
        return Response(
            OrderedDict(
                [
                    ("count", self.count),
                    ("next", self.get_next_link()),
                    ("previous", self.get_previous_link()),
                    ("results", data),
                    ("regions", self.regions),
                    ("departments", self.departments),
                    ("sectors", self.sectors),
                    ("management_types", self.management_types),
                    ("production_types", self.production_types),
                ]
            )
        )


class UserCanteensPagination(LimitOffsetPagination):
    default_limit = 12
    max_limit = 30

    def get_paginated_response(self, data):
        return Response(
            OrderedDict(
                [
                    ("count", self.count),
                    ("next", self.get_next_link()),
                    ("previous", self.get_previous_link()),
                    ("results", data),
                ]
            )
        )


class CanteenActionsPagination(LimitOffsetPagination):
    default_limit = 12
    max_limit = 30
    undiagnosed_canteens_with_purchases = []
    canteens_to_publish = []
    has_pending_actions = False

    def paginate_queryset(self, queryset, request, view=None):
        undiagnosed_canteens_with_purchases = queryset.filter(action=Canteen.Actions.PREFILL_DIAGNOSTIC).values_list(
            "pk", flat=True
        )
        self.undiagnosed_canteens_with_purchases = set(filter(lambda x: x, undiagnosed_canteens_with_purchases))
        canteens_to_publish = queryset.filter(action=Canteen.Actions.PUBLISH).values_list("pk", flat=True)
        self.canteens_to_publish = set(filter(lambda x: x, canteens_to_publish))
        self.has_pending_actions = queryset.exclude(action=Canteen.Actions.NOTHING).exists()
        return super().paginate_queryset(queryset, request, view)

    def get_paginated_response(self, data):
        return Response(
            OrderedDict(
                [
                    ("count", self.count),
                    ("next", self.get_next_link()),
                    ("previous", self.get_previous_link()),
                    ("results", data),
                    ("undiagnosed_canteens_with_purchases", self.undiagnosed_canteens_with_purchases),
                    ("canteens_to_publish", self.canteens_to_publish),
                    ("has_pending_actions", self.has_pending_actions),
                ]
            )
        )


class PublishedCanteenFilterSet(django_filters.FilterSet):
    min_daily_meal_count = django_filters.NumberFilter(field_name="daily_meal_count", lookup_expr="gte")
    max_daily_meal_count = django_filters.NumberFilter(field_name="daily_meal_count", lookup_expr="lte")
    production_type = ProductionTypeInFilter(field_name="production_type")

    class Meta:
        model = Canteen
        fields = (
            "department",
            "region",
            "sectors",
            "city_insee_code",
            "min_daily_meal_count",
            "max_daily_meal_count",
            "management_type",
        )


def filter_by_diagnostic_params(queryset, query_params):
    bio = query_params.get("min_portion_bio")
    combined = query_params.get("min_portion_combined")
    badge = query_params.get("badge")
    appro_badge_requested = badge == "appro"
    if bio or combined or appro_badge_requested:
        publication_year = date.today().year - 1
        qs_diag = Diagnostic.objects.filter(year=publication_year, value_total_ht__gt=0)
        if bio or appro_badge_requested:
            qs_diag = qs_diag.annotate(
                bio_share=Cast(Sum("value_bio_ht", default=0) / Sum("value_total_ht"), FloatField())
            )
            if bio:
                qs_diag = qs_diag.filter(bio_share__gte=bio)
        if combined or appro_badge_requested:
            qs_diag = qs_diag.annotate(
                combined_share=Cast(
                    (
                        Sum("value_bio_ht", default=0)
                        + Sum("value_sustainable_ht", default=0)
                        + Sum("value_externality_performance_ht", default=0)
                        + Sum("value_egalim_others_ht", default=0)
                    )
                    / Sum("value_total_ht"),
                    FloatField(),
                )
            )
            if combined:
                qs_diag = qs_diag.filter(combined_share__gte=combined)
        if appro_badge_requested:
            group_1 = [Region.guadeloupe, Region.martinique, Region.guyane, Region.la_reunion]
            group_2 = [Region.mayotte]
            qs_diag = qs_diag.filter(
                Q(combined_share__gte=0.5, bio_share__gte=0.2)
                | Q(canteen__region__in=group_1, combined_share__gte=0.2, bio_share__gte=0.05)
                | Q(canteen__department=Department.saint_martin, combined_share__gte=0.2, bio_share__gte=0.05)
                | Q(canteen__region__in=group_2, combined_share__gte=0.05, bio_share__gte=0.02)
                | Q(
                    canteen__department=Department.saint_pierre_et_miquelon,
                    combined_share__gte=0.3,
                    bio_share__gte=0.1,
                )
            ).distinct()
        canteen_ids = qs_diag.values_list("canteen", flat=True)
<<<<<<< HEAD
        queryset = queryset.filter(id__in=canteen_ids)
        return queryset.exclude(redacted_appro_years__contains=[publication_year])
=======
        canteen_sirets = qs_diag.values_list("canteen__siret", flat=True)
        return queryset.filter(Q(id__in=canteen_ids) | Q(central_producer_siret__in=canteen_sirets))
>>>>>>> 277b47f9
    return queryset


class PublishedCanteensView(ListAPIView):
    model = Canteen
    serializer_class = PublicCanteenPreviewSerializer
    queryset = Canteen.objects.filter(publication_status=Canteen.PublicationStatus.PUBLISHED)
    pagination_class = PublishedCanteensPagination
    filter_backends = [
        django_filters.DjangoFilterBackend,
        UnaccentSearchFilter,
        MaCantineOrderingFilter,
    ]
    search_fields = ["name", "siret"]
    ordering_fields = ["name", "creation_date", "modification_date", "daily_meal_count"]
    filterset_class = PublishedCanteenFilterSet

    def filter_queryset(self, queryset):
        new_queryset = filter_by_diagnostic_params(queryset, self.request.query_params)
        return super().filter_queryset(new_queryset)


class PublicCanteenPreviewView(RetrieveAPIView):
    model = Canteen
    serializer_class = PublicCanteenPreviewSerializer
    queryset = Canteen.objects.filter(publication_status=Canteen.PublicationStatus.PUBLISHED)


class UserCanteensFilterSet(django_filters.FilterSet):
    production_type = ProductionTypeInFilter(field_name="production_type")


@extend_schema_view(
    post=extend_schema(
        summary="Publier plusieurs cantines.",
        description="Vous recevrez deux tableaux : `ids` avec les identifiants des cantines publiées, "
        + "et `unknown_ids` avec les identifiants des cantines non-publiées car l'identifiant n'existe "
        + "pas où la cantine n'est pas gérée par l'utilisateur.",
    ),
)
class PublishManyCanteensView(APIView):
    """
    This view allows mass publishing of canteens
    """

    permission_classes = [IsAuthenticatedOrTokenHasResourceScope]
    required_scopes = ["canteen"]

    def post(self, request):
        data = request.data
        canteen_ids = data.get("ids")
        if not canteen_ids or not isinstance(canteen_ids, list):
            raise BadRequest()

        canteens = []
        bad_canteens = []
        for id in canteen_ids:
            try:
                canteen = Canteen.objects.get(pk=id)
                if canteen.managers.filter(pk=request.user.id).exists():
                    canteens.append(canteen)
                else:
                    bad_canteens.append(id)
            except Canteen.DoesNotExist:
                bad_canteens.append(id)
        for canteen in canteens:
            canteen.publication_status = Canteen.PublicationStatus.PUBLISHED
            canteen.save()
            update_change_reason_with_auth(self, canteen)
        return JsonResponse({"ids": canteen_ids, "unknown_ids": bad_canteens}, status=status.HTTP_200_OK)


@extend_schema_view(
    get=extend_schema(
        summary="Lister avec une pagination des cantines gérées par l'utilisateur. Représentation complète.",
        description="Une pagination est mise en place pour cet endpoint. La représentation de la cantine est complète.",
    ),
    post=extend_schema(
        summary="Créer une nouvelle cantine.",
        description="La nouvelle cantine aura comme gestionnaire l'utilisateur identifié.",
    ),
)
class UserCanteensView(ListCreateAPIView):
    permission_classes = [IsAuthenticatedOrTokenHasResourceScope]
    model = Canteen
    serializer_class = FullCanteenSerializer
    pagination_class = UserCanteensPagination
    filter_backends = [
        django_filters.DjangoFilterBackend,
        UnaccentSearchFilter,
        MaCantineOrderingFilter,
    ]
    filterset_class = UserCanteensFilterSet
    required_scopes = ["canteen"]
    search_fields = ["name", "siret"]
    ordering_fields = ["name", "creation_date", "modification_date", "daily_meal_count"]

    def get_serializer(self, *args, **kwargs):
        kwargs.setdefault("context", self.get_serializer_context())
        action = "create" if self.request.method == "POST" else None
        kwargs.setdefault("action", action)
        return FullCanteenSerializer(*args, **kwargs)

    def get_queryset(self):
        return self.request.user.canteens.all()

    @transaction.atomic
    def perform_create(self, serializer):
        canteen = serializer.save()
        canteen.managers.add(self.request.user)
        update_change_reason_with_auth(self, canteen)

    def create(self, request, *args, **kwargs):
        canteen_siret = request.data.get("siret")
        error_response = check_siret_response(canteen_siret, request)
        if error_response:
            raise DuplicateException(additional_data=error_response)
        return super().create(request, *args, **kwargs)


@extend_schema_view(
    get=extend_schema(
        summary="Lister toutes les cantines gérées par l'utilisateur. Représentation partielle.",
        description="La totalité des cantines gérées par l'utilisateur - par contre seules certaines informations sont incluses.",
    ),
)
class UserCanteenPreviews(ListAPIView):
    model = Canteen
    serializer_class = CanteenPreviewSerializer
    permission_classes = [IsAuthenticatedOrTokenHasResourceScope]
    required_scopes = ["canteen"]

    def get_queryset(self):
        return self.request.user.canteens.all()


@extend_schema_view(
    get=extend_schema(
        summary="Obtenir les détails d'une cantine.",
        description="Permet d'obtenir toutes les informations sur une cantine spécifique tant que l'utilisateur soit un des gestionnaires.",
    ),
    put=extend_schema(
        exclude=True,
    ),
    patch=extend_schema(
        summary="Modifier une cantine existante.",
        description="Possible si l'utilisateur identifié fait partie des gestionnaires de la cantine.",
    ),
    delete=extend_schema(
        summary="Supprimer une cantine existante.",
        description="Possible si l'utilisateur identifié fait partie des gestionnaires de la cantine. Attention : les diagnostics créés seront aussi supprimés.",
    ),
)
class RetrieveUpdateUserCanteenView(RetrieveUpdateDestroyAPIView):
    permission_classes = [IsAuthenticatedOrTokenHasResourceScope, IsCanteenManager]
    model = Canteen
    serializer_class = FullCanteenSerializer
    queryset = Canteen.objects.all()
    required_scopes = ["canteen"]

    def put(self, request, *args, **kwargs):
        return JsonResponse(
            {"error": "Only PATCH request supported in this resource"}, status=status.HTTP_405_METHOD_NOT_ALLOWED
        )

    def patch(self, request, *args, **kwargs):
        return self.partial_update(request, *args, **kwargs)

    def partial_update(self, request, *args, **kwargs):
        canteen_siret = request.data.get("siret")
        if canteen_siret == "":
            return JsonResponse(
                {"siret": ["Le numéro SIRET ne peut pas être vide."]}, status=status.HTTP_400_BAD_REQUEST
            )
        error_response = check_siret_response(canteen_siret, request)
        if error_response and error_response.get("id") != kwargs.get("pk"):
            raise DuplicateException(additional_data=error_response)
        return super().partial_update(request, *args, **kwargs)

    def perform_update(self, serializer):
        canteen = serializer.save()
        update_change_reason_with_auth(self, canteen)


class CanteenStatusView(APIView):
    permission_classes = [IsAuthenticatedOrTokenHasResourceScope]
    required_scopes = ["canteen"]

    def get(self, request, *args, **kwargs):
        siret = request.parser_context.get("kwargs").get("siret")
        response = check_siret_response(siret, request) or {}
        if not response:
            response = complete_canteen_data(siret, response)
            city = response.get("city", None)
            postcode = response.get("postalCode", None)
            if city and postcode:
                response = complete_location_data(response)
        return JsonResponse(response, status=status.HTTP_200_OK)


def check_siret_response(canteen_siret, request):
    if canteen_siret:
        canteens = Canteen.objects.filter(siret=canteen_siret)
        if canteens.exists():
            canteen = canteens.first()
            return camelize(CanteenStatusSerializer(canteen, context={"request": request}).data)


@extend_schema_view(
    post=extend_schema(
        summary="Activer la publication de la cantine.",
        description="La publication permet de mettre à disposition certaines données de la cantine au grand public. Il ne s'agit pas d'une télédéclaration.",
    ),
)
class PublishCanteenView(APIView):
    permission_classes = [IsAuthenticatedOrTokenHasResourceScope]
    required_scopes = ["canteen"]

    def post(self, request, *args, **kwargs):
        try:
            data = request.data
            canteen_id = kwargs.get("pk")
            canteen = Canteen.objects.get(pk=canteen_id)
            if request.user not in canteen.managers.all():
                raise PermissionDenied()

            is_draft = canteen.publication_status == Canteen.PublicationStatus.DRAFT

            if is_draft:
                canteen.publication_status = Canteen.PublicationStatus.PUBLISHED

            canteen.update_publication_comments(data)
            canteen.save()
            update_change_reason_with_auth(self, canteen)
            serialized_canteen = FullCanteenSerializer(canteen).data
            return JsonResponse(camelize(serialized_canteen), status=status.HTTP_200_OK)

        except Canteen.DoesNotExist:
            raise ValidationError("Le cantine specifié n'existe pas")


@extend_schema_view(
    post=extend_schema(
        summary="Enlever la publication de la cantine.",
        description="La publication permet de mettre à disposition les données de la cantine au grand public. Il ne s'agit pas d'une télédéclaration.",
    ),
)
class UnpublishCanteenView(APIView):
    permission_classes = [IsAuthenticatedOrTokenHasResourceScope]
    required_scopes = ["canteen"]

    def post(self, request, *args, **kwargs):
        try:
            data = request.data
            canteen_id = kwargs.get("pk")
            canteen = Canteen.objects.get(pk=canteen_id)
            if request.user not in canteen.managers.all():
                raise PermissionDenied()

            is_not_draft = canteen.publication_status != Canteen.PublicationStatus.DRAFT

            if is_not_draft:
                canteen.publication_status = Canteen.PublicationStatus.DRAFT

            canteen.update_publication_comments(data)
            canteen.save()
            update_change_reason_with_auth(self, canteen)
            serialized_canteen = FullCanteenSerializer(canteen).data
            return JsonResponse(camelize(serialized_canteen), status=status.HTTP_200_OK)

        except Canteen.DoesNotExist:
            raise ValidationError("Le cantine specifié n'existe pas")


def _respond_with_team(canteen):
    data = ManagingTeamSerializer(canteen).data
    return JsonResponse(camelize(data), status=status.HTTP_200_OK)


class AddManagerView(APIView):
    permission_classes = [IsAuthenticated]

    def post(self, request, *args, **kwargs):
        try:
            email = request.data.get("email").strip() if request.data.get("email") else None
            validate_email(email)
            canteen_id = request.data.get("canteen_id")
            canteen = request.user.canteens.get(id=canteen_id)
            AddManagerView.add_manager_to_canteen(email, canteen)
            return _respond_with_team(canteen)
        except ValidationError as e:
            logger.warning(f"Attempt to add manager with invalid email {email}:\n{e}")
            return JsonResponse({"error": "Invalid email"}, status=status.HTTP_400_BAD_REQUEST)
        except Canteen.DoesNotExist as e:
            logger.warning(f"Attempt to add manager to unexistent canteen {canteen_id}:\n{e}")
            return JsonResponse({"error": "Invalid canteen id"}, status=status.HTTP_404_NOT_FOUND)
        except IntegrityError as e:
            logger.warning(f"Attempt to add existing manager with email {email} to canteen {canteen_id}:\n{e}")
            return _respond_with_team(canteen)
        except Exception as e:
            logger.exception(f"Exception occurred while inviting a manager to canteen:\n{e}")
            return JsonResponse(
                {"error": "An error has occurred"},
                status=status.HTTP_500_INTERNAL_SERVER_ERROR,
            )

    @staticmethod
    def add_manager_to_canteen(email, canteen, send_invitation_mail=True):
        try:
            user = get_user_model().objects.get(email=email)
            canteen.managers.add(user)
            if send_invitation_mail:
                AddManagerView._send_add_email(email, canteen)
        except get_user_model().DoesNotExist:
            # Try to see if the user registered the email with case irregularities
            user_qs = get_user_model().objects.filter(email__iexact=email)
            if user_qs.count() == 1:
                user = user_qs.first()
                logger.info(f"Adding manager with email in different case : {email}")
                canteen.managers.add(user)
                if send_invitation_mail:
                    AddManagerView._send_add_email(user.email, canteen)
                return

            if user_qs.count() > 1:
                logger.info(f"Several users found for the case-insensitive email {email}. Unable to add manager.")

            with transaction.atomic():
                pm = ManagerInvitation(canteen_id=canteen.id, email=email)
                pm.save()
            if send_invitation_mail:
                AddManagerView._send_invitation_email(pm)

    @staticmethod
    def _send_invitation_email(manager_invitation):
        try:
            context = {
                "canteen": manager_invitation.canteen.name,
                "protocol": settings.PROTOCOL,
                "domain": settings.HOSTNAME,
            }
            send_mail(
                subject="Invitation à gérer une cantine sur ma cantine",
                template="auth/manager_invitation",
                context=context,
                to=[manager_invitation.email],
            )
        except ConnectionRefusedError as e:
            logger.warning(
                f"The manager invitation email could not be sent to {manager_invitation.email} : Connection Refused. The manager has been added anyway.\n{e}"
            )
            return
        except Exception as e:
            logger.exception(f"The manager invitation email could not be sent to {manager_invitation.email}\n{e}")
            raise Exception("Error occurred : the mail could not be sent.") from e

    @staticmethod
    def _send_add_email(email, canteen):
        try:
            protocol = settings.PROTOCOL
            domain = settings.HOSTNAME
            canteen_path = f"/modifier-ma-cantine/{canteen.url_slug}"
            context = {
                "canteen": canteen.name,
                "canteen_url": f"{protocol}://{domain}{canteen_path}",
            }
            send_mail(
                subject=f"Vous pouvez gérer la cantine « {canteen.name} »",
                template="auth/manager_add_notification",
                context=context,
                to=[email],
            )
        except ConnectionRefusedError as e:
            logger.warning(
                f"The manager add notification email could not be sent to {email} : Connection Refused. The manager has been added anyway.\n{e}"
            )
            return
        except Exception as e:
            logger.exception(f"The manager add notification email could not be sent to {email}\n{e}")
            raise Exception("Error occurred : the mail could not be sent.") from e


class RemoveManagerView(APIView):
    permission_classes = [IsAuthenticated]

    def post(self, request, *args, **kwargs):
        try:
            email = request.data.get("email", "").strip()
            validate_email(email)
            canteen_id = request.data.get("canteen_id")
            canteen = request.user.canteens.get(id=canteen_id)

            try:
                manager = get_user_model().objects.get(email=email)
                canteen.managers.remove(manager)
            except get_user_model().DoesNotExist:
                try:
                    invitation = ManagerInvitation.objects.get(canteen_id=canteen.id, email=email)
                    invitation.delete()
                except ManagerInvitation.DoesNotExist:
                    pass
            return _respond_with_team(canteen)
        except ValidationError as e:
            logger.warning(f"Attempt to remove manager with invalid email {email}:\n{e}")
            return JsonResponse({"error": "Invalid email"}, status=status.HTTP_400_BAD_REQUEST)
        except Canteen.DoesNotExist as e:
            logger.warning(f"Attempt to remove manager from unexistent canteen {canteen_id}:\n{e}")
            return JsonResponse({"error": "Invalid canteen id"}, status=status.HTTP_404_NOT_FOUND)
        except Exception as e:
            logger.exception(f"Exception occurred while removing a manager from a canteen:\n{e}")
            return JsonResponse(
                {"error": "An error has occurred"},
                status=status.HTTP_500_INTERNAL_SERVER_ERROR,
            )


class SendCanteenNotFoundEmail(APIView):
    def post(self, request):
        try:
            email = request.data.get("from", "").strip()
            validate_email(email)
            name = request.data.get("name") or "Un·e utilisateur·rice"
            message = request.data.get("message")

            context = {
                "from": email,
                "name": name,
                "message": message,
            }

            send_mail(
                subject=f"{name} n'a pas trouvé une cantine publiée",
                to=[
                    settings.CONTACT_EMAIL,
                ],
                reply_to=[
                    email,
                ],
                template="canteen_not_found",
                context=context,
            )

            return JsonResponse({}, status=status.HTTP_200_OK)
        except ValidationError:
            return JsonResponse({"error": "Invalid email"}, status=status.HTTP_400_BAD_REQUEST)
        except Exception as e:
            logger.exception(f"Exception occurred while sending email:\n{e}")
            return JsonResponse(
                {"error": "An error has occurred"},
                status=status.HTTP_500_INTERNAL_SERVER_ERROR,
            )


class TeamJoinRequestView(APIView):
    permission_classes = [IsAuthenticated]

    def post(self, request, *args, **kwargs):
        try:
            email = request.data.get("email", "").strip()
            validate_email(email)
            name = request.data.get("name")
            message = request.data.get("message")
            canteen_id = kwargs.get("pk")
            canteen = Canteen.objects.get(pk=canteen_id)
            canteen_path = f"/modifier-ma-cantine/{canteen.url_slug}"
            url = f"{'https' if settings.SECURE else 'http'}://{settings.HOSTNAME}{canteen_path}/gestionnaires?email={email}"

            context = {
                "email": email,
                "name": name,
                "message": message,
                "url": url,
                "canteen": canteen.name,
                "siret": canteen.siret,
            }

            recipients = list(canteen.managers.values_list("email", flat=True))

            if not recipients:
                recipients.append(settings.CONTACT_EMAIL)

            send_mail(
                subject=f"{name} voudrait rejoindre l'équipe de gestion de la cantine {canteen.name}",
                to=recipients,
                reply_to=[email],
                template="canteen_join_request",
                context=context,
            )

            return JsonResponse({}, status=status.HTTP_200_OK)
        except ValidationError:
            return JsonResponse({"error": "Invalid email"}, status=status.HTTP_400_BAD_REQUEST)
        except Exception as e:
            logger.exception(f"Exception occurred while sending email:\n{e}")
            return JsonResponse(
                {"error": "An error has occurred"},
                status=status.HTTP_500_INTERNAL_SERVER_ERROR,
            )


def badges_for_queryset(diagnostic_year_queryset):
    badge_querysets = {}
    appro_total = diagnostic_year_queryset
    appro_total = diagnostic_year_queryset.count()
    if appro_total:
        appro_share_query = diagnostic_year_queryset.filter(value_total_ht__gt=0)
        appro_share_query = appro_share_query.annotate(
            bio_share=Cast(
                Sum("value_bio_ht", default=0) / Sum("value_total_ht"),
                FloatField(),
            )
        )
        appro_share_query = appro_share_query.annotate(
            combined_share=Cast(
                (
                    Sum("value_bio_ht", default=0)
                    + Sum("value_sustainable_ht", default=0)
                    + Sum("value_externality_performance_ht", default=0)
                    + Sum("value_egalim_others_ht", default=0)
                )
                / Sum("value_total_ht"),
                FloatField(),
            )
        )
        # Saint-Martin should be in group 1
        group_1 = [Region.guadeloupe, Region.martinique, Region.guyane, Region.la_reunion]
        group_2 = [Region.mayotte]
        # should have a group 3 with Saint-Pierre-et-Miquelon
        badge_querysets["appro"] = appro_share_query.filter(
            Q(combined_share__gte=0.5, bio_share__gte=0.2)
            | Q(canteen__region__in=group_1, combined_share__gte=0.2, bio_share__gte=0.05)
            | Q(canteen__department=Department.saint_martin, combined_share__gte=0.2, bio_share__gte=0.05)
            | Q(canteen__region__in=group_2, combined_share__gte=0.05, bio_share__gte=0.02)
            | Q(canteen__department=Department.saint_pierre_et_miquelon, combined_share__gte=0.3, bio_share__gte=0.1)
        ).distinct()

    # waste
    waste_badge_query = diagnostic_year_queryset.filter(has_waste_diagnostic=True)
    waste_badge_query = waste_badge_query.annotate(waste_actions_len=Func(F("waste_actions"), function="CARDINALITY"))
    waste_badge_query = waste_badge_query.filter(waste_actions_len__gt=0)
    waste_badge_query = waste_badge_query.filter(
        Q(canteen__daily_meal_count__lt=3000) | Q(has_donation_agreement=True)
    )
    badge_querysets["waste"] = waste_badge_query

    # diversification
    diversification_badge_query = diagnostic_year_queryset.exclude(vegetarian_weekly_recurrence__isnull=True)
    diversification_badge_query = diversification_badge_query.exclude(vegetarian_weekly_recurrence="")
    diversification_badge_query = diversification_badge_query.exclude(
        vegetarian_weekly_recurrence=Diagnostic.MenuFrequency.LOW
    )
    scolaire_sectors = Sector.objects.filter(category="education")
    if scolaire_sectors.count():
        diversification_badge_query = diversification_badge_query.filter(
            Q(
                canteen__sectors__in=scolaire_sectors,
                vegetarian_weekly_recurrence__in=[
                    Diagnostic.MenuFrequency.MID,
                    Diagnostic.MenuFrequency.HIGH,
                ],
            )
            | Q(vegetarian_weekly_recurrence=Diagnostic.MenuFrequency.DAILY)
        ).distinct()
    badge_querysets["diversification"] = diversification_badge_query

    # plastic
    badge_querysets["plastic"] = diagnostic_year_queryset.filter(
        cooking_plastic_substituted=True,
        serving_plastic_substituted=True,
        plastic_bottles_substituted=True,
        plastic_tableware_substituted=True,
    )

    # info
    badge_querysets["info"] = diagnostic_year_queryset.filter(communicates_on_food_quality=True)
    return badge_querysets


class CanteenStatisticsView(APIView):
    def get(self, request):
        regions = request.query_params.getlist("region")
        departments = request.query_params.getlist("department")
        sector_categories = request.query_params.getlist("sectors")
        epcis = request.query_params.getlist("epci")
        city_insee_codes = None
        year = request.query_params.get("year")
        if not year:
            return JsonResponse({"error": "Expected year"}, status=status.HTTP_400_BAD_REQUEST)

        data = {}
        try:
            city_insee_codes = CanteenStatisticsView._get_city_insee_codes(epcis)
        except Exception as e:
            logger.warning(f"Error when fetching INSEE codes for EPCI for canteen stats: {str(e)}")
            data["epci_error"] = "Une erreur est survenue"

        canteens = CanteenStatisticsView._filter_canteens(regions, departments, city_insee_codes, sector_categories)
        data["canteen_count"] = canteens.count()
        data["published_canteen_count"] = canteens.filter(
            publication_status=Canteen.PublicationStatus.PUBLISHED
        ).count()

        diagnostics = CanteenStatisticsView._filter_diagnostics(
            year, regions, departments, city_insee_codes, sector_categories
        )

        appro_share_query = diagnostics.filter(value_total_ht__gt=0)
        appro_share_query = appro_share_query.annotate(
            bio_share=Cast(Sum("value_bio_ht", default=0) / Sum("value_total_ht"), FloatField())
        )
        appro_share_query = appro_share_query.annotate(
            sustainable_share=Cast(
                (
                    Sum("value_sustainable_ht", default=0)
                    + Sum("value_externality_performance_ht", default=0)
                    + Sum("value_egalim_others_ht", default=0)
                )
                / Sum("value_total_ht"),
                FloatField(),
            )
        )
        agg = appro_share_query.aggregate(Avg("bio_share"), Avg("sustainable_share"))
        # no need for particularly fancy rounding
        data["bio_percent"] = int((agg["bio_share__avg"] or 0) * 100)
        data["sustainable_percent"] = int((agg["sustainable_share__avg"] or 0) * 100)

        # --- badges ---
        total_diag = diagnostics.count()
        data["diagnostics_count"] = total_diag
        data["approPercent"] = 0
        data["wastePercent"] = 0
        data["diversificationPercent"] = 0
        data["plasticPercent"] = 0
        data["infoPercent"] = 0

        if total_diag:  # maybe we shouldn't be able to get to 0 diags this point with the endpoint?
            badge_querysets = badges_for_queryset(diagnostics)
            data["approPercent"] = int(badge_querysets["appro"].count() / total_diag * 100)
            data["wastePercent"] = int(badge_querysets["waste"].count() / total_diag * 100)
            data["diversificationPercent"] = int(badge_querysets["diversification"].count() / total_diag * 100)
            data["plasticPercent"] = int(badge_querysets["plastic"].count() / total_diag * 100)
            data["infoPercent"] = int(badge_querysets["info"].count() / total_diag * 100)

        # count breakdown by sector category
        sector_categories = {}
        for category in Sector.Categories:
            sectors = Sector.objects.filter(category=category)
            sector_categories[category] = canteens.filter(sectors__in=sectors).count()
        sectors = Sector.objects.filter(category=None)
        sector_categories["inconnu"] = canteens.filter(sectors__in=sectors).count()
        data["sector_categories"] = sector_categories
        return JsonResponse(camelize(data), status=status.HTTP_200_OK)

    def _get_city_insee_codes(epcis):
        city_insee_codes = []
        for e in epcis:
            response = requests.get(f"https://geo.api.gouv.fr/epcis/{e}/communes?fields=code", timeout=5)
            response.raise_for_status()
            body = response.json()
            for commune in body:
                city_insee_codes.append(commune["code"])
        return city_insee_codes

    def _filter_canteens(regions, departments, city_insee_codes, sectors):
        canteens = Canteen.objects
        if city_insee_codes:
            canteens = canteens.filter(city_insee_code__in=city_insee_codes)
        elif departments:
            canteens = canteens.filter(department__in=departments)
        elif regions:
            canteens = canteens.filter(region__in=regions)
        if sectors:
            sectors = [s for s in sectors if s.isdigit()]
            canteens = canteens.filter(sectors__in=sectors)
        return canteens.distinct()

    def _filter_diagnostics(year, regions, departments, city_insee_codes, sectors):
        diagnostics = Diagnostic.objects.filter(year=year)
        if city_insee_codes:
            diagnostics = diagnostics.filter(canteen__city_insee_code__in=city_insee_codes)
        elif departments:
            diagnostics = diagnostics.filter(canteen__department__in=departments)
        elif regions:
            diagnostics = diagnostics.filter(canteen__region__in=regions)
        if sectors:
            diagnostics = diagnostics.filter(canteen__sectors__in=sectors)
        return diagnostics.distinct()


class CanteenLocationsView(APIView):
    def get(self, _):
        canteens = Canteen.objects
        data = {}
        data["regions"] = (
            canteens.filter(region__isnull=False)
            .exclude(region="")
            .order_by("region")
            .distinct("region")
            .values_list("region", flat=True)
        )
        data["departments"] = (
            canteens.filter(department__isnull=False)
            .exclude(department="")
            .order_by("department")
            .distinct("department")
            .values_list("department", flat=True)
        )
        return JsonResponse(camelize(data), status=status.HTTP_200_OK)


class ClaimCanteenView(APIView):
    permission_classes = [IsAuthenticated]

    @transaction.atomic
    def post(self, request, canteen_pk):
        try:
            canteen = Canteen.objects.get(pk=canteen_pk)
        except Canteen.DoesNotExist:
            raise BadRequest()

        if canteen.managers.exists():
            raise BadRequest()

        canteen.managers.add(self.request.user)
        canteen.claimed_by = self.request.user
        canteen.has_been_claimed = True
        canteen.save()
        return JsonResponse(camelize(MinimalCanteenSerializer(canteen).data), status=status.HTTP_200_OK)


class UndoClaimCanteenView(APIView):
    permission_classes = [IsAuthenticated]

    @transaction.atomic
    def post(self, request, canteen_pk):
        try:
            canteen = Canteen.objects.get(pk=canteen_pk)
        except Canteen.DoesNotExist:
            raise BadRequest()

        if canteen.claimed_by != self.request.user:
            raise PermissionDenied()

        canteen.managers.remove(self.request.user)
        canteen.claimed_by = None
        canteen.has_been_claimed = False
        canteen.save()
        return JsonResponse({}, status=status.HTTP_200_OK)


class SatellitesPagination(LimitOffsetPagination):
    default_limit = 10
    max_limit = 40
    unpublished_count = None
    satellites_to_publish = []

    def paginate_queryset(self, queryset, request, view=None):
        unpublished_satellites = queryset.filter(publication_status=Canteen.PublicationStatus.DRAFT).only(
            "pk", "managers"
        )
        self.unpublished_count = unpublished_satellites.count()
        self.satellites_to_publish = []
        for satellite in unpublished_satellites:
            if satellite.managers.filter(pk=request.user.pk).exists():
                self.satellites_to_publish.append(satellite.id)
        return super().paginate_queryset(queryset, request, view)

    def get_paginated_response(self, data):
        return Response(
            OrderedDict(
                [
                    ("count", self.count),
                    ("next", self.get_next_link()),
                    ("previous", self.get_previous_link()),
                    ("results", data),
                    ("unpublished_count", self.unpublished_count),
                    ("satellites_to_publish", self.satellites_to_publish),
                ]
            )
        )


@extend_schema_view(
    get=extend_schema(
        summary="Lister les cantines satellites pour une cuisine centrale.",
        description="Si la cantine en question est une cuisine centrale, cet endpoint permet de lister toutes les cantines satellites attachées à elle.",
    ),
    post=extend_schema(
        summary="Ajouter une cantine satellite à la cuisine centrale.",
        description="Si la cantine en question est une cuisine centrale, cet endpoint permet d'en ajouter une cantine satellite.",
    ),
)
class SatelliteListCreateView(ListCreateAPIView):
    permission_classes = [IsAuthenticatedOrTokenHasResourceScope, IsCanteenManagerUrlParam]
    required_scopes = ["canteen"]
    model = Canteen
    serializer_class = SatelliteCanteenSerializer
    pagination_class = SatellitesPagination
    filter_backends = [
        MaCantineOrderingFilter,
    ]

    ordering_fields = [
        "name",
        "siret",
        "daily_meal_count",
        "publication_status",
    ]

    def get_queryset(self):
        canteen_pk = self.kwargs["canteen_pk"]
        return Canteen.objects.only("siret").get(pk=canteen_pk).satellites

    def post(self, request, canteen_pk):
        canteen = Canteen.objects.get(pk=canteen_pk)
        siret_satellite = request.data.get("siret")
        created = False

        if not canteen.is_central_cuisine:
            raise PermissionDenied("Votre cantine n'est pas une cuisine centrale")

        if request.user not in canteen.managers.all():
            raise PermissionDenied("Vous n'êtes pas gestionnaire de cette cantine")

        try:
            if siret_satellite and Canteen.objects.filter(siret=siret_satellite).exists():
                satellite = Canteen.objects.filter(siret=siret_satellite).first()

                if satellite.is_central_cuisine:
                    raise PermissionDenied("La cantine renseignée est une cuisine centrale")

                if satellite.central_producer_siret and satellite.central_producer_siret != canteen.siret:
                    raise PermissionDenied("Cette cantine est déjà fourni par une autre cuisine centrale")

                satellite.central_producer_siret = canteen.siret
                satellite.production_type = Canteen.ProductionType.ON_SITE_CENTRAL
                satellite.save()
                update_change_reason_with_auth(self, satellite)
            else:
                new_satellite = FullCanteenSerializer(data=request.data)
                new_satellite.is_valid(raise_exception=True)
                created = True

                satellite = new_satellite.save(
                    central_producer_siret=canteen.siret,
                    publication_status=Canteen.PublicationStatus.PUBLISHED,
                    import_source=f"Cuisine centrale : {canteen.siret}",
                    production_type=Canteen.ProductionType.ON_SITE_CENTRAL,
                )
                update_change_reason_with_auth(self, satellite)
            if created or satellite.managers.count() == 0:
                for manager in canteen.managers.all():
                    satellite.managers.add(manager)
            serialized_canteen = FullCanteenSerializer(satellite).data
            return_status = status.HTTP_201_CREATED if created else status.HTTP_200_OK
            return JsonResponse(camelize(serialized_canteen), status=return_status)
        except Sector.DoesNotExist:
            raise BadRequest()


@extend_schema_view(
    post=extend_schema(
        summary="Enlever une cantine satellite à la cuisine centrale.",
        description="Cet endpoint permet d'enlever un satellite d'une cuisine centrale",
    ),
)
class UnlinkSatelliteView(APIView):
    permission_classes = [IsAuthenticatedOrTokenHasResourceScope, IsCanteenManagerUrlParam]
    serializer_class = FullCanteenSerializer

    def post(self, request, canteen_pk, satellite_pk):
        central_kitchen = Canteen.objects.get(pk=canteen_pk)

        try:
            satellite = Canteen.objects.get(pk=satellite_pk)
        except Canteen.DoesNotExist:
            serialized_canteen = FullCanteenSerializer(central_kitchen).data
            return JsonResponse(camelize(serialized_canteen), status=status.HTTP_200_OK)

        if satellite.central_producer_siret != central_kitchen.siret:
            serialized_canteen = FullCanteenSerializer(central_kitchen).data
            return JsonResponse(camelize(serialized_canteen), status=status.HTTP_200_OK)

        satellite.central_producer_siret = None
        satellite.save()
        serialized_canteen = FullCanteenSerializer(central_kitchen).data
        return JsonResponse(camelize(serialized_canteen), status=status.HTTP_200_OK)


class ActionableCanteensListView(ListAPIView):
    permission_classes = [IsAuthenticated]
    model = Canteen
    serializer_class = CanteenActionsSerializer
    pagination_class = CanteenActionsPagination
    filter_backends = [
        django_filters.DjangoFilterBackend,
        MaCantineOrderingFilter,
    ]
    search_fields = ["name"]
    ordering_fields = ["name", "production_type", "action"]
    ordering = "modification_date"

    def get_queryset(self):
        year = self.request.parser_context.get("kwargs").get("year")
        return ActionableCanteensListView.annotate_actions(self.request.user.canteens, year)

    def annotate_actions(queryset, year):
        # prep add satellites action
        # https://docs.djangoproject.com/en/4.1/ref/models/expressions/#using-aggregates-within-a-subquery-expression
        satellites = (
            Canteen.objects.filter(
                central_producer_siret=OuterRef("siret"),
                production_type=Canteen.ProductionType.ON_SITE_CENTRAL,
            )
            .order_by()
            .values("central_producer_siret")  # sets the groupBy for the aggregation
        )
        central_kitchen = Canteen.objects.filter(siret=OuterRef("central_producer_siret")).values("id")
        # count by id per central prod siret, then fetch that count
        satellites_count = satellites.annotate(count=Count("id")).values("count")
        user_canteens = queryset.annotate(
            nb_satellites_in_db=Subquery(satellites_count), central_kitchen_id=Subquery(central_kitchen[:1])
        )
        # prep add diag actions
        diagnostics = Diagnostic.objects.filter(
            Q(canteen=OuterRef("central_kitchen_id")) | Q(canteen=OuterRef("pk")), year=year
        )
        user_canteens = user_canteens.annotate(diagnostic_for_year=Subquery(diagnostics.values("id")[:1]))
        purchases_for_year = Purchase.objects.filter(canteen=OuterRef("pk"), date__year=year)
        user_canteens = user_canteens.annotate(has_purchases_for_year=Exists(purchases_for_year))
        is_central_cuisine_query = Q(production_type=Canteen.ProductionType.CENTRAL) | Q(
            production_type=Canteen.ProductionType.CENTRAL_SERVING
        )
        is_satellite_query = Q(production_type=Canteen.ProductionType.ON_SITE_CENTRAL)
        # prep line ministry check
        canteen_sector_relation = apps.get_model(app_label="data", model_name="Canteen_sectors")
        has_sector_requiring_line_ministry = canteen_sector_relation.objects.filter(
            canteen=OuterRef("pk"), sector__has_line_ministry=True
        )
        user_canteens = user_canteens.annotate(requires_line_ministry=Exists(has_sector_requiring_line_ministry))
        incomplete_canteen_data_query = (
            Q(yearly_meal_count=None)
            | Q(daily_meal_count=None)
            | Q(siret=None)
            | Q(siret="")
            | Q(name=None)
            | Q(city_insee_code=None)
            | Q(city_insee_code="")
            | Q(production_type=None)
            | Q(management_type=None)
            | Q(economic_model=None)
            | (is_central_cuisine_query & Q(satellite_canteens_count=None))
            | (is_satellite_query & (Q(central_producer_siret=None) | Q(central_producer_siret="")))
            | (is_satellite_query & Q(central_producer_siret=F("siret")))
            | (Q(line_ministry=None) & Q(requires_line_ministry=True))
        )

        # prep complete diag action
        complete_diagnostics = Diagnostic.objects.filter(pk=OuterRef("diagnostic_for_year"), value_total_ht__gt=0)
        user_canteens = user_canteens.annotate(has_complete_diag=Exists(Subquery(complete_diagnostics)))
        # prep TD action
        tds = Teledeclaration.objects.filter(
            Q(canteen=OuterRef("pk")) | Q(canteen=OuterRef("central_kitchen_id")),
            year=year,
            status=Teledeclaration.TeledeclarationStatus.SUBMITTED,
        )
        user_canteens = user_canteens.annotate(has_td=Exists(Subquery(tds)))
        # annotate with action

        should_teledeclare = settings.ENABLE_TELEDECLARATION
        conditions = [
            When(
                (Q(satellite_canteens_count__gt=0) & Q(nb_satellites_in_db=None) & is_central_cuisine_query),
                then=Value(Canteen.Actions.ADD_SATELLITES),
            ),
            When(nb_satellites_in_db__lt=F("satellite_canteens_count"), then=Value(Canteen.Actions.ADD_SATELLITES)),
            When(nb_satellites_in_db__gt=F("satellite_canteens_count"), then=Value(Canteen.Actions.ADD_SATELLITES)),
            When(
                Q(diagnostic_for_year=None) & Q(has_purchases_for_year=True),
                then=Value(Canteen.Actions.PREFILL_DIAGNOSTIC),
            ),
            When(diagnostic_for_year=None, then=Value(Canteen.Actions.CREATE_DIAGNOSTIC)),
            When(has_complete_diag=False, then=Value(Canteen.Actions.COMPLETE_DIAGNOSTIC)),
            When(incomplete_canteen_data_query, then=Value(Canteen.Actions.FILL_CANTEEN_DATA)),
        ]
        if should_teledeclare:
            conditions.append(When(has_td=False, then=Value(Canteen.Actions.TELEDECLARE)))
        conditions.append(
            When(publication_status=Canteen.PublicationStatus.DRAFT, then=Value(Canteen.Actions.PUBLISH))
        )
        user_canteens = user_canteens.annotate(action=Case(*conditions, default=Value(Canteen.Actions.NOTHING)))
        return user_canteens


class ActionableCanteenRetrieveView(RetrieveAPIView):
    permission_classes = [IsAuthenticated, IsCanteenManager]
    model = Canteen
    serializer_class = CanteenActionsSerializer
    required_scopes = ["canteen"]

    def get_queryset(self):
        year = self.request.parser_context.get("kwargs").get("year")
        canteen_id = self.request.parser_context.get("kwargs").get("pk")
        single_canteen_queryset = self.request.user.canteens.filter(id=canteen_id)
        return ActionableCanteensListView.annotate_actions(single_canteen_queryset, year)


class TerritoryCanteensListView(ListAPIView):
    model = Canteen
    permission_classes = [IsElectedOfficial]
    serializer_class = ElectedCanteenSerializer
    pagination_class = PublishedCanteensPagination
    filter_backends = [
        django_filters.DjangoFilterBackend,
        UnaccentSearchFilter,
        MaCantineOrderingFilter,
    ]
    search_fields = ["name", "siret"]
    ordering_fields = ["name", "city", "siret", "daily_meal_count", "publication_status"]

    def get_queryset(self):
        departments = self.request.user.departments
        return Canteen.objects.filter(department__in=departments)<|MERGE_RESOLUTION|>--- conflicted
+++ resolved
@@ -238,13 +238,9 @@
                 )
             ).distinct()
         canteen_ids = qs_diag.values_list("canteen", flat=True)
-<<<<<<< HEAD
-        queryset = queryset.filter(id__in=canteen_ids)
-        return queryset.exclude(redacted_appro_years__contains=[publication_year])
-=======
         canteen_sirets = qs_diag.values_list("canteen__siret", flat=True)
+        queryset = queryset.exclude(redacted_appro_years__contains=[publication_year])
         return queryset.filter(Q(id__in=canteen_ids) | Q(central_producer_siret__in=canteen_sirets))
->>>>>>> 277b47f9
     return queryset
 
 
