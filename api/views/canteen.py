--- conflicted
+++ resolved
@@ -126,10 +126,7 @@
                 subject="Demande de publication sur ma cantine",
                 message=f"La cantine « {canteen.name} » a demandé d'être publiée.\nAdmin : {admin_url}",
                 to=[settings.CONTACT_EMAIL],
-<<<<<<< HEAD
-=======
                 fail_silently=True,
->>>>>>> b217377c
             )
 
         return super(UpdateUserCanteenView, self).perform_update(serializer)
