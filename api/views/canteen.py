import logging
from collections import OrderedDict
from datetime import date
from django.conf import settings
from django.http import JsonResponse
from common.utils import send_mail
from django.core.validators import validate_email
from django.core.exceptions import ValidationError, ObjectDoesNotExist
from django.contrib.auth import get_user_model
from django.db import transaction, IntegrityError
from django.db.models.constants import LOOKUP_SEP
from django.db.models.functions import Cast
from django.db.models import Sum, FloatField
from django_filters import rest_framework as django_filters
from rest_framework.generics import RetrieveAPIView, ListAPIView, ListCreateAPIView
from rest_framework.generics import RetrieveUpdateDestroyAPIView
from rest_framework import permissions, status, filters
from rest_framework.exceptions import PermissionDenied
from rest_framework.pagination import LimitOffsetPagination
from rest_framework.views import APIView
from rest_framework.response import Response
from api.serializers import (
    PublicCanteenSerializer,
    FullCanteenSerializer,
    ManagingTeamSerializer,
)
from data.models import Canteen, ManagerInvitation, Sector, Diagnostic
from api.permissions import IsCanteenManager
from .utils import camelize

logger = logging.getLogger(__name__)


class PublishedCanteensPagination(LimitOffsetPagination):
    default_limit = 12
    max_limit = 30
    departments = []
    sectors = []
    management_types = []

    def paginate_queryset(self, queryset, request, view=None):
        # Performance improvements possible
        self.departments = set(
            filter(lambda x: x, queryset.values_list("department", flat=True))
        )
        self.regions = set(
            filter(lambda x: x, queryset.values_list("region", flat=True))
        )
        self.management_types = set(
            filter(lambda x: x, queryset.values_list("management_type", flat=True))
        )

        sector_queryset = Canteen.objects.filter(publication_status="published")
        query_params = request.query_params

        if query_params.get("department"):
            sector_queryset = sector_queryset.filter(
                department=query_params.get("department")
            )

        if query_params.get("region"):
            sector_queryset = sector_queryset.filter(region=query_params.get("region"))

        if query_params.get("min_daily_meal_count"):
            sector_queryset = sector_queryset.filter(
                daily_meal_count__gte=query_params.get("min_daily_meal_count")
            )

        if query_params.get("max_daily_meal_count"):
            sector_queryset = sector_queryset.filter(
                daily_meal_count__lte=query_params.get("max_daily_meal_count")
            )

<<<<<<< HEAD
        sector_queryset = filter_by_diagnostic_params(sector_queryset, query_params)
=======
        if query_params.get("management_type"):
            sector_queryset = sector_queryset.filter(
                management_type=query_params.get("management_type")
            )
>>>>>>> 6f864f4c

        self.sectors = (
            Sector.objects.filter(canteen__in=list(sector_queryset))
            .values_list("id", flat=True)
            .distinct()
        )
        return super().paginate_queryset(queryset, request, view)

    def get_paginated_response(self, data):
        return Response(
            OrderedDict(
                [
                    ("count", self.count),
                    ("next", self.get_next_link()),
                    ("previous", self.get_previous_link()),
                    ("results", data),
                    ("regions", self.regions),
                    ("departments", self.departments),
                    ("sectors", self.sectors),
                    ("management_types", self.management_types),
                ]
            )
        )


class PublishedCanteenFilterSet(django_filters.FilterSet):
    min_daily_meal_count = django_filters.NumberFilter(
        field_name="daily_meal_count", lookup_expr="gte"
    )
    max_daily_meal_count = django_filters.NumberFilter(
        field_name="daily_meal_count", lookup_expr="lte"
    )

    class Meta:
        model = Canteen
        fields = (
            "department",
            "region",
            "sectors",
            "min_daily_meal_count",
            "max_daily_meal_count",
            "management_type",
        )


class UnaccentSearchFilter(filters.SearchFilter):
    def construct_search(self, field_name):
        lookup = self.lookup_prefixes.get(field_name[0])
        if lookup:
            field_name = field_name[1:]
        else:
            lookup = "icontains"
        return LOOKUP_SEP.join(
            [
                field_name,
                "unaccent",
                lookup,
            ]
        )


def filter_by_diagnostic_params(queryset, query_params):
    bio = query_params.get("min_portion_bio")
    sustainable = query_params.get("min_portion_sustainable")
    combined = query_params.get("min_portion_combined")
    if bio or sustainable or combined:
        publication_year = date.today().year - 1
        qs_diag = Diagnostic.objects.filter(year=publication_year, value_total_ht__gt=0)
        if bio:
            qs_diag = qs_diag.annotate(
                bio_share=Cast(
                    Sum("value_bio_ht") / Sum("value_total_ht"), FloatField()
                )
            ).filter(bio_share__gte=bio)
        if sustainable:
            qs_diag = qs_diag.annotate(
                sustainable_share=Cast(
                    Sum("value_sustainable_ht") / Sum("value_total_ht"),
                    FloatField(),
                )
            ).filter(sustainable_share__gte=sustainable)
        if combined:
            qs_diag = qs_diag.annotate(
                combined_share=Cast(
                    (Sum("value_bio_ht") + Sum("value_sustainable_ht"))
                    / Sum("value_total_ht"),
                    FloatField(),
                )
            ).filter(combined_share__gte=combined)
        canteen_ids = qs_diag.values_list("canteen", flat=True)
        return queryset.filter(id__in=canteen_ids)
    return queryset


class PublishedCanteensView(ListAPIView):
    model = Canteen
    serializer_class = PublicCanteenSerializer
    queryset = Canteen.objects.filter(
        publication_status=Canteen.PublicationStatus.PUBLISHED
    )
    pagination_class = PublishedCanteensPagination
    filter_backends = [
        django_filters.DjangoFilterBackend,
        UnaccentSearchFilter,
        filters.OrderingFilter,
    ]
    search_fields = ["name"]
    ordering_fields = ["name", "creation_date", "modification_date", "daily_meal_count"]
    filterset_class = PublishedCanteenFilterSet

    def filter_queryset(self, queryset):
        new_queryset = filter_by_diagnostic_params(queryset, self.request.query_params)
        return super().filter_queryset(new_queryset)


class PublishedCanteenSingleView(RetrieveAPIView):
    model = Canteen
    serializer_class = PublicCanteenSerializer
    queryset = Canteen.objects.filter(publication_status="published")


class UserCanteensView(ListCreateAPIView):
    permission_classes = [permissions.IsAuthenticated]
    model = Canteen
    serializer_class = FullCanteenSerializer

    def get_queryset(self):
        return self.request.user.canteens.all()

    def perform_create(self, serializer):
        canteen = serializer.save()
        canteen.managers.add(self.request.user)


class UpdateUserCanteenView(RetrieveUpdateDestroyAPIView):
    permission_classes = [permissions.IsAuthenticated, IsCanteenManager]
    model = Canteen
    serializer_class = FullCanteenSerializer
    queryset = Canteen.objects.all()

    def put(self, request, *args, **kwargs):
        return JsonResponse(
            {"error": "Only PATCH request supported in this resource"}, status=405
        )

    def patch(self, request, *args, **kwargs):
        return self.partial_update(request, *args, **kwargs)


class PublishCanteenView(APIView):
    permission_classes = [permissions.IsAuthenticated]

    def post(self, request, *args, **kwargs):
        try:
            data = request.data
            canteen_id = kwargs.get("pk")
            canteen = Canteen.objects.get(pk=canteen_id)
            if request.user not in canteen.managers.all():
                raise PermissionDenied()

            is_draft = canteen.publication_status == Canteen.PublicationStatus.DRAFT

            if is_draft:
                canteen.publication_status = Canteen.PublicationStatus.PENDING
                protocol = "https" if settings.SECURE else "http"
                admin_url = "{}://{}/admin/data/canteen/{}/change/".format(
                    protocol, settings.HOSTNAME, canteen.id
                )

                logger.info(
                    f"Demande de publication de {canteen.name} (ID: {canteen.id})"
                )

                send_mail(
                    subject="Demande de publication sur ma cantine",
                    message=f"La cantine « {canteen.name} » a demandé d'être publiée.\nAdmin : {admin_url}",
                    to=[settings.CONTACT_EMAIL],
                    fail_silently=True,
                )

            canteen.update_publication_comments(data)
            canteen.save()
            serialized_canteen = FullCanteenSerializer(canteen).data
            return JsonResponse(camelize(serialized_canteen), status=status.HTTP_200_OK)

        except Canteen.DoesNotExist:
            raise ValidationError("Le cantine specifié n'existe pas")


class UnpublishCanteenView(APIView):
    permission_classes = [permissions.IsAuthenticated]

    def post(self, request, *args, **kwargs):
        try:
            data = request.data
            canteen_id = kwargs.get("pk")
            canteen = Canteen.objects.get(pk=canteen_id)
            if request.user not in canteen.managers.all():
                raise PermissionDenied()

            is_not_draft = canteen.publication_status != Canteen.PublicationStatus.DRAFT

            if is_not_draft:
                canteen.publication_status = Canteen.PublicationStatus.DRAFT

            canteen.update_publication_comments(data)
            canteen.save()
            serialized_canteen = FullCanteenSerializer(canteen).data
            return JsonResponse(camelize(serialized_canteen), status=status.HTTP_200_OK)

        except Canteen.DoesNotExist:
            raise ValidationError("Le cantine specifié n'existe pas")


def _respond_with_team(canteen):
    data = ManagingTeamSerializer(canteen).data
    return JsonResponse(camelize(data), status=status.HTTP_200_OK)


class AddManagerView(APIView):
    permission_classes = [permissions.IsAuthenticated]

    def post(self, request, *args, **kwargs):
        try:
            email = request.data.get("email")
            validate_email(email)
            canteen_id = request.data.get("canteen_id")
            canteen = request.user.canteens.get(id=canteen_id)
            try:
                user = get_user_model().objects.get(email=email)
                canteen.managers.add(user)
            except get_user_model().DoesNotExist:
                with transaction.atomic():
                    pm = ManagerInvitation(canteen_id=canteen.id, email=email)
                    pm.save()
                AddManagerView._send_invitation_email(pm)
            return _respond_with_team(canteen)
        except ValidationError as e:
            logger.error(f"Attempt to add manager with invalid email {email}")
            logger.exception(e)
            return JsonResponse(
                {"error": "Invalid email"}, status=status.HTTP_400_BAD_REQUEST
            )
        except Canteen.DoesNotExist as e:
            logger.error(f"Attempt to add manager to unexistent canteen {canteen_id}")
            logger.exception(e)
            return JsonResponse(
                {"error": "Invalid canteen id"}, status=status.HTTP_404_NOT_FOUND
            )
        except IntegrityError as e:
            logger.error(
                f"Attempt to add existing manager with email {email} to canteen {canteen_id}"
            )
            logger.exception(e)
            return _respond_with_team(canteen)
        except Exception as e:
            logger.error("Exception ocurred while inviting a manager to canteen")
            logger.exception(e)
            return JsonResponse(
                {"error": "An error has ocurred"},
                status=status.HTTP_500_INTERNAL_SERVER_ERROR,
            )

    @staticmethod
    def _send_invitation_email(manager_invitation):
        try:
            context = {
                "canteen": manager_invitation.canteen.name,
                "protocol": "https" if settings.SECURE_SSL_REDIRECT else "http",
                "domain": settings.HOSTNAME,
            }
            send_mail(
                subject="Invitation à gérer une cantine sur ma cantine",
                template="auth/manager_invitation",
                context=context,
                to=[manager_invitation.email],
            )
        except Exception as e:
            logger.error("The manager invitation email could not be sent:")
            logger.exception(e)
            raise Exception("Error occurred : the mail could not be sent.") from e


class RemoveManagerView(APIView):
    permission_classes = [permissions.IsAuthenticated]

    def post(self, request, *args, **kwargs):
        try:
            email = request.data.get("email")
            validate_email(email)
            canteen_id = request.data.get("canteen_id")
            canteen = request.user.canteens.get(id=canteen_id)

            try:
                manager = get_user_model().objects.get(email=email)
                canteen.managers.remove(manager)
            except get_user_model().DoesNotExist:
                try:
                    invitation = ManagerInvitation.objects.get(
                        canteen_id=canteen.id, email=email
                    )
                    invitation.delete()
                except ManagerInvitation.DoesNotExist:
                    pass
            return _respond_with_team(canteen)
        except ValidationError as e:
            logger.error(f"Attempt to remove manager with invalid email {email}")
            logger.exception(e)
            return JsonResponse(
                {"error": "Invalid email"}, status=status.HTTP_400_BAD_REQUEST
            )
        except Canteen.DoesNotExist as e:
            logger.error(
                f"Attempt to remove manager from unexistent canteen {canteen_id}"
            )
            logger.exception(e)
            return JsonResponse(
                {"error": "Invalid canteen id"}, status=status.HTTP_404_NOT_FOUND
            )
        except Exception as e:
            logger.error("Exception ocurred while removing a manager from a canteen")
            logger.exception(e)
            return JsonResponse(
                {"error": "An error has ocurred"},
                status=status.HTTP_500_INTERNAL_SERVER_ERROR,
            )


class SendCanteenEmailView(APIView):
    def post(self, request):
        try:
            email = request.data.get("from")
            validate_email(email)

            canteen_id = request.data.get("canteen_id")
            canteen = Canteen.objects.get(pk=canteen_id)

            recipients = [user.email for user in canteen.managers.all()]
            recipients.append(settings.DEFAULT_FROM_EMAIL)

            reply_to = [
                email
            ]  # SendinBlue does not support multiple reply_to addresses

            context = {
                "canteen": canteen.name,
                "from": email,
                "name": request.data.get("name") or "Une personne",
                "message": request.data.get("message"),
                "us": settings.DEFAULT_FROM_EMAIL,
            }

            send_mail(
                subject=f"Un message pour {canteen.name}",
                to=recipients,
                reply_to=reply_to,
                template="contact_canteen",
                context=context,
            )

            return JsonResponse({}, status=status.HTTP_200_OK)
        except ValidationError:
            return JsonResponse(
                {"error": "Invalid email"}, status=status.HTTP_400_BAD_REQUEST
            )
        except ObjectDoesNotExist:
            return JsonResponse(
                {"error": "Invalid canteen"}, status=status.HTTP_400_BAD_REQUEST
            )
        except Exception as e:
            logger.error("Exception ocurred while sending email to published canteen")
            logger.exception(e)
            return JsonResponse(
                {"error": "An error has ocurred"},
                status=status.HTTP_500_INTERNAL_SERVER_ERROR,
            )


class SendCanteenNotFoundEmail(APIView):
    def post(self, request):
        try:
            email = request.data.get("from")
            validate_email(email)
            name = request.data.get("name") or "Un·e utilisateur·rice"
            message = request.data.get("message")

            context = {
                "from": email,
                "name": name,
                "message": message,
                "us": settings.DEFAULT_FROM_EMAIL,
            }

            send_mail(
                subject=f"{name} n'a pas trouvé une cantine publiée",
                to=[
                    settings.CONTACT_EMAIL,
                ],
                reply_to=[
                    email,
                ],
                template="canteen_not_found",
                context=context,
            )

            return JsonResponse({}, status=status.HTTP_200_OK)
        except ValidationError:
            return JsonResponse(
                {"error": "Invalid email"}, status=status.HTTP_400_BAD_REQUEST
            )
        except Exception as e:
            logger.error("Exception ocurred while sending email")
            logger.exception(e)
            return JsonResponse(
                {"error": "An error has ocurred"},
                status=status.HTTP_500_INTERNAL_SERVER_ERROR,
            )<|MERGE_RESOLUTION|>--- conflicted
+++ resolved
@@ -71,14 +71,12 @@
                 daily_meal_count__lte=query_params.get("max_daily_meal_count")
             )
 
-<<<<<<< HEAD
-        sector_queryset = filter_by_diagnostic_params(sector_queryset, query_params)
-=======
         if query_params.get("management_type"):
             sector_queryset = sector_queryset.filter(
                 management_type=query_params.get("management_type")
             )
->>>>>>> 6f864f4c
+
+        sector_queryset = filter_by_diagnostic_params(sector_queryset, query_params)
 
         self.sectors = (
             Sector.objects.filter(canteen__in=list(sector_queryset))
