--- conflicted
+++ resolved
@@ -21,11 +21,7 @@
 
 @extend_schema_view(
     post=extend_schema(
-<<<<<<< HEAD
-        summary="Création d'une télédéclaration.",
-=======
         summary="Télédéclarer un diagnostic",
->>>>>>> a1a45ff1
         description="La télédéclaration créée prendra le diagnostic de l'année concernée pour créer un snapshot immutable. En créant une télédéclaration, l'utilisateur s'engage sur l'honneur sur la véracité des données télédéclarées.",
     ),
 )
@@ -71,11 +67,7 @@
 @extend_schema_view(
     post=extend_schema(
         summary="Annuler une télédéclaration existante.",
-<<<<<<< HEAD
-        description="En annulant une télédéclaration existante l'utilisateur devra en créer une nouvelle une fois que le diagnostic a été corrigé.",
-=======
         description="Un diagnostic ne peut pas être modifié si une télédéclaration a été créée. Pour corriger des données, l'utilisateur devra d'abord annuler la télédeclaration. À noter que l'utilisateur devra en créer une nouvelle une fois que le diagnostic a été corrigé.",
->>>>>>> a1a45ff1
     ),
 )
 class TeledeclarationCancelView(APIView):
