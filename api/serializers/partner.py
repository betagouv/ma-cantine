--- conflicted
+++ resolved
@@ -26,7 +26,30 @@
 
 
 class PartnerSerializer(serializers.ModelSerializer):
-<<<<<<< HEAD
+    types = serializers.SlugRelatedField(many=True, read_only=True, slug_field="name")
+    image = Base64ImageField(required=False, allow_null=True)
+
+    class Meta:
+        model = Partner
+        fields = (
+            "id",
+            "creation_date",
+            "modification_date",
+            "name",
+            "categories",
+            "short_description",
+            "long_description",
+            "image",
+            "website",
+            "types",
+            "departments",
+            "national",
+            "gratuity_option",
+            "economic_model",
+        )
+
+
+class PartnerContactSerializer(serializers.ModelSerializer):
     types = serializers.SlugRelatedField(many=True, read_only=True, slug_field="name")
     image = Base64ImageField(required=False, allow_null=True)
 
@@ -47,32 +70,6 @@
             "national",
             "free",
             "economic_model",
-        )
-
-
-class PartnerContactSerializer(serializers.ModelSerializer):
-=======
->>>>>>> 7a7d2ae7
-    types = serializers.SlugRelatedField(many=True, read_only=True, slug_field="name")
-    image = Base64ImageField(required=False, allow_null=True)
-
-    class Meta:
-        model = Partner
-        fields = (
-            "id",
-            "creation_date",
-            "modification_date",
-            "name",
-            "categories",
-            "short_description",
-            "long_description",
-            "image",
-            "website",
-            "types",
-            "departments",
-            "national",
-            "gratuity_option",
-            "economic_model",
             "contact_email",
             "contact_name",
             "contact_message",
