--- conflicted
+++ resolved
@@ -544,7 +544,19 @@
         self.assertEqual(len(response.data), 1)
 
     @authenticate
-<<<<<<< HEAD
+    def test_excel_export_filter(self):
+        canteen = CanteenFactory.create()
+        canteen.managers.add(authenticate.user)
+        PurchaseFactory.create(category=Purchase.Category.PRODUITS_DE_LA_MER, description="avoine", canteen=canteen)
+        PurchaseFactory.create(category=Purchase.Category.PRODUITS_DE_LA_MER, description="tomates", canteen=canteen)
+        PurchaseFactory.create(category=Purchase.Category.ENTREES, description="pommes", canteen=canteen)
+
+        response = self.client.get(f"{reverse('purchase_list_export')}?category=PRODUITS_DE_LA_MER")
+
+        self.assertEqual(response.status_code, status.HTTP_200_OK)
+        self.assertEqual(len(response.data), 2)
+
+    @authenticate
     def test_get_purchase_options(self):
         """
         A manager should be able to retrieve a list of products and providers that they've already entered on their own purchases
@@ -569,17 +581,4 @@
 
     def test_get_purchase_options_unauthenticated(self):
         response = self.client.get(reverse("purchase_options"))
-        self.assertEqual(response.status_code, status.HTTP_403_FORBIDDEN)
-=======
-    def test_excel_export_filter(self):
-        canteen = CanteenFactory.create()
-        canteen.managers.add(authenticate.user)
-        PurchaseFactory.create(category=Purchase.Category.PRODUITS_DE_LA_MER, description="avoine", canteen=canteen)
-        PurchaseFactory.create(category=Purchase.Category.PRODUITS_DE_LA_MER, description="tomates", canteen=canteen)
-        PurchaseFactory.create(category=Purchase.Category.ENTREES, description="pommes", canteen=canteen)
-
-        response = self.client.get(f"{reverse('purchase_list_export')}?category=PRODUITS_DE_LA_MER")
-
-        self.assertEqual(response.status_code, status.HTTP_200_OK)
-        self.assertEqual(len(response.data), 2)
->>>>>>> 6dc8aecb
+        self.assertEqual(response.status_code, status.HTTP_403_FORBIDDEN)