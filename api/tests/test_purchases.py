--- conflicted
+++ resolved
@@ -375,7 +375,6 @@
         results = response.json().get("results", [])
         self.assertEqual(len(results), 0)
 
-<<<<<<< HEAD
     @authenticate
     def test_filter_by_canteen(self):
         canteen = CanteenFactory.create()
@@ -505,7 +504,7 @@
         canteens = body.get("canteens", [])
         self.assertEqual(len(canteens), 2)
         self.assertNotIn(not_my_canteen.id, canteens)
-=======
+
     def test_excel_export_unauthenticated(self):
         response = self.client.get(reverse("purchase_list_export"))
         self.assertEqual(response.status_code, status.HTTP_403_FORBIDDEN)
@@ -534,5 +533,4 @@
         response = self.client.get(f"{reverse('purchase_list_export')}?search={search_term}")
 
         self.assertEqual(response.status_code, status.HTTP_200_OK)
-        self.assertEqual(len(response.data), 1)
->>>>>>> e3e21ba7
+        self.assertEqual(len(response.data), 1)