--- conflicted
+++ resolved
@@ -266,7 +266,6 @@
         self.assertEqual(body[1]["id"], measurement_july.id)
 
     @authenticate
-<<<<<<< HEAD
     def test_get_period_day_count(self):
         """
         Canteen waste measurements should contain a computed field of number of days in period
@@ -297,7 +296,8 @@
         body = response.json()
 
         self.assertEqual(body[0]["totalYearlyWasteEstimation"], 5000)
-=======
+
+    @authenticate
     def test_cannot_get_waste_measurement_not_manager(self):
         """
         If the user is not the manager of the canteen, they get a 403 when attempting to view the waste measurement
@@ -488,5 +488,4 @@
 
         measurement.refresh_from_db()
         self.assertEqual(measurement.period_start_date, datetime.date(2024, 4, 1))
-        self.assertEqual(measurement.period_end_date, datetime.date(2024, 7, 1))
->>>>>>> 76d16649
+        self.assertEqual(measurement.period_end_date, datetime.date(2024, 7, 1))