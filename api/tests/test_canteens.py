from django.urls import reverse
from rest_framework.test import APITestCase
from rest_framework import status
from data.factories import CanteenFactory, ManagerInvitationFactory, SectorFactory
from data.factories import DiagnosticFactory
from data.models import Canteen, Teledeclaration
from .utils import authenticate


class TestCanteenApi(APITestCase):
    def test_get_published_canteens(self):
        """
        Only published canteens with public data should be
        returned from this call
        """
        published_canteens = [
            CanteenFactory.create(
                publication_status=Canteen.PublicationStatus.PUBLISHED.value
            ),
            CanteenFactory.create(
                publication_status=Canteen.PublicationStatus.PUBLISHED.value
            ),
        ]
        private_canteens = [
            CanteenFactory.create(),
            CanteenFactory.create(
                publication_status=Canteen.PublicationStatus.PENDING.value
            ),
        ]
        response = self.client.get(reverse("published_canteens"))
        self.assertEqual(response.status_code, status.HTTP_200_OK)

        body = response.json()
        self.assertEqual(body.get("count"), 2)

        results = body.get("results", [])

        for published_canteen in published_canteens:
            self.assertTrue(any(x["id"] == published_canteen.id for x in results))

        for private_canteen in private_canteens:
            self.assertFalse(any(x["id"] == private_canteen.id for x in results))

        for recieved_canteen in results:
            self.assertFalse("managers" in recieved_canteen)
            self.assertFalse("managerInvitations" in recieved_canteen)

    def test_get_single_published_canteen(self):
        """
        We are able to get a single published canteen.
        """
        published_canteen = CanteenFactory.create(publication_status="published")
        response = self.client.get(
            reverse("single_published_canteen", kwargs={"pk": published_canteen.id})
        )
        self.assertEqual(response.status_code, status.HTTP_200_OK)

        body = response.json()
        self.assertEqual(body.get("id"), published_canteen.id)

    def test_get_single_unpublished_canteen(self):
        """
        A 404 is raised if we try to get a sinlge published canteen
        that has not been published by the manager.
        """
        private_canteen = CanteenFactory.create()
        response = self.client.get(
            reverse("single_published_canteen", kwargs={"pk": private_canteen.id})
        )
        self.assertEqual(response.status_code, status.HTTP_404_NOT_FOUND)

    def test_get_canteens_unauthenticated(self):
        """
        If the user is not authenticated, they will not be able to
        access the full representation of the canteens
        """
        response = self.client.get(reverse("user_canteens"))
        self.assertEqual(response.status_code, status.HTTP_403_FORBIDDEN)

    @authenticate
    def test_get_user_canteens(self):
        """
        Users can have access to the full representation of their
        canteens (even if they are not published).
        """
        user_canteens = [
            ManagerInvitationFactory.create().canteen,
            ManagerInvitationFactory.create().canteen,
        ]
        other_canteens = [
            CanteenFactory.create(),
            CanteenFactory.create(),
        ]
        user = authenticate.user
        for canteen in user_canteens:
            canteen.managers.add(user)

        response = self.client.get(reverse("user_canteens"))
        self.assertEqual(response.status_code, status.HTTP_200_OK)
        body = response.json()

        for user_canteen in user_canteens:
            self.assertTrue(any(x["id"] == user_canteen.id for x in body))

        for recieved_canteen in body:
            self.assertEqual(recieved_canteen["managers"][0]["email"], user.email)
            self.assertTrue("email" in recieved_canteen["managerInvitations"][0])

        for other_canteen in other_canteens:
            self.assertFalse(any(x["id"] == other_canteen.id for x in body))

    @authenticate
    def test_modify_canteen_unauthorized(self):
        """
        Users can only modify the canteens they manage
        """
        canteen = CanteenFactory.create(city="Paris")
        payload = {"city": "Lyon"}
        response = self.client.patch(
            reverse("single_canteen", kwargs={"pk": canteen.id}), payload
        )

        self.assertEqual(response.status_code, status.HTTP_403_FORBIDDEN)

    @authenticate
    def test_modify_canteen(self):
        """
        Users can modify the canteens they manage
        """
        canteen = CanteenFactory.create(city="Paris")
        canteen.managers.add(authenticate.user)
        payload = {
            "city": "Lyon",
            "siret": "21340172201787",
            "management_type": "direct",
        }
        response = self.client.patch(
            reverse("single_canteen", kwargs={"pk": canteen.id}), payload
        )

        self.assertEqual(response.status_code, status.HTTP_200_OK)
        created_canteen = Canteen.objects.get(pk=canteen.id)
        self.assertEqual(created_canteen.city, "Lyon")
        self.assertEqual(created_canteen.siret, "21340172201787")
        self.assertEqual(created_canteen.management_type, "direct")

    @authenticate
    def test_soft_delete(self):
        canteen = CanteenFactory.create()
        canteen.managers.add(authenticate.user)

        response = self.client.delete(
            reverse("single_canteen", kwargs={"pk": canteen.id})
        )
        self.assertEqual(response.status_code, status.HTTP_204_NO_CONTENT)

        # Model was only soft-deleted but remains in the DB
        self.assertIsNotNone(Canteen.all_objects.get(pk=canteen.id).deletion_date)

    @authenticate
    def test_create_canteen(self):
        payload = {
            "name": "My canteen",
            "city": "Lyon",
            "siret": "21340172201787",
            "management_type": "direct",
        }

        response = self.client.post(reverse("user_canteens"), payload)
        self.assertEqual(response.status_code, status.HTTP_201_CREATED)
        body = response.json()
        created_canteen = Canteen.objects.get(pk=body["id"])
        self.assertIn(authenticate.user, created_canteen.managers.all())

    @authenticate
    def test_create_canteen_bad_siret(self):
        payload = {"name": "My canteen", "siret": "0123"}

        response = self.client.post(reverse("user_canteens"), payload)
        self.assertEqual(response.status_code, status.HTTP_400_BAD_REQUEST)
        body = response.json()
        self.assertEqual(body["siret"], ["14 caractères numériques sont attendus"])

        payload = {"name": "My canteen", "siret": "01234567891011"}

        response = self.client.post(reverse("user_canteens"), payload)
        self.assertEqual(response.status_code, status.HTTP_400_BAD_REQUEST)
        body = response.json()
        self.assertEqual(body["siret"], ["Le numéro SIRET n'est pas valide."])

        payload = {"name": "My canteen", "central_producer_siret": "01234567891011"}

        response = self.client.post(reverse("user_canteens"), payload)
        self.assertEqual(response.status_code, status.HTTP_400_BAD_REQUEST)
        body = response.json()
        self.assertEqual(
            body["centralProducerSiret"], ["Le numéro SIRET n'est pas valide."]
        )

    def test_search_single_result(self):
        CanteenFactory.create(publication_status="published", name="Shiso")
        CanteenFactory.create(publication_status="published", name="Wasabi")
        CanteenFactory.create(publication_status="published", name="Mochi")
        CanteenFactory.create(publication_status="published", name="Umami")

        search_term = "mochi"
        response = self.client.get(
            f"{reverse('published_canteens')}?search={search_term}"
        )

        self.assertEqual(response.status_code, status.HTTP_200_OK)
        results = response.json().get("results", [])

        self.assertEqual(len(results), 1)
        self.assertEqual(results[0].get("name"), "Mochi")

    def test_search_accented_result(self):
        CanteenFactory.create(publication_status="published", name="Wakamé")
        CanteenFactory.create(publication_status="published", name="Shiitaké")

        search_term = "wakame"
        response = self.client.get(
            f"{reverse('published_canteens')}?search={search_term}"
        )

        self.assertEqual(response.status_code, status.HTTP_200_OK)
        results = response.json().get("results", [])

        self.assertEqual(len(results), 1)
        self.assertEqual(results[0].get("name"), "Wakamé")

    def test_search_multiple_results(self):
        CanteenFactory.create(publication_status="published", name="Sudachi")
        CanteenFactory.create(publication_status="published", name="Wasabi")
        CanteenFactory.create(publication_status="published", name="Mochi")
        CanteenFactory.create(publication_status="published", name="Umami")

        search_term = "chi"
        response = self.client.get(
            f"{reverse('published_canteens')}?search={search_term}"
        )

        self.assertEqual(response.status_code, status.HTTP_200_OK)
        results = response.json().get("results", [])

        self.assertEqual(len(results), 2)

        result_names = list(map(lambda x: x.get("name"), results))
        self.assertIn("Mochi", result_names)
        self.assertIn("Sudachi", result_names)

    def test_meal_count_filter(self):
        CanteenFactory.create(
            publication_status="published", daily_meal_count=10, name="Shiso"
        )
        CanteenFactory.create(
            publication_status="published", daily_meal_count=15, name="Wasabi"
        )
        CanteenFactory.create(
            publication_status="published", daily_meal_count=20, name="Mochi"
        )
        CanteenFactory.create(
            publication_status="published", daily_meal_count=25, name="Umami"
        )

        # Only "Shiso" is between 9 and 11 meal count
        min_meal_count = 9
        max_meal_count = 11
        query_params = f"min_daily_meal_count={min_meal_count}&max_daily_meal_count={max_meal_count}"
        url = f"{reverse('published_canteens')}?{query_params}"
        response = self.client.get(url)

        self.assertEqual(response.status_code, status.HTTP_200_OK)
        results = response.json().get("results", [])
        self.assertEqual(len(results), 1)
        self.assertEqual(results[0].get("name"), "Shiso")

        # "Shiso" and "Wasabi" are between 9 and 15 meal count
        min_meal_count = 9
        max_meal_count = 15
        query_params = f"min_daily_meal_count={min_meal_count}&max_daily_meal_count={max_meal_count}"
        url = f"{reverse('published_canteens')}?{query_params}"
        response = self.client.get(url)

        self.assertEqual(response.status_code, status.HTTP_200_OK)
        results = response.json().get("results", [])
        self.assertEqual(len(results), 2)
        result_names = list(map(lambda x: x.get("name"), results))
        self.assertIn("Shiso", result_names)
        self.assertIn("Wasabi", result_names)

        # No canteen has less than 5 meal count
        max_meal_count = 5
        query_params = f"max_daily_meal_count={max_meal_count}"
        url = f"{reverse('published_canteens')}?{query_params}"
        response = self.client.get(url)

        self.assertEqual(response.status_code, status.HTTP_200_OK)
        results = response.json().get("results", [])
        self.assertEqual(len(results), 0)

        # Filters are inclusive, so a value of 25 brings "Umami"
        min_meal_count = 25
        query_params = f"min_daily_meal_count={min_meal_count}"
        url = f"{reverse('published_canteens')}?{query_params}"
        response = self.client.get(url)

        self.assertEqual(response.status_code, status.HTTP_200_OK)
        results = response.json().get("results", [])
        self.assertEqual(len(results), 1)
        self.assertEqual(results[0].get("name"), "Umami")

    def test_department_filter(self):
        CanteenFactory.create(
            publication_status="published", department="69", name="Shiso"
        )
        CanteenFactory.create(
            publication_status="published", department="10", name="Wasabi"
        )
        CanteenFactory.create(
            publication_status="published", department="75", name="Mochi"
        )
        CanteenFactory.create(
            publication_status="published", department="31", name="Umami"
        )

        url = f"{reverse('published_canteens')}?department=69"
        response = self.client.get(url)
        results = response.json().get("results", [])
        self.assertEqual(len(results), 1)
        self.assertEqual(results[0].get("name"), "Shiso")

    def test_sectors_filter(self):
        school = SectorFactory.create(name="School")
        enterprise = SectorFactory.create(name="Enterprise")
        social = SectorFactory.create(name="Social")
        CanteenFactory.create(
            publication_status="published", sectors=[school], name="Shiso"
        )
        CanteenFactory.create(
            publication_status="published", sectors=[enterprise], name="Wasabi"
        )
        CanteenFactory.create(
            publication_status="published", sectors=[social], name="Mochi"
        )
        CanteenFactory.create(
            publication_status="published", sectors=[school, social], name="Umami"
        )

        url = f"{reverse('published_canteens')}?sectors={school.id}"
        response = self.client.get(url)
        results = response.json().get("results", [])
        self.assertEqual(len(results), 2)
        result_names = list(map(lambda x: x.get("name"), results))
        self.assertIn("Shiso", result_names)
        self.assertIn("Umami", result_names)

        url = f"{reverse('published_canteens')}?sectors={enterprise.id}"
        response = self.client.get(url)
        results = response.json().get("results", [])
        self.assertEqual(len(results), 1)
        self.assertEqual(results[0].get("name"), "Wasabi")

        url = f"{reverse('published_canteens')}?sectors={enterprise.id}&sectors={social.id}"
        response = self.client.get(url)
        results = response.json().get("results", [])
        self.assertEqual(len(results), 3)
        result_names = list(map(lambda x: x.get("name"), results))
        self.assertIn("Wasabi", result_names)
        self.assertIn("Mochi", result_names)
        self.assertIn("Umami", result_names)

<<<<<<< HEAD
    def test_order_search(self):
        """
        By default, list canteens by creation date descending
        Optionally sort by name, modification date, number of meals
        """
        CanteenFactory.create(
            publication_status="published",
            daily_meal_count=200,
            name="Shiso",
        )
        CanteenFactory.create(
            publication_status="published",
            daily_meal_count=100,
            name="Wasabi",
        )
        last_modified = CanteenFactory.create(
            publication_status="published",
            daily_meal_count=300,
            name="Mochi",
        )
        CanteenFactory.create(
            publication_status="published",
            daily_meal_count=100,
            name="Umami",
        )
        last_modified.daily_meal_count = 900
        last_modified.save()

        url = f"{reverse('published_canteens')}"
        response = self.client.get(url)
        results = response.json().get("results", [])
        self.assertEqual(len(results), 4)
        self.assertEqual(results[0]["name"], "Umami")
        self.assertEqual(results[1]["name"], "Mochi")
        self.assertEqual(results[2]["name"], "Wasabi")
        self.assertEqual(results[3]["name"], "Shiso")

        url = f"{reverse('published_canteens')}?order_by=name"
        response = self.client.get(url)
        results = response.json().get("results", [])
        self.assertEqual(len(results), 4)
        self.assertEqual(results[0]["name"], "Mochi")
        self.assertEqual(results[1]["name"], "Shiso")
        self.assertEqual(results[2]["name"], "Umami")
        self.assertEqual(results[3]["name"], "Wasabi")

        url = f"{reverse('published_canteens')}?order_by=-modification_date"
        response = self.client.get(url)
        results = response.json().get("results", [])
        self.assertEqual(len(results), 4)
        self.assertEqual(results[0]["name"], "Mochi")
        self.assertEqual(results[1]["name"], "Umami")
        self.assertEqual(results[2]["name"], "Wasabi")
        self.assertEqual(results[3]["name"], "Shiso")

        url = f"{reverse('published_canteens')}?order_by=daily_meal_count"
        response = self.client.get(url)
        results = response.json().get("results", [])
        self.assertEqual(len(results), 4)
        self.assertEqual(results[0]["name"], "Wasabi")
        self.assertEqual(results[1]["name"], "Umami")
        self.assertEqual(results[2]["name"], "Shiso")
        self.assertEqual(results[3]["name"], "Mochi")
=======
    def test_pagination_departments(self):
        CanteenFactory.create(
            publication_status="published", department="75", name="Shiso"
        )
        CanteenFactory.create(
            publication_status="published", department="75", name="Wasabi"
        )
        CanteenFactory.create(
            publication_status="published", department="69", name="Mochi"
        )
        CanteenFactory.create(
            publication_status="published", department=None, name="Umami"
        )

        url = f"{reverse('published_canteens')}"
        response = self.client.get(url)
        body = response.json()

        # There are two unique departments : 75 and 69
        self.assertEqual(len(body.get("departments")), 2)
        self.assertIn("75", body.get("departments"))
        self.assertIn("69", body.get("departments"))

    def test_pagination_sectors(self):
        school = SectorFactory.create(name="School")
        enterprise = SectorFactory.create(name="Enterprise")
        CanteenFactory.create(
            publication_status="published", sectors=[school, enterprise], name="Shiso"
        )
        CanteenFactory.create(
            publication_status="published", sectors=[school], name="Wasabi"
        )
        CanteenFactory.create(
            publication_status="published", sectors=[school], name="Mochi"
        )
        CanteenFactory.create(
            publication_status="published", sectors=[school], name="Umami"
        )

        url = f"{reverse('published_canteens')}"
        response = self.client.get(url)
        body = response.json()

        # There are two unique sectors : school and enterprise
        self.assertEqual(len(body.get("sectors")), 2)
        self.assertIn(school.id, body.get("sectors"))
        self.assertIn(enterprise.id, body.get("sectors"))
>>>>>>> 48539f4a

    @authenticate
    def test_canteen_publication_fields_read_only(self):
        """
        Users cannot modify canteen publication fields with this endpoint
        """
        canteen = CanteenFactory.create(city="Paris")
        canteen.managers.add(authenticate.user)
        payload = {
            "publication_status": "pending",
            "publication_comments": "Some comments",
        }
        response = self.client.patch(
            reverse("single_canteen", kwargs={"pk": canteen.id}), payload
        )

        self.assertEqual(response.status_code, status.HTTP_200_OK)
        persisted_canteen = Canteen.objects.get(pk=canteen.id)
        self.assertEqual(
            persisted_canteen.publication_status, Canteen.PublicationStatus.DRAFT.value
        )
        self.assertEqual(persisted_canteen.publication_comments, None)

    @authenticate
    def test_user_canteen_teledeclaration(self):
        """
        The teledeclaration information should only be visible to
        managers of the canteen
        """
        user = authenticate.user
        canteen = CanteenFactory.create()
        canteen.managers.add(user)
        diagnostic = DiagnosticFactory.create(canteen=canteen, year=2020)
        Teledeclaration.createFromDiagnostic(
            diagnostic, user, Teledeclaration.TeledeclarationStatus.CANCELLED
        )

        new_teledeclaration = Teledeclaration.createFromDiagnostic(diagnostic, user)
        response = self.client.get(reverse("user_canteens"))
        body = response.json()
        json_canteen = next(filter(lambda x: x["id"] == canteen.id, body))
        json_diagnostic = next(
            filter(lambda x: x["id"] == diagnostic.id, json_canteen["diagnostics"])
        )

        self.assertEqual(
            json_diagnostic["teledeclaration"]["id"], new_teledeclaration.id
        )<|MERGE_RESOLUTION|>--- conflicted
+++ resolved
@@ -370,7 +370,6 @@
         self.assertIn("Mochi", result_names)
         self.assertIn("Umami", result_names)
 
-<<<<<<< HEAD
     def test_order_search(self):
         """
         By default, list canteens by creation date descending
@@ -434,7 +433,7 @@
         self.assertEqual(results[1]["name"], "Umami")
         self.assertEqual(results[2]["name"], "Shiso")
         self.assertEqual(results[3]["name"], "Mochi")
-=======
+
     def test_pagination_departments(self):
         CanteenFactory.create(
             publication_status="published", department="75", name="Shiso"
@@ -482,7 +481,6 @@
         self.assertEqual(len(body.get("sectors")), 2)
         self.assertIn(school.id, body.get("sectors"))
         self.assertIn(enterprise.id, body.get("sectors"))
->>>>>>> 48539f4a
 
     @authenticate
     def test_canteen_publication_fields_read_only(self):
