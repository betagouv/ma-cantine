from django.urls import reverse
from django.core import mail
from django.test.utils import override_settings
from rest_framework.test import APITestCase
from rest_framework import status
from data.factories import CanteenFactory
from data.models import Canteen
from .utils import authenticate


class TestCanteenApi(APITestCase):
    def test_get_published_canteens(self):
        """
        Only published canteens with public data should be
        returned from this call
        """
        published_canteens = [
            CanteenFactory.create(data_is_public=True),
            CanteenFactory.create(data_is_public=True),
        ]
        private_canteens = [
            CanteenFactory.create(data_is_public=False),
        ]
        response = self.client.get(reverse("published_canteens"))
        self.assertEqual(response.status_code, status.HTTP_200_OK)

        body = response.json()
        self.assertEqual(len(body), 2)

        for published_canteen in published_canteens:
            self.assertTrue(any(x["id"] == published_canteen.id for x in body))

        for private_canteen in private_canteens:
            self.assertFalse(any(x["id"] == private_canteen.id for x in body))

    def test_get_canteens_unauthenticated(self):
        """
        If the user is not authenticated, they will not be able to
        access the full representation of the canteens
        """
        response = self.client.get(reverse("user_canteens"))
        self.assertEqual(response.status_code, status.HTTP_403_FORBIDDEN)

    @authenticate
    def test_get_user_canteens(self):
        """
        Users can have access to the full representation of their
        canteens (even if they are not published).
        """
        user_canteens = [
            CanteenFactory.create(),
            CanteenFactory.create(),
        ]
        other_canteens = [
            CanteenFactory.create(),
            CanteenFactory.create(),
        ]
        for canteen in user_canteens:
            canteen.managers.add(authenticate.user)

        response = self.client.get(reverse("user_canteens"))
        self.assertEqual(response.status_code, status.HTTP_200_OK)
        body = response.json()

        for user_canteen in user_canteens:
            self.assertTrue(any(x["id"] == user_canteen.id for x in body))

        for other_canteen in other_canteens:
            self.assertFalse(any(x["id"] == other_canteen.id for x in body))

    @authenticate
    def test_modify_canteen_unauthorized(self):
        """
        Users can only modify the canteens they manage
        """
        canteen = CanteenFactory.create(city="Paris")
        payload = {"city": "Lyon"}
        response = self.client.patch(
            reverse("single_canteen", kwargs={"pk": canteen.id}), payload
        )

        self.assertEqual(response.status_code, status.HTTP_403_FORBIDDEN)

    @authenticate
    def test_modify_canteen(self):
        """
        Users can modify the canteens they manage
        """
        canteen = CanteenFactory.create(city="Paris")
        canteen.managers.add(authenticate.user)
        payload = {"city": "Lyon", "siret": "TESTING123", "management_type": "direct"}
        response = self.client.patch(
            reverse("single_canteen", kwargs={"pk": canteen.id}), payload
        )

        self.assertEqual(response.status_code, status.HTTP_200_OK)
        created_canteen = Canteen.objects.get(pk=canteen.id)
        self.assertEqual(created_canteen.city, "Lyon")
        self.assertEqual(created_canteen.siret, "TESTING123")
        self.assertEqual(created_canteen.management_type, "direct")

<<<<<<< HEAD
    @override_settings(CONTACT_EMAIL="contact-test@example.com")
    @authenticate
    def test_publish_email(self):
        """
        An email should be sent to the team when a cantine is published
        """
        canteen = CanteenFactory.create(data_is_public=False)
        canteen.managers.add(authenticate.user)
        payload = {"data_is_public": True}
        response = self.client.patch(
            reverse("single_canteen", kwargs={"pk": canteen.id}), payload
        )

        self.assertEqual(response.status_code, status.HTTP_200_OK)
        self.assertEqual(len(mail.outbox), 1)
        self.assertEqual(mail.outbox[0].to[0], "contact-test@example.com")
        self.assertIn("La cantine « %s » vient d'être publiée" % canteen.name, mail.outbox[0].body)
=======
    @authenticate
    def test_soft_delete(self):
        canteen = CanteenFactory.create()
        canteen.managers.add(authenticate.user)

        response = self.client.delete(reverse("single_canteen", kwargs={"pk": canteen.id}))
        self.assertEqual(response.status_code, status.HTTP_204_NO_CONTENT)

        # Model was only soft-deleted but remains in the DB
        self.assertIsNotNone(Canteen.all_objects.get(pk=canteen.id).deletion_date)
>>>>>>> 68fc0cfb
<|MERGE_RESOLUTION|>--- conflicted
+++ resolved
@@ -99,7 +99,6 @@
         self.assertEqual(created_canteen.siret, "TESTING123")
         self.assertEqual(created_canteen.management_type, "direct")
 
-<<<<<<< HEAD
     @override_settings(CONTACT_EMAIL="contact-test@example.com")
     @authenticate
     def test_publish_email(self):
@@ -117,7 +116,7 @@
         self.assertEqual(len(mail.outbox), 1)
         self.assertEqual(mail.outbox[0].to[0], "contact-test@example.com")
         self.assertIn("La cantine « %s » vient d'être publiée" % canteen.name, mail.outbox[0].body)
-=======
+
     @authenticate
     def test_soft_delete(self):
         canteen = CanteenFactory.create()
@@ -128,4 +127,3 @@
 
         # Model was only soft-deleted but remains in the DB
         self.assertIsNotNone(Canteen.all_objects.get(pk=canteen.id).deletion_date)
->>>>>>> 68fc0cfb
