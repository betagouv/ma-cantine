from django.urls import reverse
from rest_framework.test import APITestCase
from rest_framework import status
from data.factories import CanteenFactory, DiagnosticFactory, UserFactory, TeledeclarationFactory
from data.models import Teledeclaration, Diagnostic
from .utils import authenticate


class TestTeledeclarationApi(APITestCase):
    def test_create_unauthenticated(self):
        """
        The creation of a teledeclaration is only available
        to authenticated users
        """
        payload = {"diagnosticId": 1}
        response = self.client.post(reverse("teledeclaration_create"), payload)
        self.assertEqual(response.status_code, status.HTTP_403_FORBIDDEN)

    def test_cancel_unauthenticated(self):
        payload = {"teledeclarationId": 1}
        response = self.client.post(reverse("teledeclaration_create"), payload)
        self.assertEqual(response.status_code, status.HTTP_403_FORBIDDEN)

    def test_generate_pdf_unauthenticated(self):
        response = self.client.get(reverse("teledeclaration_pdf", kwargs={"pk": 1}))
        self.assertEqual(response.status_code, status.HTTP_403_FORBIDDEN)

    @authenticate
    def test_create_unexistent_diagnostic(self):
        """
        A permission error is returned if the diagnostic does not exist
        So that can't find out if diagnostics exist
        """
        payload = {"diagnosticId": 1}
        response = self.client.post(reverse("teledeclaration_create"), payload)
        self.assertEqual(response.status_code, status.HTTP_403_FORBIDDEN)

    @authenticate
    def test_cancel_unexistent_teledeclaration(self):
        """
        A validation error is returned if the teledeclaration does not exist
        """
        payload = {"teledeclarationId": 1}
        response = self.client.post(reverse("teledeclaration_cancel", kwargs={"pk": 1}), payload)
        self.assertEqual(response.status_code, status.HTTP_400_BAD_REQUEST)

    @authenticate
    def test_generate_pdf_unexistent_teledeclaration(self):
        """
        A validation error is returned if the teledeclaration does not exist
        """
        response = self.client.get(reverse("teledeclaration_pdf", kwargs={"pk": 1}))
        self.assertEqual(response.status_code, status.HTTP_400_BAD_REQUEST)

    @authenticate
    def test_create_unauthorized(self):
        """
        Only managers of the canteen can create teledeclarations
        """
        manager = UserFactory.create()
        canteen = CanteenFactory.create()
        canteen.managers.add(manager)
        diagnostic = DiagnosticFactory.create(canteen=canteen, year=2020, diagnostic_type="SIMPLE")
        payload = {"diagnosticId": diagnostic.id}

        response = self.client.post(reverse("teledeclaration_create"), payload)
        self.assertEqual(response.status_code, status.HTTP_403_FORBIDDEN)

    @authenticate
    def test_cancel_unauthorized(self):
        """
        Only managers of the canteen can cancel teledeclarations
        """
        manager = UserFactory.create()
        canteen = CanteenFactory.create()
        canteen.managers.add(manager)
        diagnostic = DiagnosticFactory.create(canteen=canteen, year=2020, diagnostic_type="SIMPLE")
        teledeclaration = Teledeclaration.create_from_diagnostic(diagnostic, manager)

        response = self.client.post(reverse("teledeclaration_cancel", kwargs={"pk": teledeclaration.id}))
        self.assertEqual(response.status_code, status.HTTP_403_FORBIDDEN)

    @authenticate
    def test_generate_pdf_unauthorized(self):
        """
        Only managers of the canteen can get PDF documents
        """
        manager = UserFactory.create()
        canteen = CanteenFactory.create()
        canteen.managers.add(manager)
        diagnostic = DiagnosticFactory.create(canteen=canteen, year=2020, diagnostic_type="SIMPLE")
        teledeclaration = Teledeclaration.create_from_diagnostic(diagnostic, manager)

        response = self.client.get(reverse("teledeclaration_pdf", kwargs={"pk": teledeclaration.id}))
        self.assertEqual(response.status_code, status.HTTP_403_FORBIDDEN)

    @authenticate
    def test_create_missing_diagnostic_id(self):
        """
        A validation error is returned if the diagnostic ID is missing
        """
        payload = {}
        response = self.client.post(reverse("teledeclaration_create"), payload)
        self.assertEqual(response.status_code, status.HTTP_400_BAD_REQUEST)

    @authenticate
    def test_create_incomplete_diagnostic(self):
        """
        A diagnostic with missing total_ht information cannot be used to
        create a teledeclaration
        """
        user = authenticate.user
        canteen = CanteenFactory.create(central_producer_siret=None)
        canteen.managers.add(user)
        diagnostic = DiagnosticFactory.create(
            canteen=canteen, year=2020, value_total_ht=None, diagnostic_type="SIMPLE"
        )
        payload = {"diagnosticId": diagnostic.id}

        response = self.client.post(reverse("teledeclaration_create"), payload)
        self.assertEqual(response.status_code, status.HTTP_400_BAD_REQUEST)

    @authenticate
    def test_create(self):
        """
        A teledeclaration can be created from a valid Diagnostic
        """
        user = authenticate.user
        canteen = CanteenFactory.create()
        canteen.managers.add(user)
        diagnostic = DiagnosticFactory.create(
            value_externality_performance_ht=0, canteen=canteen, year=2020, diagnostic_type="SIMPLE"
        )
        payload = {"diagnosticId": diagnostic.id}

        response = self.client.post(reverse("teledeclaration_create"), payload)
        self.assertEqual(response.status_code, status.HTTP_201_CREATED)

        body = response.json()
        teledeclaration = Teledeclaration.objects.first()

        self.assertEqual(body["teledeclaration"]["id"], teledeclaration.id)
        self.assertEqual(body["teledeclaration"]["status"], "SUBMITTED")

        self.assertEqual(teledeclaration.diagnostic, diagnostic)
        self.assertEqual(teledeclaration.canteen, canteen)
        self.assertEqual(teledeclaration.year, 2020)
        self.assertEqual(teledeclaration.applicant, user)
        self.assertEqual(teledeclaration.canteen_siret, canteen.siret)
        self.assertEqual(teledeclaration.status, Teledeclaration.TeledeclarationStatus.SUBMITTED)

        declared_data = teledeclaration.declared_data
        self.assertEqual(declared_data["year"], 2020)

        json_canteen = declared_data["canteen"]
        self.assertEqual(json_canteen["name"], canteen.name)
        self.assertEqual(json_canteen["siret"], canteen.siret)
        self.assertEqual(json_canteen["city_insee_code"], canteen.city_insee_code)

        json_teledeclaration = declared_data["teledeclaration"]
        self.assertEqual(json_teledeclaration["value_bio_ht"], diagnostic.value_bio_ht)
        self.assertEqual(
            json_teledeclaration["value_sustainable_ht"],
            diagnostic.value_sustainable_ht,
        )
        self.assertEqual(json_teledeclaration["value_total_ht"], diagnostic.value_total_ht)
        self.assertEqual(
            json_teledeclaration["value_externality_performance_ht"], diagnostic.value_externality_performance_ht
        )
        self.assertEqual(json_teledeclaration["value_egalim_others_ht"], diagnostic.value_egalim_others_ht)
        self.assertEqual(json_teledeclaration["value_meat_poultry_ht"], diagnostic.value_meat_poultry_ht)
        self.assertEqual(json_teledeclaration["value_meat_poultry_egalim_ht"], diagnostic.value_meat_poultry_egalim_ht)
        self.assertEqual(json_teledeclaration["value_meat_poultry_france_ht"], diagnostic.value_meat_poultry_france_ht)
        self.assertEqual(json_teledeclaration["value_fish_ht"], diagnostic.value_fish_ht)
        self.assertEqual(json_teledeclaration["value_fish_egalim_ht"], diagnostic.value_fish_egalim_ht)
        self.assertEqual(
            json_teledeclaration["has_waste_diagnostic"],
            diagnostic.has_waste_diagnostic,
        )
        self.assertEqual(json_teledeclaration["has_waste_plan"], diagnostic.has_waste_plan)
        self.assertEqual(
            json_teledeclaration["has_donation_agreement"],
            diagnostic.has_donation_agreement,
        )
        self.assertEqual(json_teledeclaration["has_waste_measures"], diagnostic.has_waste_measures)
        self.assertEqual(
            json_teledeclaration["has_diversification_plan"],
            diagnostic.has_diversification_plan,
        )
        self.assertEqual(
            json_teledeclaration["cooking_plastic_substituted"],
            diagnostic.cooking_plastic_substituted,
        )
        self.assertEqual(
            json_teledeclaration["serving_plastic_substituted"],
            diagnostic.serving_plastic_substituted,
        )
        self.assertEqual(
            json_teledeclaration["plastic_bottles_substituted"],
            diagnostic.plastic_bottles_substituted,
        )
        self.assertEqual(
            json_teledeclaration["plastic_tableware_substituted"],
            diagnostic.plastic_tableware_substituted,
        )
        self.assertEqual(
            json_teledeclaration["communicates_on_food_plan"],
            diagnostic.communicates_on_food_plan,
        )
        self.assertEqual(
            json_teledeclaration["communicates_on_food_quality"],
            diagnostic.communicates_on_food_quality,
        )

    @authenticate
    def test_cancel(self):
        """
        A submitted teledeclaration can be cancelled
        """
        user = authenticate.user
        canteen = CanteenFactory.create()
        canteen.managers.add(user)
        diagnostic = DiagnosticFactory.create(canteen=canteen, year=2020, diagnostic_type="SIMPLE")
        teledeclaration = Teledeclaration.create_from_diagnostic(diagnostic, user)

        response = self.client.post(reverse("teledeclaration_cancel", kwargs={"pk": teledeclaration.id}))
        self.assertEqual(response.status_code, status.HTTP_200_OK)

        db_teledeclaration = Teledeclaration.objects.get(pk=teledeclaration.id)
        self.assertEqual(db_teledeclaration.status, Teledeclaration.TeledeclarationStatus.CANCELLED)

        body = response.json()
        self.assertIsNone(body["teledeclaration"])

    @authenticate
    def test_diagnostic_deletion(self):
        """
        If the diagnostic used for the teledeclaration is deleted, the teledeclaration
        should be cancelled
        """
        canteen = CanteenFactory.create()
        canteen.managers.add(authenticate.user)
        diagnostic = DiagnosticFactory.create(canteen=canteen, year=2020, diagnostic_type="SIMPLE")
        teledeclaration = Teledeclaration.createFromDiagnostic(diagnostic, authenticate.user)

        diagnostic.delete()
        teledeclaration.refresh_from_db()
        self.assertEqual(teledeclaration.status, Teledeclaration.TeledeclarationStatus.CANCELLED)
        self.assertIsNone(teledeclaration.diagnostic)

    @authenticate
    def test_generate_pdf(self):
        """
        The user can get a justificatif in PDF for a teledeclaration
        """
        canteen = CanteenFactory.create()
        canteen.managers.add(authenticate.user)
        diagnostic = DiagnosticFactory.create(canteen=canteen, year=2020, diagnostic_type="SIMPLE")
        teledeclaration = Teledeclaration.create_from_diagnostic(diagnostic, authenticate.user)

        response = self.client.get(reverse("teledeclaration_pdf", kwargs={"pk": teledeclaration.id}))
        self.assertEqual(response.status_code, status.HTTP_200_OK)

    @authenticate
    def test_generate_pdf_legacy_teledeclaration(self):
        """
        The user can get a justificatif in PDF for a teledeclaration
        with minimal information
        """
        canteen = CanteenFactory.create()
        canteen.managers.add(authenticate.user)
        diagnostic = DiagnosticFactory.create(canteen=canteen, year=2021, diagnostic_type=None)
        teledeclaration = TeledeclarationFactory(
            canteen=canteen,
            diagnostic=diagnostic,
            year=2021,
            declared_data={
                "year": 2021,
                "canteen": {
                    "name": "",
                },
                "applicant": {
                    "name": "",
                },
                "teledeclaration": {},
            },
            status=Teledeclaration.TeledeclarationStatus.SUBMITTED,
        )

        response = self.client.get(reverse("teledeclaration_pdf", kwargs={"pk": teledeclaration.id}))
        self.assertEqual(response.status_code, status.HTTP_200_OK)

    @authenticate
    def test_create_duplicate(self):
        """
        We can only have one submitted teledeclaration per canteen/year
        """
        user = authenticate.user
        canteen = CanteenFactory.create(siret="12345678912345")
        canteen.managers.add(user)
        diagnostic = DiagnosticFactory.create(canteen=canteen, year=2020, diagnostic_type="SIMPLE")
        Teledeclaration.create_from_diagnostic(diagnostic, user)

        payload = {"diagnosticId": diagnostic.id}
        response = self.client.post(reverse("teledeclaration_create"), payload)
        self.assertEqual(response.status_code, status.HTTP_400_BAD_REQUEST)

    @authenticate
    def test_no_siret(self):
        """
        A few canteens don't have SIRETs - make sure teledeclarations for
        different canteens with no SIRET aren't flagged as duplicates
        """
        user = authenticate.user
        canteen = CanteenFactory.create(siret="")
        canteen.managers.add(user)
        diagnostic = DiagnosticFactory.create(canteen=canteen, year=2020, diagnostic_type="SIMPLE")
        Teledeclaration.create_from_diagnostic(diagnostic, user)

        payload = {"diagnosticId": diagnostic.id}
        response = self.client.post(reverse("teledeclaration_create"), payload)
        self.assertEqual(response.status_code, status.HTTP_400_BAD_REQUEST)

        canteen2 = CanteenFactory.create(siret="")
        canteen2.managers.add(user)
        diagnostic2 = DiagnosticFactory.create(canteen=canteen2, year=2020)

        payload = {"diagnosticId": diagnostic2.id}
        response = self.client.post(reverse("teledeclaration_create"), payload)
        self.assertEqual(response.status_code, status.HTTP_201_CREATED)

    @authenticate
    def test_complete_diagnostic(self):
        """
        When doing a TD with a complete diagnostic, the adequate fields must be
        present in the teledeclaration
        """
        user = authenticate.user
        canteen = CanteenFactory.create()
        canteen.managers.add(user)
        diagnostic = DiagnosticFactory.create(canteen=canteen, year=2020, diagnostic_type="COMPLETE")
        payload = {"diagnosticId": diagnostic.id}

        response = self.client.post(reverse("teledeclaration_create"), payload)
        self.assertEqual(response.status_code, status.HTTP_201_CREATED)

        body = response.json()
        teledeclaration = Teledeclaration.objects.first()

        self.assertEqual(body["teledeclaration"]["id"], teledeclaration.id)
        self.assertEqual(body["teledeclaration"]["status"], "SUBMITTED")

        self.assertEqual(teledeclaration.diagnostic, diagnostic)
        self.assertEqual(teledeclaration.canteen, canteen)
        self.assertEqual(teledeclaration.year, 2020)
        self.assertEqual(teledeclaration.applicant, user)
        self.assertEqual(teledeclaration.canteen_siret, canteen.siret)
        self.assertEqual(teledeclaration.status, Teledeclaration.TeledeclarationStatus.SUBMITTED)

        declared_data = teledeclaration.declared_data
        self.assertEqual(declared_data["year"], 2020)

        json_canteen = declared_data["canteen"]
        self.assertEqual(json_canteen["name"], canteen.name)
        self.assertEqual(json_canteen["siret"], canteen.siret)
        self.assertEqual(json_canteen["city_insee_code"], canteen.city_insee_code)

        json_teledeclaration = declared_data["teledeclaration"]

        # Fields pertaining to the simplified declaration should not be present
        self.assertNotIn("value_bio_ht", json_teledeclaration)
        self.assertNotIn("value_sustainable_ht", json_teledeclaration)

        # Fields pertaining to the complete declaration should be in the payload
        self.assertIn("value_fruits_et_legumes_bio", json_teledeclaration)
        self.assertIn("value_fruits_et_legumes_label_rouge", json_teledeclaration)
        self.assertIn("value_fruits_et_legumes_aocaop_igp_stg", json_teledeclaration)
        self.assertIn("value_fruits_et_legumes_hve", json_teledeclaration)
        self.assertIn("value_fruits_et_legumes_peche_durable", json_teledeclaration)
        self.assertIn("value_fruits_et_legumes_rup", json_teledeclaration)
        self.assertIn("value_fruits_et_legumes_fermier", json_teledeclaration)
        self.assertIn("value_fruits_et_legumes_externalites", json_teledeclaration)
        self.assertIn("value_fruits_et_legumes_commerce_equitable", json_teledeclaration)
        self.assertIn("value_fruits_et_legumes_performance", json_teledeclaration)
        self.assertIn("value_fruits_et_legumes_non_egalim", json_teledeclaration)
        self.assertIn("value_fruits_et_legumes_france", json_teledeclaration)
        self.assertIn("value_fruits_et_legumes_short_distribution", json_teledeclaration)
        self.assertIn("value_fruits_et_legumes_local", json_teledeclaration)

    @authenticate
<<<<<<< HEAD
    def test_create_incomplete_diagnostic_central_kitchen(self):
        """
        A diagnostic without total value HT can be teledeclared if a central kitchen
        gave the details.
        """
        user = authenticate.user
        central_kitchen = CanteenFactory.create(production_type="central", siret="79300704800044")
        canteen = CanteenFactory.create(
            production_type="site_cooked_elsewhere", central_producer_siret="79300704800044"
        )
        canteen.managers.add(user)

        DiagnosticFactory.create(
            canteen=central_kitchen,
            year=2020,
            value_total_ht=100,
            diagnostic_type="SIMPLE",
            central_kitchen_diagnostic_mode="APPRO",
        )

        diagnostic = DiagnosticFactory.create(
            canteen=canteen,
            year=2020,
            value_total_ht=None,
            diagnostic_type="SIMPLE",
        )
        payload = {"diagnosticId": diagnostic.id}

        response = self.client.post(reverse("teledeclaration_create"), payload)
        self.assertEqual(response.status_code, status.HTTP_201_CREATED)

        teledeclaration = Teledeclaration.objects.get(diagnostic=diagnostic)
        self.assertTrue(teledeclaration.uses_central_kitchen_appro)
=======
    def test_create_many_teledeclarations(self):
        """
        Given a list of diagnostic ids that are ready to TD, TD those diagnostics and return list of successful TD ids
        """
        canteen_1 = CanteenFactory.create()
        canteen_2 = CanteenFactory.create()
        for canteen in [canteen_1, canteen_2]:
            canteen.managers.add(authenticate.user)

        d_1 = DiagnosticFactory.create(canteen=canteen_1, value_total_ht=1000)
        d_2 = DiagnosticFactory.create(canteen=canteen_2, value_total_ht=2000)
        diagnostic_ids = [d_1.id, d_2.id]

        response = self.client.post(
            reverse("teledeclaration_create"), {"diagnosticIds": diagnostic_ids}, format="json"
        )
        self.assertEqual(response.status_code, status.HTTP_200_OK)

        body = response.json()
        td_ids = body["teledeclarationIds"]
        self.assertEqual(len(td_ids), 2)

        td = Teledeclaration.objects.get(diagnostic=d_1)
        self.assertIn(td.id, td_ids)
        self.assertEqual(td.declared_data["teledeclaration"]["value_total_ht"], 1000)

        td = Teledeclaration.objects.get(diagnostic=d_2)
        self.assertIn(td.id, td_ids)
        self.assertEqual(td.declared_data["teledeclaration"]["value_total_ht"], 2000)

    def test_create_many_teledeclarations_unauthenticated(self):
        """
        Require user to be authenticated to access endpoint
        """
        response = self.client.post(reverse("teledeclaration_create"), {"diagnosticIds": []}, format="json")
        self.assertEqual(response.status_code, status.HTTP_403_FORBIDDEN)

    @authenticate
    def test_create_many_teledeclarations_error_handling(self):
        """
        If errors occur, report back on errors and teledeclare what is possible
        """
        canteen_not_ready = CanteenFactory.create()
        canteen_with_td = CanteenFactory.create()
        canteen_with_td_last_year = CanteenFactory.create()
        canteen_with_cancelled_td = CanteenFactory.create()
        for canteen in [canteen_not_ready, canteen_with_td, canteen_with_td_last_year, canteen_with_cancelled_td]:
            canteen.managers.add(authenticate.user)

        not_my_canteen = CanteenFactory.create()

        td_diagnostic = DiagnosticFactory.create(canteen=canteen_with_td)
        Teledeclaration.createFromDiagnostic(td_diagnostic, authenticate.user)

        old_td_diagnostic = DiagnosticFactory.create(canteen=canteen_with_td_last_year, year=2020)
        Teledeclaration.createFromDiagnostic(old_td_diagnostic, authenticate.user)
        current_non_td_diagnostic = DiagnosticFactory.create(canteen=canteen_with_td_last_year, year=2021)

        diag_with_cancelled_td = DiagnosticFactory.create(canteen=canteen_with_cancelled_td)
        Teledeclaration.createFromDiagnostic(
            diag_with_cancelled_td, authenticate.user, Teledeclaration.TeledeclarationStatus.CANCELLED
        )

        not_a_diag_id = 0
        self.assertFalse(Diagnostic.objects.filter(id=not_a_diag_id).exists())

        diagnostic_ids = [
            DiagnosticFactory.create(canteen=canteen_not_ready, value_total_ht=None).id,  # fail: bad total
            td_diagnostic.id,  # fail: already TD
            current_non_td_diagnostic.id,  # success
            DiagnosticFactory.create(canteen=not_my_canteen).id,  # fail: unauthorised
            not_a_diag_id,  # fail: unauthorised
            diag_with_cancelled_td.id,  # success
        ]

        self.assertEqual(Teledeclaration.objects.count(), 3)

        response = self.client.post(
            reverse("teledeclaration_create"), {"diagnosticIds": diagnostic_ids}, format="json"
        )
        self.assertEqual(response.status_code, status.HTTP_200_OK)

        self.assertEqual(Teledeclaration.objects.count(), 5)

        body = response.json()
        successes = body["teledeclarationIds"]
        second_td_for_canteen = Teledeclaration.objects.get(diagnostic=current_non_td_diagnostic.id)
        new_td_for_canteen = diag_with_cancelled_td.latest_submitted_teledeclaration
        self.assertEqual(len(successes), 2)
        self.assertIn(second_td_for_canteen.id, successes)
        self.assertIn(new_td_for_canteen.id, successes)

        failures = body["errors"]
        self.assertEqual(len(failures.keys()), 4)
        self.assertEqual(failures[str(diagnostic_ids[0])], "Données d'approvisionnement manquantes")
        self.assertEqual(
            failures[str(td_diagnostic.id)], "Il existe déjà une télédéclaration en cours pour cette année"
        )
        self.assertEqual(failures[str(diagnostic_ids[3])], "Vous n'avez pas la permission d'effectuer cette action.")
        self.assertEqual(failures[str(not_a_diag_id)], "Vous n'avez pas la permission d'effectuer cette action.")
>>>>>>> 647d3b30
<|MERGE_RESOLUTION|>--- conflicted
+++ resolved
@@ -241,7 +241,7 @@
         canteen = CanteenFactory.create()
         canteen.managers.add(authenticate.user)
         diagnostic = DiagnosticFactory.create(canteen=canteen, year=2020, diagnostic_type="SIMPLE")
-        teledeclaration = Teledeclaration.createFromDiagnostic(diagnostic, authenticate.user)
+        teledeclaration = Teledeclaration.create_from_diagnostic(diagnostic, authenticate.user)
 
         diagnostic.delete()
         teledeclaration.refresh_from_db()
@@ -388,41 +388,6 @@
         self.assertIn("value_fruits_et_legumes_local", json_teledeclaration)
 
     @authenticate
-<<<<<<< HEAD
-    def test_create_incomplete_diagnostic_central_kitchen(self):
-        """
-        A diagnostic without total value HT can be teledeclared if a central kitchen
-        gave the details.
-        """
-        user = authenticate.user
-        central_kitchen = CanteenFactory.create(production_type="central", siret="79300704800044")
-        canteen = CanteenFactory.create(
-            production_type="site_cooked_elsewhere", central_producer_siret="79300704800044"
-        )
-        canteen.managers.add(user)
-
-        DiagnosticFactory.create(
-            canteen=central_kitchen,
-            year=2020,
-            value_total_ht=100,
-            diagnostic_type="SIMPLE",
-            central_kitchen_diagnostic_mode="APPRO",
-        )
-
-        diagnostic = DiagnosticFactory.create(
-            canteen=canteen,
-            year=2020,
-            value_total_ht=None,
-            diagnostic_type="SIMPLE",
-        )
-        payload = {"diagnosticId": diagnostic.id}
-
-        response = self.client.post(reverse("teledeclaration_create"), payload)
-        self.assertEqual(response.status_code, status.HTTP_201_CREATED)
-
-        teledeclaration = Teledeclaration.objects.get(diagnostic=diagnostic)
-        self.assertTrue(teledeclaration.uses_central_kitchen_appro)
-=======
     def test_create_many_teledeclarations(self):
         """
         Given a list of diagnostic ids that are ready to TD, TD those diagnostics and return list of successful TD ids
@@ -475,14 +440,14 @@
         not_my_canteen = CanteenFactory.create()
 
         td_diagnostic = DiagnosticFactory.create(canteen=canteen_with_td)
-        Teledeclaration.createFromDiagnostic(td_diagnostic, authenticate.user)
+        Teledeclaration.create_from_diagnostic(td_diagnostic, authenticate.user)
 
         old_td_diagnostic = DiagnosticFactory.create(canteen=canteen_with_td_last_year, year=2020)
-        Teledeclaration.createFromDiagnostic(old_td_diagnostic, authenticate.user)
+        Teledeclaration.create_from_diagnostic(old_td_diagnostic, authenticate.user)
         current_non_td_diagnostic = DiagnosticFactory.create(canteen=canteen_with_td_last_year, year=2021)
 
         diag_with_cancelled_td = DiagnosticFactory.create(canteen=canteen_with_cancelled_td)
-        Teledeclaration.createFromDiagnostic(
+        Teledeclaration.create_from_diagnostic(
             diag_with_cancelled_td, authenticate.user, Teledeclaration.TeledeclarationStatus.CANCELLED
         )
 
@@ -523,4 +488,38 @@
         )
         self.assertEqual(failures[str(diagnostic_ids[3])], "Vous n'avez pas la permission d'effectuer cette action.")
         self.assertEqual(failures[str(not_a_diag_id)], "Vous n'avez pas la permission d'effectuer cette action.")
->>>>>>> 647d3b30
+
+    @authenticate
+    def test_create_incomplete_diagnostic_central_kitchen(self):
+        """
+        A diagnostic without total value HT can be teledeclared if a central kitchen
+        gave the details.
+        """
+        user = authenticate.user
+        central_kitchen = CanteenFactory.create(production_type="central", siret="79300704800044")
+        canteen = CanteenFactory.create(
+            production_type="site_cooked_elsewhere", central_producer_siret="79300704800044"
+        )
+        canteen.managers.add(user)
+
+        DiagnosticFactory.create(
+            canteen=central_kitchen,
+            year=2020,
+            value_total_ht=100,
+            diagnostic_type="SIMPLE",
+            central_kitchen_diagnostic_mode="APPRO",
+        )
+
+        diagnostic = DiagnosticFactory.create(
+            canteen=canteen,
+            year=2020,
+            value_total_ht=None,
+            diagnostic_type="SIMPLE",
+        )
+        payload = {"diagnosticId": diagnostic.id}
+
+        response = self.client.post(reverse("teledeclaration_create"), payload)
+        self.assertEqual(response.status_code, status.HTTP_201_CREATED)
+
+        teledeclaration = Teledeclaration.objects.get(diagnostic=diagnostic)
+        self.assertTrue(teledeclaration.uses_central_kitchen_appro)