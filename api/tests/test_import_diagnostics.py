import os
from decimal import Decimal
import unittest
from django.urls import reverse
from django.test.utils import override_settings
from django.core import mail
from rest_framework.test import APITestCase
from rest_framework import status
from data.models import Diagnostic, Canteen, ManagerInvitation
from data.factories import SectorFactory, CanteenFactory, UserFactory, DiagnosticFactory
from data.department_choices import Department
from data.models.teledeclaration import Teledeclaration
from data.region_choices import Region
import requests
import requests_mock
from .utils import authenticate
import datetime
from unittest.mock import patch
from django.utils import timezone
import pytz

NEXT_YEAR = datetime.date.today().year + 1


@requests_mock.Mocker()
class TestImportDiagnosticsAPI(APITestCase):
    def test_unauthenticated_import_call(self, _):
        """
        Expect 403 if unauthenticated
        """
        response = self.client.post(reverse("import_diagnostics"))
        self.assertEqual(response.status_code, status.HTTP_403_FORBIDDEN)

    @authenticate
    def test_diagnostics_created(self, _):
        """
        Given valid data, multiple diagnostics are created for multiple canteens,
        the authenticated user is added as the manager,
        and a summary of the results is returned
        """
        with open("./api/tests/files/diagnostics_different_canteens.csv") as diag_file:
            response = self.client.post(reverse("import_diagnostics"), {"file": diag_file})

        self.assertEqual(response.status_code, status.HTTP_200_OK)
        body = response.json()
        self.assertEqual(body["count"], 2)
        self.assertEqual(body["canteens"][0]["siret"], "21340172201787")
        self.assertEqual(body["canteens"][0]["diagnostics"][0]["year"], 2020)
        self.assertEqual(len(body["errors"]), 0)
        self.assertEqual(Canteen.objects.count(), 2)
        self.assertEqual(Canteen.objects.first().managers.first().id, authenticate.user.id)
        self.assertEqual(Diagnostic.objects.count(), 2)
        canteen = Canteen.objects.get(siret="21340172201787")
        self.assertEqual(canteen.daily_meal_count, 700)
        self.assertEqual(canteen.yearly_meal_count, 14000)
        self.assertEqual(canteen.production_type, "site")
        self.assertEqual(canteen.management_type, "conceded")
        self.assertEqual(canteen.economic_model, "public")
        self.assertEqual(canteen.central_producer_siret, "42126486200010")
        self.assertEqual(canteen.publication_status, Canteen.PublicationStatus.DRAFT)
        diagnostic = Diagnostic.objects.get(canteen_id=canteen.id)
        self.assertEqual(diagnostic.year, 2020)
        self.assertEqual(diagnostic.value_total_ht, 1000)
        self.assertEqual(diagnostic.value_bio_ht, 500)
        self.assertEqual(diagnostic.value_sustainable_ht, Decimal("100.1"))
        self.assertEqual(diagnostic.value_externality_performance_ht, 10)
        self.assertEqual(diagnostic.value_egalim_others_ht, 20)
        self.assertEqual(diagnostic.value_meat_poultry_ht, 30)
        self.assertEqual(diagnostic.value_meat_poultry_egalim_ht, 1)
        self.assertEqual(diagnostic.value_meat_poultry_france_ht, 2)
        self.assertEqual(diagnostic.value_fish_ht, 4)
        self.assertEqual(diagnostic.value_fish_egalim_ht, 3)
        self.assertEqual(diagnostic.diagnostic_type, Diagnostic.DiagnosticType.SIMPLE)
        self.assertIn("seconds", body)

    @authenticate
    def test_location_found(self, mock):
        """
        Test that location information is filled in from import
        """
        address_api_text = "siret,citycode,postcode,result_citycode,result_postcode,result_city,result_context\n"
        address_api_text += '21340172201787,,11111,00000,11111,Ma ville,"01,Something,Other"\n'
        address_api_text += '73282932000074,00000,,00000,11111,Ma ville,"01,Something,Other"\n'
        address_api_text += '32441387130915,00000,11111,00000,22222,Ma ville,"01,Something,Other"\n'
        mock.post(
            "https://api-adresse.data.gouv.fr/search/csv/",
            text=address_api_text,
        )

        with open("./api/tests/files/diagnostics_locations.csv") as diag_file:
            response = self.client.post(reverse("import_diagnostics"), {"file": diag_file})

        self.assertEqual(response.status_code, status.HTTP_200_OK)
        canteen = Canteen.objects.get(siret="21340172201787")
        self.assertEqual(canteen.city_insee_code, "00000")
        self.assertEqual(canteen.city, "Ma ville")
        self.assertEqual(canteen.department, Department.ain)
        self.assertEqual(canteen.region, Region.auvergne_rhone_alpes)
        canteen = Canteen.objects.get(siret="73282932000074")
        self.assertEqual(canteen.postal_code, "11111")
        # Given both a city code and postcode, use citycode only to find location
        canteen = Canteen.objects.get(siret="32441387130915")
        self.assertEqual(canteen.city_insee_code, "00000")
        self.assertEqual(canteen.postal_code, "22222")

    @authenticate
    def test_location_not_found(self, mock):
        """
        If the location isn't found, fail silently
        """
        mock.post(
            "https://api-adresse.data.gouv.fr/search/csv/",
            text="83163531573760,00000,,,,,\n",
        )

        with open("./api/tests/files/diagnostics_bad_location.csv") as diag_file:
            response = self.client.post(reverse("import_diagnostics"), {"file": diag_file})

        self.assertEqual(response.status_code, status.HTTP_200_OK)
        canteen = Canteen.objects.get(siret="83163531573760")
        self.assertEqual(canteen.postal_code, "")
        self.assertEqual(canteen.city_insee_code, "00000")
        self.assertIsNone(canteen.city)
        self.assertIsNone(canteen.department)

    @authenticate
    def test_address_api_timeout(self, mock):
        """
        If the address API times out, fail silently
        """
        mock.post(
            "https://api-adresse.data.gouv.fr/search/csv/",
            exc=requests.exceptions.ConnectTimeout,
        )

        with open("./api/tests/files/diagnostics_locations.csv") as diag_file:
            response = self.client.post(reverse("import_diagnostics"), {"file": diag_file})

        self.assertEqual(response.status_code, status.HTTP_200_OK)
        canteen = Canteen.objects.get(siret="21340172201787")
        self.assertEqual(canteen.postal_code, "54460")
        self.assertEqual(canteen.city_insee_code, "")
        self.assertIsNone(canteen.city)
        self.assertIsNone(canteen.department)

    @authenticate
    def test_canteen_info_not_overridden(self, _):
        """
        If a canteen is present on multiple lines, keep data from first line
        """
        with open("./api/tests/files/diagnostics_same_canteen.csv") as diag_file:
            response = self.client.post(reverse("import_diagnostics"), {"file": diag_file})

        self.assertEqual(response.status_code, status.HTTP_200_OK)
        body = response.json()
        self.assertEqual(body["count"], 2)
        self.assertEqual(Canteen.objects.count(), 1)
        self.assertEqual(Diagnostic.objects.count(), 2)
        canteen = Canteen.objects.get(siret="21340172201787")
        self.assertEqual(canteen.name, "Updated name")

    @authenticate
    def test_location_overridden(self, mock):
        """
        If the canteen already has city/department data, update it on import
        to be consistent with handling of name, meal count, etc
        """
        canteen = CanteenFactory.create(
            siret="32441387130915",
            city_insee_code="55555",
            city="Ma ville",
            postal_code="66666",
            department=Department.ardeche,
        )
        canteen.managers.add(authenticate.user)

        address_api_text = "siret,citycode,postcode,result_citycode,result_postcode,result_city,result_context\n"
        address_api_text += '21340172201787,,11111,00000,11111,Ma ville,"01,Something,Other"\n'
        address_api_text += '73282932000074,00000,,00000,11111,Ma ville,"01,Something,Other"\n'
        address_api_text += '32441387130915,07293,11111,00000,22222,Saint-Romain-de-Lerps,"01,Something,Other"\n'

        mock.post(
            "https://api-adresse.data.gouv.fr/search/csv/",
            text=address_api_text,
        )
        with open("./api/tests/files/diagnostics_locations.csv") as diag_file:
            response = self.client.post(reverse("import_diagnostics"), {"file": diag_file})

        self.assertEqual(response.status_code, status.HTTP_200_OK)
        canteen = Canteen.objects.get(siret="32441387130915")
        self.assertEqual(canteen.city_insee_code, "00000")
        self.assertEqual(canteen.postal_code, "22222")
        self.assertEqual(canteen.city, "Saint-Romain-de-Lerps")
        self.assertEqual(canteen.department, Department.ain)

    @authenticate
    def test_cannot_modify_existing_canteen_unless_manager(self, _):
        """
        If a canteen exists, then you should have to already be it's manager to add diagnostics.
        No canteens will be created since any error cancels out the entire file
        """
        CanteenFactory.create(siret="21340172201787")
        my_canteen = CanteenFactory.create(siret="73282932000074")
        my_canteen.managers.add(authenticate.user)

        with open("./api/tests/files/diagnostics_different_canteens.csv") as diag_file:
            response = self.client.post(reverse("import_diagnostics"), {"file": diag_file})
        self.assertEqual(response.status_code, status.HTTP_200_OK)
        body = response.json()
        self.assertEqual(Diagnostic.objects.count(), 0)
        self.assertEqual(body["count"], 0)
        self.assertEqual(len(body["errors"]), 1)
        error = body["errors"][0]
        self.assertEqual(error["row"], 1)
        self.assertEqual(error["status"], 401)
        self.assertEqual(
            error["message"],
            "Vous n'êtes pas un gestionnaire de cette cantine.",
        )

    @authenticate
    def test_valid_sectors_parsed(self, _):
        """
        File can specify 0+ sectors to add to the canteen
        """
        SectorFactory.create(name="Social et Médico-social (ESMS)")
        SectorFactory.create(name="Crèche")
        SectorFactory.create(name="Scolaire")
        with open("./api/tests/files/diagnostics_sectors.csv") as diag_file:
            response = self.client.post(reverse("import_diagnostics"), {"file": diag_file})
        self.assertEqual(response.status_code, status.HTTP_200_OK)
        canteen = Canteen.objects.get(siret="21340172201787")
        self.assertEqual(canteen.sectors.count(), 3)

    @authenticate
    def test_invalid_sectors_raise_error(self, _):
        """
        If file specifies invalid sector, error is raised for that line
        """
        SectorFactory.create(name="Social et Médico-social (ESMS)")
        with open("./api/tests/files/diagnostics_sectors.csv") as diag_file:
            response = self.client.post(reverse("import_diagnostics"), {"file": diag_file})
        self.assertEqual(response.status_code, status.HTTP_200_OK)
        self.assertEqual(Canteen.objects.count(), 0)
        body = response.json()
        self.assertEqual(body["errors"][0]["status"], 400)
        self.assertEqual(
            body["errors"][0]["message"],
            "Le secteur spécifié ne fait pas partie des options acceptées",
        )

    @authenticate
    def test_import_some_without_diagnostic(self, _):
        """
        Should be able to import canteens without creating diagnostics if only canteen columns
        are present
        """
        with open("./api/tests/files/mix_diag_canteen_import.csv") as diag_file:
            response = self.client.post(reverse("import_diagnostics"), {"file": diag_file})
        self.assertEqual(response.status_code, status.HTTP_200_OK)
        self.assertEqual(Canteen.objects.count(), 2)
        self.assertEqual(Diagnostic.objects.count(), 1)
        body = response.json()
        self.assertEqual(body["count"], 1)
        self.assertEqual(len(body["errors"]), 0)
        diagnostic = Diagnostic.objects.first()
        self.assertEqual(diagnostic.canteen.siret, "73282932000074")
        self.assertEqual(Diagnostic.objects.filter(canteen=Canteen.objects.get(siret="21340172201787")).count(), 0)

    @authenticate
    def test_import_only_canteens(self, _):
        """
        Should be able to import canteens from a file that doesn't have commas for the optional fields
        """
        with open("./api/tests/files/canteen_import.csv") as diag_file:
            response = self.client.post(reverse("import_diagnostics"), {"file": diag_file})
        self.assertEqual(response.status_code, status.HTTP_200_OK)
        body = response.json()
        self.assertEqual(body["count"], 0)
        self.assertEqual(len(body["errors"]), 0)
        self.assertEqual(Diagnostic.objects.count(), 0)
        self.assertEqual(Canteen.objects.count(), 1)
        self.assertEqual(Canteen.objects.first().economic_model, None)

    @authenticate
    def test_staff_import(self, _):
        """
        Staff get to specify extra columns and have fewer requirements on what data is required.
        Test that a mixed import of canteens/diagnostics works.
        Test that can add some managers without sending emails to them.
        Check that the importer isn't added to the canteen unless specified.
        """
        user = authenticate.user
        user.is_staff = True
        user.email = "authenticate@example.com"
        user.save()

        with open("./api/tests/files/mix_diag_canteen_staff_import.csv") as diag_file:
            response = self.client.post(reverse("import_diagnostics"), {"file": diag_file})
        self.assertEqual(response.status_code, status.HTTP_200_OK)
        body = response.json()

        self.assertEqual(body["count"], 1)  # 1 bc only diagnostics returned not canteens
        self.assertEqual(len(body["canteens"]), 2)
        self.assertEqual(len(body["errors"]), 0)
        self.assertEqual(Canteen.objects.count(), 2)
        self.assertEqual(Diagnostic.objects.count(), 1)
        self.assertEqual(ManagerInvitation.objects.count(), 4)
        self.assertEqual(len(mail.outbox), 1)

        canteen1 = Canteen.objects.get(siret="21340172201787")
        self.assertIsNotNone(ManagerInvitation.objects.get(canteen=canteen1, email="user1@example.com"))
        self.assertIsNotNone(ManagerInvitation.objects.get(canteen=canteen1, email="user2@example.com"))
        self.assertEqual(canteen1.managers.count(), 0)
        self.assertEqual(canteen1.import_source, "Automated test")
        self.assertEqual(canteen1.publication_status, Canteen.PublicationStatus.PUBLISHED)

        canteen2 = Canteen.objects.get(siret="73282932000074")
        self.assertIsNotNone(ManagerInvitation.objects.get(canteen=canteen2, email="user1@example.com"))
        self.assertIsNotNone(ManagerInvitation.objects.get(canteen=canteen2, email="user2@example.com"))
        self.assertIsNotNone(Diagnostic.objects.get(canteen=canteen2))
        self.assertEqual(canteen2.managers.count(), 1)
        self.assertEqual(canteen2.managers.first(), user)
        self.assertEqual(canteen2.import_source, "Automated test")
        self.assertEqual(canteen2.publication_status, Canteen.PublicationStatus.DRAFT)

        email = mail.outbox[0]
        self.assertEqual(email.to[0], "user1@example.com")
        self.assertNotIn("Canteen for two", email.body)
        self.assertIn("Staff canteen", email.body)

    @authenticate
    def test_staff_import_non_staff(self, _):
        """
        Non-staff users shouldn't have staff import capabilities
        """
        with open("./api/tests/files/mix_diag_canteen_staff_import.csv") as diag_file:
            response = self.client.post(reverse("import_diagnostics"), {"file": diag_file})
        self.assertEqual(response.status_code, status.HTTP_200_OK)
        body = response.json()

        self.assertEqual(body["count"], 0)
        self.assertEqual(len(body["canteens"]), 0)
        self.assertEqual(len(body["errors"]), 2)
        self.assertEqual(body["errors"][0]["message"], "Format fichier : 23 ou 12 colonnes attendues, 26 trouvées.")
        self.assertEqual(body["errors"][0]["status"], 401)

    @authenticate
    def test_error_collection(self, _):
        """
        If errors occur, discard the file and return the errors with row and message
        """
        # creating 2 canteens with same siret here to error when this situation exists IRL
        CanteenFactory.create(siret="42111303053388")
        CanteenFactory.create(siret="42111303053388")
        with open("./api/tests/files/diagnostics_bad_file.csv") as diag_file:
            response = self.client.post(reverse("import_diagnostics"), {"file": diag_file})
        self.assertEqual(response.status_code, status.HTTP_200_OK)
        body = response.json()
        self.assertEqual(body["count"], 0)
        # no new objects should have been saved to the DB since it failed
        self.assertEqual(Canteen.objects.count(), 2)
        self.assertEqual(Diagnostic.objects.count(), 0)
        errors = body["errors"]
        first_error = errors.pop(0)
        self.assertEqual(first_error["row"], 1)
        self.assertEqual(first_error["status"], 400)
        self.assertEqual(
            first_error["message"],
            "Champ 'année' : L'année est obligatoire pour créer un diagnostic.",
        )
        self.assertEqual(
            errors.pop(0)["message"],
            "Champ 'année' : La valeur « . » doit être un nombre entier.",
        )
        self.assertEqual(
            errors.pop(0)["message"],
            "Champ 'repas par jour' : La valeur « not a number » doit être un nombre entier.",
        )
        self.assertEqual(
            errors.pop(0)["message"],
            "Champ 'mode de production' : La valeur «\xa0'blah'\xa0» n’est pas un choix valide.",
        )
        self.assertEqual(
            errors.pop(0)["message"],
            "Champ 'Valeur totale annuelle HT' : La valeur « invalid total » doit être un nombre décimal.",
        )
        self.assertEqual(
            errors.pop(0)["message"],
            f"Champ 'année' : L'année doit être comprise entre 2019 et {NEXT_YEAR}.",
        )
        self.assertEqual(
            errors.pop(0)["message"],
            "Champ 'Valeur totale annuelle HT' : La somme des valeurs d'approvisionnement, 300, est plus que le total, 20",
        )
        self.assertEqual(
            errors.pop(0)["message"],
            "Champ 'siret' : Le siret de la cantine ne peut pas être vide",
        )
        self.assertEqual(
            errors.pop(0)["message"],
            "Champ 'Secteur économique' : La valeur «\xa0'blah'\xa0» n’est pas un choix valide.",
        )
        self.assertEqual(
            errors.pop(0)["message"],
            "Champ 'repas par an (y compris livrés)' : Ce champ ne peut pas être vide.",
        )
        self.assertEqual(
            errors.pop(0)["message"],
            "Champ 'repas par jour' : Ce champ ne peut pas être vide.",
        )
        self.assertEqual(
            errors.pop(0)["message"],
            "Champ 'nom' : Ce champ ne peut pas être vide.",
        )
        self.assertEqual(
            errors.pop(0)["message"],
            "Champ 'code postal' : Ce champ ne peut pas être vide si le code INSEE de la ville est vide.",
        )
        self.assertEqual(
            errors.pop(0)["message"],
            "Plusieurs cantines correspondent au SIRET 42111303053388. Veuillez enlever les doublons pour pouvoir créer le diagnostic.",
        )
        self.assertEqual(
            errors.pop(0)["message"],
            "Champ 'Valeur totale (HT) viandes et volailles fraiches ou surgelées' : La valeur totale (HT) viandes et volailles fraiches ou surgelées EGAlim, 100, est plus que la valeur totale (HT) viandes et volailles, 50",
        )
        self.assertEqual(
            errors.pop(0)["message"],
            "Champ 'Valeur totale (HT) viandes et volailles fraiches ou surgelées' : La valeur totale (HT) viandes et volailles fraiches ou surgelées provenance France, 100, est plus que la valeur totale (HT) viandes et volailles, 50",
        )
        self.assertEqual(
            errors.pop(0)["message"],
            "Champ 'Valeur totale (HT) poissons et produits aquatiques' : La valeur totale (HT) poissons et produits aquatiques EGAlim, 100, est plus que la valeur totale (HT) poissons et produits aquatiques, 50",
        )
        self.assertEqual(
            errors.pop(0)["message"],
            # TODO: is this the best field to point to as being wrong? hors bio could be confusing
            "Champ 'Produits SIQO (hors bio) - Valeur annuelle HT' : La somme des valeurs viandes et poissons EGAlim, 300, est plus que la somme des valeurs bio, SIQO, environnementales et autres EGAlim, 200",
        )
        self.assertEqual(
            errors.pop(0)["message"],
            "Champ 'siret' : Le SIRET doit être composé des chiffres",
        )

    @authenticate
    def test_staff_error_collection(self, _):
        """
        If errors occur, discard the file and return the errors with row and message
        """
        user = authenticate.user
        user.is_staff = True
        user.save()

        with open("./api/tests/files/diagnostics_bad_staff_file.csv") as diag_file:
            response = self.client.post(reverse("import_diagnostics"), {"file": diag_file})

        self.assertEqual(response.status_code, status.HTTP_200_OK)
        body = response.json()
        self.assertEqual(body["count"], 0)
        self.assertEqual(Canteen.objects.count(), 0)
        errors = body["errors"]
        first_error = errors.pop(0)
        self.assertEqual(first_error["status"], 400)
        self.assertEqual(
            first_error["message"],
            "Champ 'état de publication' : La valeur «\xa0'publish'\xa0» n’est pas un choix valide.",
        )

    @authenticate
    def test_diagnostic_header_allowed(self, _):
        """
        Optionally allow a header that starts with SIRET in the file
        """
        with open("./api/tests/files/diagnostics_header.csv") as diag_file:
            response = self.client.post(reverse("import_diagnostics"), {"file": diag_file})
        self.assertEqual(response.status_code, status.HTTP_200_OK)
        body = response.json()
        self.assertEqual(body["count"], 1)
        self.assertEqual(len(body["errors"]), 0)

    @authenticate
    def test_diagnostic_delimiter_options(self, _):
        """
        Optionally allow using a semicolon or tab as the delimiter
        """
        with open("./api/tests/files/diagnostics_delimiter_semicolon.csv") as diag_file:
            response = self.client.post(reverse("import_diagnostics"), {"file": diag_file})
        self.assertEqual(response.status_code, status.HTTP_200_OK)
        body = response.json()
        self.assertEqual(body["count"], 1)
        self.assertEqual(len(body["errors"]), 0)

        with open("./api/tests/files/diagnostics_delimiter_tab.tsv") as diag_file:
            response = self.client.post(reverse("import_diagnostics"), {"file": diag_file})
        self.assertEqual(response.status_code, status.HTTP_200_OK)
        body = response.json()
        self.assertEqual(body["count"], 1)
        self.assertEqual(len(body["errors"]), 0)

    @authenticate
    def test_decimal_comma_format(self, _):
        with open("./api/tests/files/diagnostics_decimal_number.csv") as diag_file:
            response = self.client.post(reverse("import_diagnostics"), {"file": diag_file})
        self.assertEqual(response.status_code, status.HTTP_200_OK)
        body = response.json()
        self.assertEqual(body["count"], 2)
        self.assertEqual(len(body["errors"]), 0)

    @override_settings(CSV_IMPORT_MAX_SIZE=1)
    @authenticate
    def test_max_size(self, _):
        with open("./api/tests/files/diagnostics_decimal_number.csv") as diag_file:
            response = self.client.post(reverse("import_diagnostics"), {"file": diag_file})
        self.assertEqual(response.status_code, status.HTTP_200_OK)
        body = response.json()
        self.assertEqual(body["count"], 0)
        errors = body["errors"]
        self.assertEqual(
            errors[0]["message"], "Ce fichier est trop grand, merci d'utiliser un fichier de moins de 10Mo"
        )

    @authenticate
    @override_settings(DEFAULT_FROM_EMAIL="test-from@example.com")
    def test_add_managers(self, _):
        """
        This file contains one diagnostic with three emails for managers. The first two
        already have an account with ma cantine, so they should be added. The third one
        has no account, so an invitation should be sent.
        All the managers would recieve an email, either a notification or an invitation.
        """
        gestionnaire_1 = UserFactory(email="gestionnaire1@example.com")
        gestionnaire_2 = UserFactory(email="gestionnaire2@example.com")

        with open("./api/tests/files/diagnostics_managers.csv") as diag_file:
            response = self.client.post(reverse("import_diagnostics"), {"file": diag_file})
        self.assertEqual(response.status_code, status.HTTP_200_OK)
        body = response.json()
        self.assertEqual(body["count"], 1)
        canteen = Canteen.objects.get(siret="21340172201787")

        self.assertIn(authenticate.user, canteen.managers.all())
        self.assertIn(gestionnaire_1, canteen.managers.all())
        self.assertIn(gestionnaire_2, canteen.managers.all())

        self.assertTrue(ManagerInvitation.objects.count(), 1)
        self.assertEqual(ManagerInvitation.objects.first().email, "gestionnaire3@example.com")

        self.assertEqual(len(mail.outbox), 3)

    @authenticate
    def test_add_managers_invalid_email(self, _):
        with open("./api/tests/files/diagnostics_managers_invalid_email.csv") as diag_file:
            response = self.client.post(reverse("import_diagnostics"), {"file": diag_file})

        self.assertEqual(response.status_code, status.HTTP_200_OK)

        body = response.json()
        self.assertEqual(body["count"], 0)

        errors = body["errors"]
        self.assertEqual(errors[0]["row"], 2)
        self.assertEqual(errors[0]["status"], 400)
        self.assertEqual(
            errors[0]["message"],
            "Champ 'email' : Un adresse email des gestionnaires (gestionnaire1@, gestionnaire2@example.com) n'est pas valide.",
        )

        self.assertEqual(len(mail.outbox), 0)

    @authenticate
    def test_add_managers_empty_column(self, _):
        with open("./api/tests/files/diagnostics_managers_empty_column.csv") as diag_file:
            response = self.client.post(reverse("import_diagnostics"), {"file": diag_file})

        self.assertEqual(response.status_code, status.HTTP_200_OK)

        body = response.json()
        self.assertEqual(body["count"], 1)
        self.assertEqual(len(mail.outbox), 0)

    def test_cannot_email_file_not_authenticated(self, _):
        """
        If user is not authenticated, cannot send file using this API
        """
        with open("./api/tests/files/diagnostics_bad_file.csv") as diag_file:
            response = self.client.post(reverse("email_diagnostic_file"), {"file": diag_file})

        self.assertEqual(response.status_code, status.HTTP_403_FORBIDDEN)
        self.assertEqual(len(mail.outbox), 0)

    @authenticate
    def test_success_complete_diagnostic_import(self, _):
        """
        Users should be able to import a complete diagnostic
        """
        with open("./api/tests/files/complete_diagnostics.csv") as diag_file:
            response = self.client.post(f"{reverse('import_complete_diagnostics')}", {"file": diag_file})

        self.assertEqual(response.status_code, status.HTTP_200_OK)
        body = response.json()
        self.assertEqual(body["count"], 2)
        finished_diag = Diagnostic.objects.get(canteen__siret="29969025300230", year=2021)
        self.assertEqual(finished_diag.diagnostic_type, Diagnostic.DiagnosticType.COMPLETE)
        self.assertEqual(finished_diag.value_total_ht, 10500)
        self.assertEqual(finished_diag.value_meat_poultry_ht, 800)
        self.assertEqual(finished_diag.value_fish_ht, 900)
        self.assertEqual(finished_diag.total_label_bio, 80)
        self.assertEqual(finished_diag.total_label_label_rouge, 90)
        self.assertEqual(finished_diag.total_label_aocaop_igp_stg, 100)
        self.assertEqual(finished_diag.total_label_hve, 110)
        self.assertEqual(finished_diag.total_label_peche_durable, 120)
        self.assertEqual(finished_diag.total_label_rup, 130)
        self.assertEqual(finished_diag.total_label_commerce_equitable, 140)
        self.assertEqual(finished_diag.total_label_fermier, 150)
        self.assertEqual(finished_diag.total_label_externalites, 160)
        self.assertEqual(finished_diag.total_label_performance, 170)
        self.assertEqual(finished_diag.total_label_non_egalim, 180)
        self.assertEqual(finished_diag.total_label_france, 190)
        self.assertEqual(finished_diag.total_label_short_distribution, 200)
        self.assertEqual(finished_diag.total_label_local, 210)
        self.assertEqual(finished_diag.total_family_viandes_volailles, 110)
        self.assertEqual(finished_diag.total_family_produits_de_la_mer, 110)
        self.assertEqual(finished_diag.total_family_fruits_et_legumes, 110)
        self.assertEqual(finished_diag.total_family_charcuterie, 110)
        self.assertEqual(finished_diag.total_family_produits_laitiers, 110)
        self.assertEqual(finished_diag.total_family_boulangerie, 110)
        self.assertEqual(finished_diag.total_family_boissons, 110)
        self.assertEqual(finished_diag.total_family_autres, 660)
        # auto-calculated simplified fields
        self.assertEqual(finished_diag.value_bio_ht, 80)
        self.assertEqual(finished_diag.value_sustainable_ht, 190)
        self.assertEqual(finished_diag.value_externality_performance_ht, 330)
        self.assertEqual(finished_diag.value_egalim_others_ht, 650)
        self.assertEqual(finished_diag.value_meat_poultry_egalim_ht, 100)
        self.assertEqual(finished_diag.value_meat_poultry_france_ht, 30)
        self.assertEqual(finished_diag.value_fish_egalim_ht, 100)

        unfinished_diag = Diagnostic.objects.get(canteen__siret="29969025300230", year=2022)
        self.assertEqual(unfinished_diag.diagnostic_type, Diagnostic.DiagnosticType.COMPLETE)
        self.assertEqual(unfinished_diag.value_total_ht, 30300)  # picked a field at random to smoke test
        self.assertEqual(unfinished_diag.value_meat_poultry_ht, None)
        self.assertEqual(unfinished_diag.value_fish_ht, 10)
        self.assertEqual(unfinished_diag.value_autres_label_rouge, None)  # picked a field at random to smoke test

    @authenticate
    def test_complete_diagnostic_error_collection(self, _):
        """
        Test that the expected errors are returned for a badly formatted file for complete diagnostic
        """
        with open("./api/tests/files/bad_complete_diagnostics.csv") as diag_file:
            response = self.client.post(f"{reverse('import_complete_diagnostics')}", {"file": diag_file})

        self.assertEqual(response.status_code, status.HTTP_200_OK)
        self.assertEqual(Canteen.objects.count(), 0)
        self.assertEqual(Diagnostic.objects.count(), 0)
        body = response.json()
        self.assertEqual(body["count"], 0)
        errors = body["errors"]
        self.assertGreater(len(errors), 0)
        first_error = errors.pop(0)
        self.assertEqual(
            first_error["message"],
            "Champ 'année' : Ce champ doit être un nombre entier. Si vous voulez importer que la cantine, veuillez changer le type d'import et réessayer.",
        )
        # two of the same error, generated in slightly different ways
        self.assertEqual(
            errors.pop(0)["message"],
            "Champ 'année' : Ce champ doit être un nombre entier. Si vous voulez importer que la cantine, veuillez changer le type d'import et réessayer.",
        )
        self.assertEqual(
            errors.pop(0)["message"],
            "Données manquantes : au moins 13 colonnes attendues, 12 trouvées. Si vous voulez importer que la cantine, veuillez changer le type d'import et réessayer.",
        )
        self.assertEqual(
            errors.pop(0)["message"],
            "Champ 'Valeur totale annuelle HT' : Ce champ ne peut pas être vide.",
        )
        self.assertEqual(
            errors.pop(0)["message"],
            "Champ 'Produits aquatiques frais et surgelés, Bio' : La valeur « lol » doit être vide ou un nombre décimal.",
        )
        self.assertEqual(
            errors.pop(0)["message"],
            "Champ 'Valeur totale (HT) viandes et volailles fraiches ou surgelées' : La valeur totale (HT) viandes et volailles fraiches ou surgelées EGAlim, 100, est plus que la valeur totale (HT) viandes et volailles, 10",
        )
        self.assertEqual(
            errors.pop(0)["message"],
            "Champ 'Valeur totale (HT) viandes et volailles fraiches ou surgelées' : La valeur totale (HT) viandes et volailles fraiches ou surgelées provenance France, 920, est plus que la valeur totale (HT) viandes et volailles, 100",
        )
        self.assertEqual(
            errors.pop(0)["message"],
            "Champ 'Valeur totale (HT) poissons et produits aquatiques' : La valeur totale (HT) poissons et produits aquatiques EGAlim, 100, est plus que la valeur totale (HT) poissons et produits aquatiques, 10",
        )

        with open("./api/tests/files/bad_header_complete_diagnostics_0.csv") as diag_file:
            response = self.client.post(f"{reverse('import_complete_diagnostics')}", {"file": diag_file})
        body = response.json()

        self.assertEqual(
            body["errors"][0]["message"],
            "Deux lignes en-tête attendues, 0 trouvée. Veuillez vérifier que vous voulez importer les diagnostics complets, et assurez-vous que le format de l'en-tête suit les exemples donnés.",
        )

        with open("./api/tests/files/bad_header_complete_diagnostics_1.csv") as diag_file:
            response = self.client.post(f"{reverse('import_complete_diagnostics')}", {"file": diag_file})
        body = response.json()

        self.assertEqual(
            body["errors"][0]["message"],
            "Deux lignes en-tête attendues, 1 trouvée. Veuillez vérifier que vous voulez importer les diagnostics complets, et assurez-vous que le format de l'en-tête suit les exemples donnés.",
        )

    @authenticate
    def test_tmp_no_staff_complete_diag(self, _):
        """
        Test error is thrown if staff attempts to add metadata
        """
        user = authenticate.user
        user.is_staff = True
        user.save()
        with open("./api/tests/files/staff_complete_diagnostics.csv") as diag_file:
            response = self.client.post(f"{reverse('import_complete_diagnostics')}", {"file": diag_file})

        self.assertEqual(response.status_code, status.HTTP_200_OK)
        self.assertEqual(Canteen.objects.count(), 0)
        self.assertEqual(Diagnostic.objects.count(), 0)
        body = response.json()
        self.assertEqual(body["count"], 0)
        errors = body["errors"]
        self.assertGreater(len(errors), 0)
        self.assertEqual(errors.pop(0)["message"], "Format fichier : 128 colonnes attendues, 131 trouvées.")
        self.assertEqual(
            errors.pop(0)["message"],
            "Champ 'année' : Ce champ doit être un nombre entier. Si vous voulez importer que la cantine, veuillez changer le type d'import et réessayer.",
        )

    @override_settings(CONTACT_EMAIL="team@example.com")
    @authenticate
    def test_email_diagnostics_file(self, _):
        """
        Check that this endpoint sends an email with the file attached and relevant info
        """
        with open("./api/tests/files/diagnostics_bad_file.csv") as diag_file:
            response = self.client.post(
                reverse("email_diagnostic_file"),
                {"file": diag_file, "message": "Help me", "name": "Camille Dupont", "email": "dupont@example.com"},
            )

        self.assertEqual(response.status_code, status.HTTP_200_OK)
        self.assertEqual(len(mail.outbox), 1)
        email = mail.outbox[0]
        self.assertEqual(email.to[0], "team@example.com")
        self.assertEqual("dupont@example.com", email.reply_to[0])
        self.assertEqual(email.attachments[0][0], "diagnostics_bad_file.csv")
        self.assertIn("dupont@example.com", email.body)
        self.assertIn("Camille Dupont", email.body)
        self.assertIn("Help me", email.body)

    @authenticate
    def test_canteens_empty_when_error(self, _):
        """
        If a cantine succeeds and another one doesn't, no canteen should be saved
        and the array of cantine should return zero
        """
        SectorFactory.create(name="Crèche")
        with open("./api/tests/files/mixed_cantine_creation.csv") as diag_file:
            response = self.client.post(f"{reverse('import_diagnostics')}", {"file": diag_file})
        self.assertEqual(response.status_code, status.HTTP_200_OK)

        body = response.json()
        self.assertEqual(body["count"], 0)
        self.assertEqual(len(body["canteens"]), 0)

    @override_settings(ENABLE_TELEDECLARATION=True)
    @authenticate
    def test_teledeclare_diagnostics_on_import(self, _):
        """
        Staff have the option to teledeclare imported diagnostics directly from import
        NB: since total is required for diag import all teledeclarations should work
        """
        user = authenticate.user
        user.is_staff = True
        user.email = "authenticate@example.com"
        user.save()
        self.assertEqual(Teledeclaration.objects.count(), 0)

        with patch.object(
            timezone, "now", return_value=datetime.datetime(2020, 4, 1, 11, 00, tzinfo=pytz.timezone("Europe/Paris"))
        ):
            with open("./api/tests/files/teledeclaration_simple.csv") as diag_file:
                response = self.client.post(f"{reverse('import_diagnostics')}", {"file": diag_file})

        body = response.json()
        self.assertEqual(body["count"], 1)
        self.assertEqual(body["teledeclarations"], 1)
        self.assertEqual(Teledeclaration.objects.count(), 1)

    # TODO: test fails for non staff users

    @override_settings(ENABLE_TELEDECLARATION=True)
    @authenticate
    def test_error_teledeclare_diagnostics_on_import(self, _):
        """
        Provide line-by-line errors if the import isn't successful
        """
        user = authenticate.user
        user.is_staff = True
        user.email = "authenticate@example.com"
        user.save()

        with patch.object(
            timezone, "now", return_value=datetime.datetime(2020, 4, 1, 11, 00, tzinfo=pytz.timezone("Europe/Paris"))
        ):
            with open("./api/tests/files/teledeclaration_error.csv") as diag_file:
                response = self.client.post(f"{reverse('import_diagnostics')}", {"file": diag_file})

        body = response.json()
        self.assertEqual(len(body["errors"]), 2)
        self.assertEqual(
            body["errors"][0]["message"],
            "Champ 'teledeclaration' : 'lol' n'est pas un statut de télédéclaration valid",
        )
        self.assertEqual(
            body["errors"][1]["message"],
            "Champ 'année' : C'est uniquement possible de télédéclarer pour l'année 2019. Ce diagnostic est pour l'année 2020",
        )
        self.assertEqual(Diagnostic.objects.count(), 0)
        self.assertEqual(Teledeclaration.objects.count(), 0)

    @override_settings(ENABLE_TELEDECLARATION=False)
    @authenticate
    def test_error_teledeclare_diagnostics_on_import_not_campaign(self, _):
        """
        Prevent importing TDs if outside of campagne
        """
        user = authenticate.user
        user.is_staff = True
        user.save()
        with open("./api/tests/files/teledeclaration_simple.csv") as diag_file:
            response = self.client.post(f"{reverse('import_diagnostics')}", {"file": diag_file})

        body = response.json()
        self.assertEqual(len(body["errors"]), 1)
        self.assertEqual(
            body["errors"][0]["message"],
            "Ce n'est pas possible de télédéclarer hors de la période de la campagne",
        )

    @authenticate
    def test_optional_appro_values(self, _):
        """
        For simplified diagnostics, an empty appro value is considered unknown
        """
        with open("./api/tests/files/diagnostic_simplified_optional_appro.csv") as diag_file:
            response = self.client.post(f"{reverse('import_diagnostics')}", {"file": diag_file})

        body = response.json()
        self.assertEqual(len(body["errors"]), 0)
        self.assertEqual(Diagnostic.objects.count(), 1)
        diagnostic = Diagnostic.objects.first()

        self.assertEqual(diagnostic.value_total_ht, 1000)
        self.assertIsNone(diagnostic.value_bio_ht)
        self.assertEqual(diagnostic.value_sustainable_ht, 0)

    @authenticate
    def test_mandatory_total_ht_simplified(self, _):
        """
        For simplified diagnostics, only the total HT is mandatory in the appro fields
        """
        with open("./api/tests/files/diagnostic_simplified_missing_total_ht.csv") as diag_file:
            response = self.client.post(f"{reverse('import_diagnostics')}", {"file": diag_file})

        body = response.json()
        self.assertEqual(len(body["errors"]), 1)
        self.assertEqual(Diagnostic.objects.count(), 0)

        self.assertEqual(
            body["errors"][0]["message"], "Champ 'Valeur totale annuelle HT' : Ce champ ne peut pas être vide."
        )

    @authenticate
    def test_siret_cc(self, _):
        """
        A validation error should appear if the SIRET for the CC is the same as the SIRET
        for the canteen.
        """
        with open("./api/tests/files/diagnostic_same_siret_cc.csv") as diag_file:
            response = self.client.post(f"{reverse('import_diagnostics')}", {"file": diag_file})

        body = response.json()
        self.assertEqual(len(body["errors"]), 1)
        self.assertEqual(Diagnostic.objects.count(), 0)

        self.assertEqual(
            body["errors"][0]["message"],
            "Champ 'siret de la cuisine centrale' : Le SIRET de la cuisine centrale doit être différent de celui de la cantine",
        )

    @authenticate
    def test_success_cuisine_centrale_complete_import(self, _):
        """
        Users should be able to import a file with central cuisines and their satellites, with only
        appro data at the level of the cuisine centrale.
        """
        with open("./api/tests/files/cc_complete_diagnostics.csv") as diag_file:
            response = self.client.post(f"{reverse('import_cc_complete_diagnostics')}", {"file": diag_file})

        self.assertEqual(response.status_code, status.HTTP_200_OK)
        body = response.json()
        self.assertEqual(body["count"], 2)  # Only two diagnostics created
        self.assertEqual(len(body["canteens"]), 7)  # Seven canteens involved

        # Verify the correct links between CC and satellites are created

        cuisine_centrale_1 = Canteen.objects.get(siret="29969025300230")
        satellite_1_1 = Canteen.objects.get(siret="38589540005962")
        satellite_1_2 = Canteen.objects.get(siret="30218342886548")
        satellite_1_3 = Canteen.objects.get(siret="27309825823572")

        cuisine_centrale_2 = Canteen.objects.get(siret="96463820453707")
        satellite_2_1 = Canteen.objects.get(siret="65436828882140")
        satellite_2_2 = Canteen.objects.get(siret="21231178258956")

        for satellite in (satellite_1_1, satellite_1_2, satellite_1_3):
            self.assertEqual(satellite.central_producer_siret, cuisine_centrale_1.siret)

        for satellite in (satellite_2_1, satellite_2_2):
            self.assertEqual(satellite.central_producer_siret, cuisine_centrale_2.siret)

        # Ensure no diagnostics were created in the satellites

        for satellite in (satellite_1_1, satellite_1_2, satellite_1_3, satellite_2_1, satellite_2_2):
            self.assertFalse(Diagnostic.objects.filter(canteen=satellite).exists())

        # Verify the content of diagnostics for the CCs

        finished_diag = Diagnostic.objects.get(canteen__siret="29969025300230", year=2021)
        finished_diag.central_kitchen_diagnostic_mode = Diagnostic.CentralKitchenDiagnosticMode.APPRO

        self.assertEqual(finished_diag.diagnostic_type, Diagnostic.DiagnosticType.COMPLETE)
        self.assertEqual(finished_diag.value_total_ht, 10500)
        self.assertEqual(finished_diag.value_meat_poultry_ht, 800)
        self.assertEqual(finished_diag.value_fish_ht, 900)
        self.assertEqual(finished_diag.total_label_bio, 80)
        self.assertEqual(finished_diag.total_label_label_rouge, 90)
        self.assertEqual(finished_diag.total_label_aocaop_igp_stg, 100)
        self.assertEqual(finished_diag.total_label_hve, 110)
        self.assertEqual(finished_diag.total_label_peche_durable, 120)
        self.assertEqual(finished_diag.total_label_rup, 130)
        self.assertEqual(finished_diag.total_label_commerce_equitable, 140)
        self.assertEqual(finished_diag.total_label_fermier, 150)
        self.assertEqual(finished_diag.total_label_externalites, 160)
        self.assertEqual(finished_diag.total_label_performance, 170)
        self.assertEqual(finished_diag.total_label_non_egalim, 180)
        self.assertEqual(finished_diag.total_label_france, 190)
        self.assertEqual(finished_diag.total_label_short_distribution, 200)
        self.assertEqual(finished_diag.total_label_local, 210)
        self.assertEqual(finished_diag.total_family_viandes_volailles, 110)
        self.assertEqual(finished_diag.total_family_produits_de_la_mer, 110)
        self.assertEqual(finished_diag.total_family_fruits_et_legumes, 110)
        self.assertEqual(finished_diag.total_family_charcuterie, 110)
        self.assertEqual(finished_diag.total_family_produits_laitiers, 110)
        self.assertEqual(finished_diag.total_family_boulangerie, 110)
        self.assertEqual(finished_diag.total_family_boissons, 110)
        self.assertEqual(finished_diag.total_family_autres, 660)
        # auto-calculated simplified fields
        self.assertEqual(finished_diag.value_bio_ht, 80)
        self.assertEqual(finished_diag.value_sustainable_ht, 190)
        self.assertEqual(finished_diag.value_externality_performance_ht, 330)
        self.assertEqual(finished_diag.value_egalim_others_ht, 650)
        self.assertEqual(finished_diag.value_meat_poultry_egalim_ht, 100)
        self.assertEqual(finished_diag.value_meat_poultry_france_ht, 30)
        self.assertEqual(finished_diag.value_fish_egalim_ht, 100)

        unfinished_diag = Diagnostic.objects.get(canteen__siret="96463820453707", year=2022)
        unfinished_diag.central_kitchen_diagnostic_mode = Diagnostic.CentralKitchenDiagnosticMode.APPRO

        self.assertEqual(unfinished_diag.diagnostic_type, Diagnostic.DiagnosticType.COMPLETE)
        self.assertEqual(unfinished_diag.value_total_ht, 30300)
        self.assertEqual(unfinished_diag.value_meat_poultry_ht, None)
        self.assertEqual(unfinished_diag.value_fish_ht, 10)
        self.assertEqual(unfinished_diag.value_autres_label_rouge, None)

    @authenticate
    def test_success_cuisine_centrale_complete_update_satellites(self, _):
        """
        Users should be able to import a file with central cuisines and their satellites. The existing satellites
        should be updated.
        """
        # In the file, cuisine_centrale_1 has three satellites. We will create two of them and verify that a
        # third one is added after the import
        cuisine_centrale_1 = CanteenFactory.create(
            siret="29969025300230", production_type=Canteen.ProductionType.CENTRAL
        )
        satellite_1_1 = CanteenFactory.create(
            siret="38589540005962",
            production_type=Canteen.ProductionType.ON_SITE_CENTRAL,
            central_producer_siret="29969025300230",
        )
        satellite_1_3 = CanteenFactory.create(
            siret="27309825823572",
            production_type=Canteen.ProductionType.ON_SITE_CENTRAL,
            central_producer_siret="29969025300230",
        )

        # In the file, cuisine_centrale_2 has two satellites. We will create a different one of them and verify that a
        # it is removed from the list of satellites after the import
        cuisine_centrale_2 = CanteenFactory.create(
            siret="96463820453707", production_type=Canteen.ProductionType.CENTRAL
        )
        satellite_to_remove = CanteenFactory.create(
            siret="44331934540185",
            production_type=Canteen.ProductionType.ON_SITE_CENTRAL,
            central_producer_siret="96463820453707",
        )

        for canteen in (cuisine_centrale_1, satellite_1_1, satellite_1_3, cuisine_centrale_2, satellite_to_remove):
            canteen.managers.add(authenticate.user)

        with open("./api/tests/files/cc_complete_diagnostics.csv") as diag_file:
            response = self.client.post(f"{reverse('import_cc_complete_diagnostics')}", {"file": diag_file})

        self.assertEqual(response.status_code, status.HTTP_200_OK)
        body = response.json()
        self.assertEqual(body["count"], 2)  # Only two diagnostics created
        self.assertEqual(len(body["canteens"]), 7)  # Seven canteens involved

        for canteen in (cuisine_centrale_1, satellite_1_1, satellite_1_3, cuisine_centrale_2, satellite_to_remove):
            canteen.refresh_from_db()

        satellite_1_2 = Canteen.objects.get(siret="30218342886548")
        satellite_2_1 = Canteen.objects.get(siret="65436828882140")
        satellite_2_2 = Canteen.objects.get(siret="21231178258956")

        self.assertIsNone(satellite_to_remove.central_producer_siret)
        self.assertEqual(cuisine_centrale_1.satellite_canteens_count, 3)
        self.assertEqual(cuisine_centrale_2.satellite_canteens_count, 2)

        for satellite in (satellite_1_1, satellite_1_2, satellite_1_3):
            self.assertEqual(satellite.central_producer_siret, cuisine_centrale_1.siret)

        for satellite in (satellite_2_1, satellite_2_2):
            self.assertEqual(satellite.central_producer_siret, cuisine_centrale_2.siret)

    @authenticate
    def test_success_cuisine_centrale_simple_import(self, _):
        """
        Users should be able to import a file with central cuisines and their satellites, with only
        simplified appro data at the level of the cuisine centrale.
        """
        with open("./api/tests/files/cc_simple_diagnostics.csv") as diag_file:
            response = self.client.post(f"{reverse('import_cc_diagnostics')}", {"file": diag_file})

        self.assertEqual(response.status_code, status.HTTP_200_OK)
        body = response.json()
        self.assertEqual(body["count"], 2)  # Only two diagnostics created
        self.assertEqual(len(body["canteens"]), 7)  # Seven canteens involved

        # Verify the correct links between CC and satellites are created

        cuisine_centrale_1 = Canteen.objects.get(siret="29969025300230")
        satellite_1_1 = Canteen.objects.get(siret="38589540005962")
        satellite_1_2 = Canteen.objects.get(siret="30218342886548")
        satellite_1_3 = Canteen.objects.get(siret="27309825823572")

        cuisine_centrale_2 = Canteen.objects.get(siret="96463820453707")
        satellite_2_1 = Canteen.objects.get(siret="65436828882140")
        satellite_2_2 = Canteen.objects.get(siret="21231178258956")

        for satellite in (satellite_1_1, satellite_1_2, satellite_1_3):
            self.assertEqual(satellite.central_producer_siret, cuisine_centrale_1.siret)

        for satellite in (satellite_2_1, satellite_2_2):
            self.assertEqual(satellite.central_producer_siret, cuisine_centrale_2.siret)

        # Ensure no diagnostics were created in the satellites

        for satellite in (satellite_1_1, satellite_1_2, satellite_1_3, satellite_2_1, satellite_2_2):
            self.assertFalse(Diagnostic.objects.filter(canteen=satellite).exists())

        # Verify the content of diagnostics for the CCs

        cc1_diag = Diagnostic.objects.get(canteen__siret="29969025300230", year=2021)
        cc1_diag.central_kitchen_diagnostic_mode = Diagnostic.CentralKitchenDiagnosticMode.APPRO

        self.assertEqual(cc1_diag.diagnostic_type, Diagnostic.DiagnosticType.SIMPLE)
        self.assertEqual(cc1_diag.value_total_ht, 10500)
        self.assertEqual(cc1_diag.value_bio_ht, 500)
        self.assertEqual(cc1_diag.value_sustainable_ht, Decimal("100.10"))
        self.assertEqual(cc1_diag.value_meat_poultry_ht, 0)
        self.assertEqual(cc1_diag.value_fish_ht, 0)

        cc2_diag = Diagnostic.objects.get(canteen__siret="96463820453707", year=2022)
        cc2_diag.central_kitchen_diagnostic_mode = Diagnostic.CentralKitchenDiagnosticMode.APPRO

        self.assertEqual(cc2_diag.diagnostic_type, Diagnostic.DiagnosticType.SIMPLE)
        self.assertEqual(cc2_diag.value_total_ht, 30300)
        self.assertEqual(cc2_diag.value_meat_poultry_ht, 6000)
        self.assertEqual(cc2_diag.value_fish_ht, 3000)

    @authenticate
    def test_success_cuisine_centrale_simple_update_satellites(self, _):
        """
        Users should be able to import a file with central cuisines and their satellites. The existing satellites
        should be updated. This should be the case even if the user does not manage the satellites.
        """
        # In the file, cuisine_centrale_1 has three satellites. We will create two of them and verify that a
        # third one is added after the import
        cuisine_centrale_1 = CanteenFactory.create(
            siret="29969025300230", production_type=Canteen.ProductionType.CENTRAL
        )
        satellite_1_1 = CanteenFactory.create(
            siret="38589540005962",
            production_type=Canteen.ProductionType.ON_SITE_CENTRAL,
            central_producer_siret="29969025300230",
        )
        satellite_1_3 = CanteenFactory.create(
            siret="27309825823572",
            production_type=Canteen.ProductionType.ON_SITE_CENTRAL,
            central_producer_siret="29969025300230",
        )

        # In the file, cuisine_centrale_2 has two satellites. We will create a different one of them and verify that a
        # it is removed from the list of satellites after the import
        cuisine_centrale_2 = CanteenFactory.create(
            siret="96463820453707", production_type=Canteen.ProductionType.CENTRAL
        )
        satellite_to_remove = CanteenFactory.create(
            siret="44331934540185",
            production_type=Canteen.ProductionType.ON_SITE_CENTRAL,
            central_producer_siret="96463820453707",
        )

        for canteen in (cuisine_centrale_1, satellite_1_1, satellite_1_3, cuisine_centrale_2, satellite_to_remove):
            canteen.managers.add(authenticate.user)

        with open("./api/tests/files/cc_simple_diagnostics.csv") as diag_file:
            response = self.client.post(f"{reverse('import_cc_diagnostics')}", {"file": diag_file})

        self.assertEqual(response.status_code, status.HTTP_200_OK)
        body = response.json()
        self.assertEqual(body["count"], 2)  # Only two diagnostics created
        self.assertEqual(len(body["canteens"]), 7)  # Seven canteens involved

        for canteen in (cuisine_centrale_1, satellite_1_1, satellite_1_3, cuisine_centrale_2, satellite_to_remove):
            canteen.refresh_from_db()

        satellite_1_2 = Canteen.objects.get(siret="30218342886548")
        satellite_2_1 = Canteen.objects.get(siret="65436828882140")
        satellite_2_2 = Canteen.objects.get(siret="21231178258956")

        self.assertIsNone(satellite_to_remove.central_producer_siret)
        self.assertEqual(cuisine_centrale_1.satellite_canteens_count, 3)
        self.assertEqual(cuisine_centrale_2.satellite_canteens_count, 2)

        for satellite in (satellite_1_1, satellite_1_2, satellite_1_3):
            self.assertEqual(satellite.central_producer_siret, cuisine_centrale_1.siret)

        for satellite in (satellite_2_1, satellite_2_2):
            self.assertEqual(satellite.central_producer_siret, cuisine_centrale_2.siret)

    @authenticate
<<<<<<< HEAD
    def test_encoding_autodetect_utf_8(self, _):
        """
        Attempt to auto-detect file encodings: UTF-8
        """
        canteen = CanteenFactory.create(siret="96463820453707", name="Initial name")
        canteen.managers.add(authenticate.user)

        with open("./api/tests/files/diagnostic_encoding_utf-8.csv", "rb") as diag_file:
            response = self.client.post(f"{reverse('import_complete_diagnostics')}", {"file": diag_file})

        self.assertEqual(response.status_code, status.HTTP_200_OK)
        body = response.json()
        self.assertEqual(body["count"], 1)
        self.assertEqual(len(body["errors"]), 0)
        self.assertEqual(body["encoding"], "utf-8")
        canteen.refresh_from_db()
        self.assertEqual(canteen.name, "CC Ma deuxième Cantine")

    @authenticate
    def test_encoding_autodetect_utf_16(self, _):
        """
        Attempt to auto-detect file encodings: UTF-16
        """
        canteen = CanteenFactory.create(siret="96463820453707", name="Initial name")
        canteen.managers.add(authenticate.user)

        with open("./api/tests/files/diagnostic_encoding_utf-16.csv", "rb") as diag_file:
            response = self.client.post(f"{reverse('import_complete_diagnostics')}", {"file": diag_file})

        self.assertEqual(response.status_code, status.HTTP_200_OK)
        body = response.json()
        self.assertEqual(body["count"], 1)
        self.assertEqual(len(body["errors"]), 0)
        self.assertEqual(body["encoding"], "UTF-16")
        canteen.refresh_from_db()
        self.assertEqual(canteen.name, "CC Ma deuxième Cantine")

    @authenticate
    def test_encoding_autodetect_cp1252(self, _):
        """
        Attempt to auto-detect file encodings: Windows 1252
        """
        canteen = CanteenFactory.create(siret="96463820453707", name="Initial name")
        canteen.managers.add(authenticate.user)

        with open("./api/tests/files/diagnostic_encoding_cp1252.csv", "rb") as diag_file:
            response = self.client.post(f"{reverse('import_complete_diagnostics')}", {"file": diag_file})

        self.assertEqual(response.status_code, status.HTTP_200_OK)
        body = response.json()
        self.assertEqual(body["count"], 1)
        self.assertEqual(len(body["errors"]), 0)
        self.assertEqual(body["encoding"], "Windows-1252")
        canteen.refresh_from_db()
        self.assertEqual(canteen.name, "CC Ma deuxième Cantine")
=======
    def test_update_existing_diagnostic(self, _):
        """
        If a diagnostic already exists for the canteen, update the diag and canteen
        with data in import file
        """
        canteen = CanteenFactory.create(siret="21340172201787", name="Old name")
        canteen.managers.add(authenticate.user)
        diagnostic = DiagnosticFactory.create(canteen=canteen, year=2020, value_total_ht=1, value_bio_ht=0.2)

        with open("./api/tests/files/diagnostics_different_canteens.csv") as diag_file:
            response = self.client.post(reverse("import_diagnostics"), {"file": diag_file})

        self.assertEqual(response.status_code, status.HTTP_200_OK)
        body = response.json()
        self.assertEqual(len(body["errors"]), 0)
        canteen.refresh_from_db()
        self.assertEqual(canteen.name, "A canteen")
        diagnostic.refresh_from_db()
        self.assertEqual(diagnostic.value_total_ht, 1000)

    @authenticate
    def test_update_diagnostic_conditional_on_teledeclaration_status(self, _):
        """
        If a diagnostic with a valid TD already exists for the canteen, throw an error
        If the TD is cancelled, allow update
        """
        canteen = CanteenFactory.create(siret="21340172201787", name="Old name")
        canteen.managers.add(authenticate.user)
        diagnostic = DiagnosticFactory.create(canteen=canteen, year=2020, value_total_ht=1, value_bio_ht=0.2)
        teledeclaration = Teledeclaration.create_from_diagnostic(diagnostic, authenticate.user)

        with open("./api/tests/files/diagnostics_different_canteens.csv") as diag_file:
            response = self.client.post(reverse("import_diagnostics"), {"file": diag_file})

        self.assertEqual(response.status_code, status.HTTP_200_OK)
        body = response.json()
        self.assertEqual(len(body["errors"]), 1)
        self.assertEqual(
            body["errors"][0]["message"],
            "Ce n'est pas possible de modifier un diagnostic télédéclaré. Veuillez retirer cette ligne, ou annuler la télédéclaration.",
        )
        canteen.refresh_from_db()
        self.assertEqual(canteen.name, "Old name")
        diagnostic.refresh_from_db()
        self.assertEqual(diagnostic.value_total_ht, 1)

        # now test cancelled TD
        teledeclaration.status = Teledeclaration.TeledeclarationStatus.CANCELLED
        teledeclaration.save()
        with open("./api/tests/files/diagnostics_different_canteens.csv") as diag_file:
            response = self.client.post(reverse("import_diagnostics"), {"file": diag_file})

        self.assertEqual(response.status_code, status.HTTP_200_OK)
        body = response.json()
        self.assertEqual(len(body["errors"]), 0)
        canteen.refresh_from_db()
        self.assertEqual(canteen.name, "A canteen")
        diagnostic.refresh_from_db()
        self.assertEqual(diagnostic.value_total_ht, 1000)
>>>>>>> 4c89ae15


class TestImportDiagnosticsFromAPIIntegration(APITestCase):
    @unittest.skipUnless(os.environ.get("ENVIRONMENT") == "dev", "Not in dev environment")
    @authenticate
    def test_location_found_integration(self):
        """
        Test that remaining location information is filled in from import when calling the real API
        """
        with open("./api/tests/files/diagnostics_locations.csv") as diag_file:
            with requests_mock.Mocker() as m:
                m.register_uri("POST", "https://api-adresse.data.gouv.fr/search/csv/", real_http=True)
                response = self.client.post(reverse("import_diagnostics"), {"file": diag_file})

        self.assertEqual(response.status_code, status.HTTP_200_OK)
        canteen = Canteen.objects.get(siret="21340172201787")
        self.assertEqual(canteen.city_insee_code, "54318")
        self.assertEqual(canteen.city, "Liverdun")
        self.assertEqual(canteen.department, Department.meurthe_et_moselle)

        canteen = Canteen.objects.get(siret="73282932000074")
        self.assertEqual(canteen.postal_code, "07130")
        self.assertEqual(canteen.city, "Saint-Romain-de-Lerps")
        self.assertEqual(canteen.department, Department.ardeche)
        # Given both a city code and postcode, use citycode only to find location
        canteen = Canteen.objects.get(siret="32441387130915")
        self.assertEqual(canteen.city_insee_code, "07293")
        self.assertEqual(canteen.postal_code, "07130")
        self.assertEqual(canteen.city, "Saint-Romain-de-Lerps")
        self.assertEqual(canteen.department, Department.ardeche)<|MERGE_RESOLUTION|>--- conflicted
+++ resolved
@@ -1162,7 +1162,67 @@
             self.assertEqual(satellite.central_producer_siret, cuisine_centrale_2.siret)
 
     @authenticate
-<<<<<<< HEAD
+    def test_update_existing_diagnostic(self, _):
+        """
+        If a diagnostic already exists for the canteen, update the diag and canteen
+        with data in import file
+        """
+        canteen = CanteenFactory.create(siret="21340172201787", name="Old name")
+        canteen.managers.add(authenticate.user)
+        diagnostic = DiagnosticFactory.create(canteen=canteen, year=2020, value_total_ht=1, value_bio_ht=0.2)
+
+        with open("./api/tests/files/diagnostics_different_canteens.csv") as diag_file:
+            response = self.client.post(reverse("import_diagnostics"), {"file": diag_file})
+
+        self.assertEqual(response.status_code, status.HTTP_200_OK)
+        body = response.json()
+        self.assertEqual(len(body["errors"]), 0)
+        canteen.refresh_from_db()
+        self.assertEqual(canteen.name, "A canteen")
+        diagnostic.refresh_from_db()
+        self.assertEqual(diagnostic.value_total_ht, 1000)
+
+    @authenticate
+    def test_update_diagnostic_conditional_on_teledeclaration_status(self, _):
+        """
+        If a diagnostic with a valid TD already exists for the canteen, throw an error
+        If the TD is cancelled, allow update
+        """
+        canteen = CanteenFactory.create(siret="21340172201787", name="Old name")
+        canteen.managers.add(authenticate.user)
+        diagnostic = DiagnosticFactory.create(canteen=canteen, year=2020, value_total_ht=1, value_bio_ht=0.2)
+        teledeclaration = Teledeclaration.create_from_diagnostic(diagnostic, authenticate.user)
+
+        with open("./api/tests/files/diagnostics_different_canteens.csv") as diag_file:
+            response = self.client.post(reverse("import_diagnostics"), {"file": diag_file})
+
+        self.assertEqual(response.status_code, status.HTTP_200_OK)
+        body = response.json()
+        self.assertEqual(len(body["errors"]), 1)
+        self.assertEqual(
+            body["errors"][0]["message"],
+            "Ce n'est pas possible de modifier un diagnostic télédéclaré. Veuillez retirer cette ligne, ou annuler la télédéclaration.",
+        )
+        canteen.refresh_from_db()
+        self.assertEqual(canteen.name, "Old name")
+        diagnostic.refresh_from_db()
+        self.assertEqual(diagnostic.value_total_ht, 1)
+
+        # now test cancelled TD
+        teledeclaration.status = Teledeclaration.TeledeclarationStatus.CANCELLED
+        teledeclaration.save()
+        with open("./api/tests/files/diagnostics_different_canteens.csv") as diag_file:
+            response = self.client.post(reverse("import_diagnostics"), {"file": diag_file})
+
+        self.assertEqual(response.status_code, status.HTTP_200_OK)
+        body = response.json()
+        self.assertEqual(len(body["errors"]), 0)
+        canteen.refresh_from_db()
+        self.assertEqual(canteen.name, "A canteen")
+        diagnostic.refresh_from_db()
+        self.assertEqual(diagnostic.value_total_ht, 1000)
+
+    @authenticate
     def test_encoding_autodetect_utf_8(self, _):
         """
         Attempt to auto-detect file encodings: UTF-8
@@ -1218,67 +1278,6 @@
         self.assertEqual(body["encoding"], "Windows-1252")
         canteen.refresh_from_db()
         self.assertEqual(canteen.name, "CC Ma deuxième Cantine")
-=======
-    def test_update_existing_diagnostic(self, _):
-        """
-        If a diagnostic already exists for the canteen, update the diag and canteen
-        with data in import file
-        """
-        canteen = CanteenFactory.create(siret="21340172201787", name="Old name")
-        canteen.managers.add(authenticate.user)
-        diagnostic = DiagnosticFactory.create(canteen=canteen, year=2020, value_total_ht=1, value_bio_ht=0.2)
-
-        with open("./api/tests/files/diagnostics_different_canteens.csv") as diag_file:
-            response = self.client.post(reverse("import_diagnostics"), {"file": diag_file})
-
-        self.assertEqual(response.status_code, status.HTTP_200_OK)
-        body = response.json()
-        self.assertEqual(len(body["errors"]), 0)
-        canteen.refresh_from_db()
-        self.assertEqual(canteen.name, "A canteen")
-        diagnostic.refresh_from_db()
-        self.assertEqual(diagnostic.value_total_ht, 1000)
-
-    @authenticate
-    def test_update_diagnostic_conditional_on_teledeclaration_status(self, _):
-        """
-        If a diagnostic with a valid TD already exists for the canteen, throw an error
-        If the TD is cancelled, allow update
-        """
-        canteen = CanteenFactory.create(siret="21340172201787", name="Old name")
-        canteen.managers.add(authenticate.user)
-        diagnostic = DiagnosticFactory.create(canteen=canteen, year=2020, value_total_ht=1, value_bio_ht=0.2)
-        teledeclaration = Teledeclaration.create_from_diagnostic(diagnostic, authenticate.user)
-
-        with open("./api/tests/files/diagnostics_different_canteens.csv") as diag_file:
-            response = self.client.post(reverse("import_diagnostics"), {"file": diag_file})
-
-        self.assertEqual(response.status_code, status.HTTP_200_OK)
-        body = response.json()
-        self.assertEqual(len(body["errors"]), 1)
-        self.assertEqual(
-            body["errors"][0]["message"],
-            "Ce n'est pas possible de modifier un diagnostic télédéclaré. Veuillez retirer cette ligne, ou annuler la télédéclaration.",
-        )
-        canteen.refresh_from_db()
-        self.assertEqual(canteen.name, "Old name")
-        diagnostic.refresh_from_db()
-        self.assertEqual(diagnostic.value_total_ht, 1)
-
-        # now test cancelled TD
-        teledeclaration.status = Teledeclaration.TeledeclarationStatus.CANCELLED
-        teledeclaration.save()
-        with open("./api/tests/files/diagnostics_different_canteens.csv") as diag_file:
-            response = self.client.post(reverse("import_diagnostics"), {"file": diag_file})
-
-        self.assertEqual(response.status_code, status.HTTP_200_OK)
-        body = response.json()
-        self.assertEqual(len(body["errors"]), 0)
-        canteen.refresh_from_db()
-        self.assertEqual(canteen.name, "A canteen")
-        diagnostic.refresh_from_db()
-        self.assertEqual(diagnostic.value_total_ht, 1000)
->>>>>>> 4c89ae15
 
 
 class TestImportDiagnosticsFromAPIIntegration(APITestCase):
