from django.urls import path
from rest_framework.urlpatterns import format_suffix_patterns
from api.views import (
    InquiryView,
    LoggedUserView,
    UserInfoView,
    SubscribeNewsletter,
    PurchaseListCreateView,
    PurchaseRetrieveUpdateDestroyView,
    PurchasesDeleteView,
    PurchasesRestoreView,
    CanteenPurchasesSummaryView,
    DiagnosticsFromPurchasesView,
    UsernameSuggestionView,
    ImportSimpleCentralKitchenView,
    ImportCompleteCentralKitchenView,
<<<<<<< HEAD
    PosterPdfView,
=======
    TerritoryCanteensListView,
>>>>>>> 9a7d8c5b
)
from api.views import UpdateUserView, UserCanteensView, CanteenStatisticsView
from api.views import PublishedCanteensView, PublishManyCanteensView, PublishedCanteenSingleView
from api.views import DiagnosticCreateView, RetrieveUpdateUserCanteenView, DiagnosticUpdateView
from api.views import EmailDiagnosticImportFileView
from api.views import BlogPostsView, SectorListView, ChangePasswordView, BlogPostView
from api.views import AddManagerView, RemoveManagerView
from api.views import ImportSimpleDiagnosticsView, ImportCompleteDiagnosticsView
from api.views import TeledeclarationCreateView, TeledeclarationCancelView, TeledeclarationPdfView
from api.views import PublishCanteenView, UnpublishCanteenView, SendCanteenNotFoundEmail
from api.views import UserCanteenPreviews, CanteenLocationsView
from api.views import PartnerView, PartnersView, PartnerTypeListView
from api.views import ReservationExpeView, PurchaseListExportView, PurchaseOptionsView, ImportPurchasesView
from api.views import MessageCreateView, VegetarianExpeView, TeamJoinRequestView
from api.views import ReviewView, CommunityEventsView, ClaimCanteenView, UndoClaimCanteenView, SatelliteListCreateView
from api.views import ActionableCanteensListView, ActionableCanteenRetrieveView
from api.views import CanteenStatusView, VideoTutorialListView, DiagnosticsToTeledeclareListView
from api.views import InitialDataView


urlpatterns = {
    path("loggedUser/", LoggedUserView.as_view(), name="logged_user"),
    path("userInfo/", UserInfoView.as_view(), name="user_info"),
    path("user/<int:pk>", UpdateUserView.as_view(), name="update_user"),
    path("publishedCanteens/", PublishedCanteensView.as_view(), name="published_canteens"),
    path(
        "publishedCanteens/<int:pk>",
        PublishedCanteenSingleView.as_view(),
        name="single_published_canteen",
    ),
    path("publish/", PublishManyCanteensView.as_view(), name="publish_canteens"),
    path("canteenPreviews/", UserCanteenPreviews.as_view(), name="user_canteen_previews"),
    path("canteens/", UserCanteensView.as_view(), name="user_canteens"),
    path("canteens/<int:pk>", RetrieveUpdateUserCanteenView.as_view(), name="single_canteen"),
    path("canteens/<int:pk>/poster", PosterPdfView.as_view(), name="single_canteen_poster"),
    path(
        "canteens/<int:pk>/publish",
        PublishCanteenView.as_view(),
        name="publish_canteen",
    ),
    path(
        "canteens/<int:pk>/unpublish",
        UnpublishCanteenView.as_view(),
        name="unpublish_canteen",
    ),
    path(
        "canteens/<int:canteen_pk>/diagnostics/",
        DiagnosticCreateView.as_view(),
        name="diagnostic_creation",
    ),
    path(
        "canteens/<int:canteen_pk>/diagnostics/<int:pk>",
        DiagnosticUpdateView.as_view(),
        name="diagnostic_edition",
    ),
    path(
        "canteens/<int:canteen_pk>/satellites/",
        SatelliteListCreateView.as_view(),
        name="list_create_update_satellite",
    ),
    path("canteenStatistics/", CanteenStatisticsView.as_view(), name="canteen_statistics"),
    path("sectors/", SectorListView.as_view(), name="sectors_list"),
    path("partnerTypes/", PartnerTypeListView.as_view(), name="partner_types_list"),
    path("blogPosts/", BlogPostsView.as_view(), name="blog_posts_list"),
    path("blogPosts/<int:pk>", BlogPostView.as_view(), name="single_blog_post"),
    path("partners/", PartnersView.as_view(), name="partners_list"),
    path("partners/<int:pk>", PartnerView.as_view(), name="single_partner"),
    path(
        "subscribeNewsletter/",
        SubscribeNewsletter.as_view(),
        name="subscribe_newsletter",
    ),
    path("passwordChange/", ChangePasswordView.as_view(), name="change_password"),
    path(
        "addManager/",
        AddManagerView.as_view(),
        name="add_manager",
    ),
    path(
        "canteenNotFoundMessage/",
        SendCanteenNotFoundEmail.as_view(),
        name="canteen_not_found",
    ),
    path(
        "removeManager/",
        RemoveManagerView.as_view(),
        name="remove_manager",
    ),
    path("importDiagnostics/simple/", ImportSimpleDiagnosticsView.as_view(), name="import_diagnostics"),
    path("importDiagnostics/complete/", ImportCompleteDiagnosticsView.as_view(), name="import_complete_diagnostics"),
    path("importDiagnostics/ccSimple/", ImportSimpleCentralKitchenView.as_view(), name="import_cc_diagnostics"),
    path(
        "importDiagnostics/ccComplete/",
        ImportCompleteCentralKitchenView.as_view(),
        name="import_cc_complete_diagnostics",
    ),
    path("emailDiagnosticImportFile/", EmailDiagnosticImportFileView.as_view(), name="email_diagnostic_file"),
    path(
        "teledeclaration/",
        TeledeclarationCreateView.as_view(),
        name="teledeclaration_create",
    ),
    path(
        "teledeclaration/<int:pk>/cancel/",
        TeledeclarationCancelView.as_view(),
        name="teledeclaration_cancel",
    ),
    path(
        "teledeclaration/<int:pk>/document.pdf",
        TeledeclarationPdfView.as_view(),
        name="teledeclaration_pdf",
    ),
    path("inquiry/", InquiryView.as_view(), name="inquiry"),
    path(
        "purchases/",
        PurchaseListCreateView.as_view(),
        name="purchase_list_create",
    ),
    path(
        "export-achats.xlsx",  # breaking from URL conventions for nicer filename
        PurchaseListExportView.as_view(),
        name="purchase_list_export",
    ),
    path(
        "purchases/<int:pk>",
        PurchaseRetrieveUpdateDestroyView.as_view(),
        name="purchase_retrieve_update_destroy",
    ),
    path(
        "purchases/delete/",
        PurchasesDeleteView.as_view(),
        name="delete_purchases",
    ),
    path(
        "purchases/restore/",
        PurchasesRestoreView.as_view(),
        name="restore_purchases",
    ),
    path(
        "canteenPurchasesSummary/<int:canteen_pk>",
        CanteenPurchasesSummaryView.as_view(),
        name="canteen_purchases_summary",
    ),
    path(
        "createDiagnosticsFromPurchases/<int:year>",
        DiagnosticsFromPurchasesView.as_view(),
        name="diagnostics_from_purchases",
    ),
    path("purchaseOptions/", PurchaseOptionsView.as_view(), name="purchase_options"),
    path("importPurchases/", ImportPurchasesView.as_view(), name="import_purchases"),
    path("canteenLocations/", CanteenLocationsView.as_view(), name="canteen_locations"),
    path("canteen/<int:canteen_pk>/reservationExpe/", ReservationExpeView.as_view(), name="canteen_reservation_expe"),
    path("canteen/<int:canteen_pk>/vegetarianExpe/", VegetarianExpeView.as_view(), name="canteen_vegetarian_expe"),
    path("message/", MessageCreateView.as_view(), name="message_create"),
    path("teamJoinRequest/<int:pk>/", TeamJoinRequestView.as_view(), name="canteen_team_request"),
    path("usernameSuggestion/", UsernameSuggestionView.as_view(), name="username_suggestion"),
    path("reviews/", ReviewView.as_view(), name="create_review"),
    path("communityEvents/", CommunityEventsView.as_view(), name="community_event_list"),
    path("canteens/<int:canteen_pk>/claim/", ClaimCanteenView.as_view(), name="claim_canteen"),
    path("canteens/<int:canteen_pk>/undoClaim/", UndoClaimCanteenView.as_view(), name="undo_claim_canteen"),
    path("actionableCanteens/<int:year>", ActionableCanteensListView.as_view(), name="list_actionable_canteens"),
    path(
        "actionableCanteens/<int:pk>/<int:year>",
        ActionableCanteenRetrieveView.as_view(),
        name="retrieve_actionable_canteen",
    ),
    path(
        "diagnosticsToTeledeclare/<int:year>",
        DiagnosticsToTeledeclareListView.as_view(),
        name="diagnostics_to_teledeclare",
    ),
    path("canteenStatus/siret/<str:siret>", CanteenStatusView.as_view(), name="canteen_status"),
    path("videoTutorials/", VideoTutorialListView.as_view(), name="video_tutorials"),
    path("initialData/", InitialDataView.as_view(), name="initial_data"),
    path("territoryCanteens/", TerritoryCanteensListView.as_view(), name="territory_canteens"),
}

urlpatterns = format_suffix_patterns(urlpatterns)<|MERGE_RESOLUTION|>--- conflicted
+++ resolved
@@ -14,11 +14,8 @@
     UsernameSuggestionView,
     ImportSimpleCentralKitchenView,
     ImportCompleteCentralKitchenView,
-<<<<<<< HEAD
+    TerritoryCanteensListView,
     PosterPdfView,
-=======
-    TerritoryCanteensListView,
->>>>>>> 9a7d8c5b
 )
 from api.views import UpdateUserView, UserCanteensView, CanteenStatisticsView
 from api.views import PublishedCanteensView, PublishManyCanteensView, PublishedCanteenSingleView
