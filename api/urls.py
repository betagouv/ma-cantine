--- conflicted
+++ resolved
@@ -3,12 +3,8 @@
 from api.views import LoggedUserView, SubscribeBetaTester, SubscribeNewsletter
 from api.views import UpdateUserView, PublishedCanteensView, UserCanteensView
 from api.views import DiagnosticCreateView, UpdateUserCanteenView, DiagnosticUpdateView
-<<<<<<< HEAD
-from api.views import BlogPostsView, SectorListView
+from api.views import BlogPostsView, SectorListView, ChangePasswordView
 from api.views import AddManagerView, ManagerInvitationsView
-=======
-from api.views import BlogPostsView, SectorListView, ChangePasswordView
->>>>>>> e6ba11a3
 
 
 urlpatterns = {
@@ -41,7 +37,7 @@
         SubscribeNewsletter.as_view(),
         name="subscribe_newsletter",
     ),
-<<<<<<< HEAD
+    path("passwordChange/", ChangePasswordView.as_view(), name="change_password"),
     path(
         "managerInvitations/<int:canteen_pk>",
         ManagerInvitationsView.as_view(),
@@ -52,9 +48,6 @@
         AddManagerView.as_view(),
         name="add_manager",
     ),
-=======
-    path("passwordChange/", ChangePasswordView.as_view(), name="change_password"),
->>>>>>> e6ba11a3
 }
 
 urlpatterns = format_suffix_patterns(urlpatterns)