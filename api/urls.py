--- conflicted
+++ resolved
@@ -1,6 +1,11 @@
 from django.urls import path
 from rest_framework.urlpatterns import format_suffix_patterns
-from api.views import LoggedUserView, SubscribeBetaTester, SubscribeNewsletter, SendCanteenEmailView
+from api.views import (
+    LoggedUserView,
+    SubscribeBetaTester,
+    SubscribeNewsletter,
+    SendCanteenEmailView,
+)
 from api.views import UpdateUserView, PublishedCanteensView, UserCanteensView
 from api.views import DiagnosticCreateView, UpdateUserCanteenView, DiagnosticUpdateView
 from api.views import BlogPostsView, SectorListView, ChangePasswordView
@@ -43,15 +48,12 @@
         AddManagerView.as_view(),
         name="add_manager",
     ),
-<<<<<<< HEAD
     path("contactCanteen/", SendCanteenEmailView.as_view(), name="contact_canteen"),
-=======
     path(
         "removeManager/",
         RemoveManagerView.as_view(),
         name="remove_manager",
     ),
->>>>>>> 03dfc928
 }
 
 urlpatterns = format_suffix_patterns(urlpatterns)