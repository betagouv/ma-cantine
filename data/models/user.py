from django.contrib.auth.models import AbstractUser
from django.utils.translation import gettext_lazy as _
from django.db import models
from data.utils import optimize_image
from data.fields import ChoiceArrayField


class User(AbstractUser):
    class LawAwareness(models.TextChoices):
        NONE = (
            "NONE",
            "Je n’ai pas une connaissance détaillée de l’article 24 de la loi EGAlim",
        )
        AIMS_DEADLINES = "AIMS_DEADLINES", "Je connais les objectifs et les échéances"
        ELIGIBLE_LABELS = "ELIGIBLE_LABELS", "Je connais la liste des labels éligibles et mentions valorisantes"
        MY_LABELS = (
            "MY_LABELS",
            "J’ai accès aux informations ou mon prestataire me fournit les informations sur les labels éligibles et mentions valorisantes concernant mes achats",
        )
        SYSTEM = (
            "SYSTEM",
            "J’ai un système de saisie formalisé (SI, Excel, papier) permettant de calculer et reporter le montant annuel de mes achats répondants aux exigences de l’article 24 de la loi EGAlim (Non applicable en gestion concédée)",
        )
        TAKEN_STOCK = (
            "TAKEN_STOCK",
            "J’ai réalisé un état des lieux précis de mes approvisionnements",
        )
        OPTION_DIAGNOSTIC = (
            "OPTION_DIAGNOSTIC",
            "J’ai réalisé un diagnostic de l’offre (disponibilité et caractéristiques de l’offre des différents fournisseurs sur l’ensemble des catégories d’achats)",
        )
        ACTION_PLAN = (
            "ACTION_PLAN",
            "J’ai établi un plan d’actions pour tendre vers les objectifs de la loi EGAlim, définissant notamment : le niveau d’ambition global et par catégories d’achats ; les échéances de renouvellement de contrat avec clauses EGAlim ; le phasage de la progression des indicateurs EGAlim",
        )
        QUALITY_ACHIEVED = (
            "QUALITY_ACHIEVED",
            "J'ai atteint les objectifs - 50% et 20%, de l’article 24 de la loi EGAlim",
        )

    class JobRoles(models.TextChoices):
        ESTABLISHMENT_MANAGER = "ESTABLISHMENT_MANAGER", "Gestionnaire d'établissement"
        CATERING_PURCHASES_MANAGER = "CATERING_PURCHASES_MANAGER", "Direction Achat Société de restauration"
        DIRECT_PURCHASES_MANAGER = "DIRECT_PURCHASES_MANAGER", "Responsable d'achats en gestion directe"
        CENTRAL_MANAGER = "CENTRAL_MANAGER", "Responsable de plusieurs établissements (type cuisine centrale)"
        MANY_ESTABLISHMENTS_MANAGER = "MANY_ESTABLISHMENTS_MANAGER", "Responsable de plusieurs établissements (SRC)"
        OTHER = "OTHER", "Autre"

    avatar = models.ImageField("Photo de profil", null=True, blank=True)
    email = models.EmailField(_("email address"), unique=True)
    email_confirmed = models.BooleanField(default="False", verbose_name="adresse email confirmée")

    law_awareness = ChoiceArrayField(
        base_field=models.CharField(max_length=255, choices=LawAwareness.choices),
        blank=True,
        null=True,
        size=None,
        verbose_name="Les affirmations suivantes concernent l'article 24 de la loi EGAlim, encadrant les objectifs d'approvisionnements (50% de produits durables et de qualité dont 20% de bio). Parmi ces affirmations, plusieurs choix sont possibles. Choisissez celles qui correspondent à votre situation :",
    )

    # Email campaigns
    email_no_canteen_first_reminder = models.DateTimeField(
        null=True, blank=True, verbose_name="Date d'envoi du premier email pour manque de cantines"
    )
    email_no_canteen_second_reminder = models.DateTimeField(
        null=True, blank=True, verbose_name="Date d'envoi du second email pour manque de cantines"
    )
    phone_number = models.CharField("Numéro téléphone", max_length=50, null=True, blank=True)

<<<<<<< HEAD
    # Campaign tracking
    creation_mtm_source = models.TextField(
        null=True, blank=True, verbose_name="mtm_source du lien tracké lors de la création"
    )
    creation_mtm_campaign = models.TextField(
        null=True, blank=True, verbose_name="mtm_campaign du lien tracké lors de la création"
    )
    creation_mtm_medium = models.TextField(
        null=True, blank=True, verbose_name="mtm_medium du lien tracké lors de la création"
=======
    job = models.CharField(
        max_length=255,
        choices=JobRoles.choices,
        blank=True,
        null=True,
        verbose_name="Fonction",
    )
    other_job_description = models.TextField(
        null=True,
        blank=True,
        verbose_name="autre fonction détail",
>>>>>>> b870a345
    )

    def save(self, force_insert=False, force_update=False, using=None, update_fields=None):
        max_avatar_size = 640
        if self.avatar:
            self.avatar = optimize_image(self.avatar, self.avatar.name, max_avatar_size)
        super(User, self).save(force_insert, force_update, using, update_fields)

    def __str__(self):
        return f"{self.get_full_name()} ({self.username})"<|MERGE_RESOLUTION|>--- conflicted
+++ resolved
@@ -67,17 +67,6 @@
     )
     phone_number = models.CharField("Numéro téléphone", max_length=50, null=True, blank=True)
 
-<<<<<<< HEAD
-    # Campaign tracking
-    creation_mtm_source = models.TextField(
-        null=True, blank=True, verbose_name="mtm_source du lien tracké lors de la création"
-    )
-    creation_mtm_campaign = models.TextField(
-        null=True, blank=True, verbose_name="mtm_campaign du lien tracké lors de la création"
-    )
-    creation_mtm_medium = models.TextField(
-        null=True, blank=True, verbose_name="mtm_medium du lien tracké lors de la création"
-=======
     job = models.CharField(
         max_length=255,
         choices=JobRoles.choices,
@@ -89,7 +78,17 @@
         null=True,
         blank=True,
         verbose_name="autre fonction détail",
->>>>>>> b870a345
+    )
+
+    # Campaign tracking
+    creation_mtm_source = models.TextField(
+        null=True, blank=True, verbose_name="mtm_source du lien tracké lors de la création"
+    )
+    creation_mtm_campaign = models.TextField(
+        null=True, blank=True, verbose_name="mtm_campaign du lien tracké lors de la création"
+    )
+    creation_mtm_medium = models.TextField(
+        null=True, blank=True, verbose_name="mtm_medium du lien tracké lors de la création"
     )
 
     def save(self, force_insert=False, force_update=False, using=None, update_fields=None):
