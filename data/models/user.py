--- conflicted
+++ resolved
@@ -50,7 +50,6 @@
         verbose_name="Les affirmations suivantes concernent l'article 24 de la loi EGAlim, encadrant les objectifs d'approvisionnements (50% de produits durables et de qualité dont 20% de bio). Parmi ces affirmations, plusieurs choix sont possibles. Choisissez celles qui correspondent à votre situation :",
     )
 
-<<<<<<< HEAD
     # Email campaigns
     email_no_canteen_first_reminder = models.DateTimeField(
         null=True, blank=True, verbose_name="Date d'envoi du premier email pour manque de cantines"
@@ -58,9 +57,7 @@
     email_no_canteen_second_reminder = models.DateTimeField(
         null=True, blank=True, verbose_name="Date d'envoi du second email pour manque de cantines"
     )
-=======
     phone_number = models.CharField("Numéro téléphone", max_length=50, null=True, blank=True)
->>>>>>> ae456860
 
     def save(self, force_insert=False, force_update=False, using=None, update_fields=None):
         max_avatar_size = 640
