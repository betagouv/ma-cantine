--- conflicted
+++ resolved
@@ -35,15 +35,14 @@
         "last_name",
         "email",
     )
-<<<<<<< HEAD
     readonly_fields = (
         "date_joined",
         "email_no_canteen_first_reminder",
         "email_no_canteen_second_reminder",
+        "creation_mtm_source",
+        "creation_mtm_campaign",
+        "creation_mtm_medium",
     )
-=======
-    readonly_fields = ("date_joined", "creation_mtm_source", "creation_mtm_campaign", "creation_mtm_medium")
->>>>>>> 593258d6
 
     fieldsets = (
         (None, {"fields": ("username", "password")}),
