--- conflicted
+++ resolved
@@ -1,6 +1,5 @@
 from django import forms
 from django.contrib import admin
-from django import forms
 from django.contrib.auth.forms import UserChangeForm
 from django.contrib.auth.admin import UserAdmin
 from django.utils.translation import gettext_lazy as _
@@ -9,28 +8,18 @@
 from .canteen import CanteenInline
 
 
-<<<<<<< HEAD
 class UserForm(UserChangeForm):
     class Meta:
         widgets = {
             "creation_mtm_source": forms.Textarea(attrs={"cols": 55, "rows": 1}),
             "creation_mtm_campaign": forms.Textarea(attrs={"cols": 55, "rows": 1}),
             "creation_mtm_medium": forms.Textarea(attrs={"cols": 55, "rows": 1}),
-=======
-class UserForm(forms.ModelForm):
-    class Meta:
-        widgets = {
             "other_job_description": forms.Textarea(attrs={"cols": 60, "rows": 2}),
->>>>>>> b870a345
         }
 
 
 @admin.register(User)
 class MaCanteenUserAdmin(UserAdmin):
-<<<<<<< HEAD
-=======
-
->>>>>>> b870a345
     form = UserForm
     list_display = (
         "username",
