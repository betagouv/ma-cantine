--- conflicted
+++ resolved
@@ -71,24 +71,18 @@
         "diversification_comments",
         "plastics_comments",
         "information_comments",
-<<<<<<< HEAD
-        "email_no_diagnostic_first_reminder",
-=======
         "creation_mtm_source",
         "creation_mtm_campaign",
         "creation_mtm_medium",
->>>>>>> 593258d6
+        "email_no_diagnostic_first_reminder",
         "deletion_date",
     )
     readonly_fields = (
         "creation_date",
-<<<<<<< HEAD
-        "email_no_diagnostic_first_reminder",
-=======
         "creation_mtm_source",
         "creation_mtm_campaign",
         "creation_mtm_medium",
->>>>>>> 593258d6
+        "email_no_diagnostic_first_reminder",
     )
     list_display = (
         "name",
