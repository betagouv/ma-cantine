--- conflicted
+++ resolved
@@ -83,8 +83,5 @@
                 template="canteen_published",
                 context=context,
                 to=contact_list,
-<<<<<<< HEAD
-=======
                 fail_silently=True,
->>>>>>> cea3b081
             )