<script setup>
import { RouterView, useRoute } from "vue-router"
import { reactive, computed, watch } from "vue"
<<<<<<< HEAD
import NotificationCenter from "@/components/NotificationCenter.vue"

const logoText = ["Ministère", "de l’Agriculture", "et de la Souveraineté", "Alimentaire"]
const serviceTitle = "ma cantine"
=======
import AppHeader from "@/components/AppHeader.vue"
import AppFooter from "@/components/AppFooter.vue"
>>>>>>> 6510cbdb

const layout = reactive({ fullscreen: false })
const routerViewClass = computed(() => (layout.fullscreen ? "" : "fr-container fr-pb-2w"))

const route = useRoute()
watch(route, (to) => {
  const suffix = "ma cantine"
  document.title = to.meta.title ? to.meta.title + " - " + suffix : suffix

  layout.fullscreen = to.meta.fullscreen
})
</script>

<template>
  <div>
    <AppHeader v-if="!layout.fullscreen" />

    <main :class="routerViewClass">
      <RouterView />
    </main>

<<<<<<< HEAD
    <DsfrFooter v-if="!layout.fullscreen" />

    <NotificationCenter />
=======
    <AppFooter v-if="!layout.fullscreen" />
>>>>>>> 6510cbdb
  </div>
</template>

<style>
#app {
  -webkit-font-smoothing: antialiased;
  -moz-osx-font-smoothing: grayscale;
}
fieldset {
  border: none;
}
.justify-space-between {
  justify-content: space-between;
}
</style><|MERGE_RESOLUTION|>--- conflicted
+++ resolved
@@ -1,15 +1,9 @@
 <script setup>
 import { RouterView, useRoute } from "vue-router"
 import { reactive, computed, watch } from "vue"
-<<<<<<< HEAD
-import NotificationCenter from "@/components/NotificationCenter.vue"
-
-const logoText = ["Ministère", "de l’Agriculture", "et de la Souveraineté", "Alimentaire"]
-const serviceTitle = "ma cantine"
-=======
 import AppHeader from "@/components/AppHeader.vue"
 import AppFooter from "@/components/AppFooter.vue"
->>>>>>> 6510cbdb
+import NotificationCenter from "@/components/NotificationCenter.vue"
 
 const layout = reactive({ fullscreen: false })
 const routerViewClass = computed(() => (layout.fullscreen ? "" : "fr-container fr-pb-2w"))
@@ -31,13 +25,9 @@
       <RouterView />
     </main>
 
-<<<<<<< HEAD
-    <DsfrFooter v-if="!layout.fullscreen" />
+    <AppFooter v-if="!layout.fullscreen" />
 
     <NotificationCenter />
-=======
-    <AppFooter v-if="!layout.fullscreen" />
->>>>>>> 6510cbdb
   </div>
 </template>
 
