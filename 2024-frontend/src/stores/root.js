import { defineStore } from "pinia"
import { ref, reactive } from "vue"
import { useFetch } from "@vueuse/core"
import { AuthenticationError, BadRequestError } from "../utils"

const headers = {
  "X-CSRFToken": window.CSRF_TOKEN || "",
  "Content-Type": "application/json",
}

const verifyResponse = function(response) {
  const contentType = response.headers.get("content-type")
  const hasJSON = contentType && contentType.startsWith("application/json")

  if (response.status < 200 || response.status >= 400) {
    if (response.status === 403) throw new AuthenticationError()
    else if (response.status === 400) {
      if (hasJSON) {
        throw new BadRequestError(response.json())
      } else {
        throw new BadRequestError()
      }
    } else throw new Error(`API responded with status of ${response.status}`)
  }

  return hasJSON ? response.json() : response.text()
}

export const useRootStore = defineStore("root", () => {
  // state
  const loggedUser = ref(null)
  const initialDataLoaded = ref(false)
<<<<<<< HEAD
  const canteenPreviews = ref([])

  const fetchInitialData = () => {
    return useFetch("/api/v1/initialData/")
      .json()
      .then(({ data }) => {
        loggedUser.value = data.value.loggedUser
        canteenPreviews.value = data.value.canteenPreviews
        initialDataLoaded.value = true
      })
=======
  const notifications = reactive([])

  // actions
  const fetchInitialData = async () => {
    const { data } = await useFetch("/api/v1/initialData/").json()
    setLoggedUser(data.value.loggedUser)
    initialDataLoaded.value = true
  }

  const setLoggedUser = (userData) => {
    loggedUser.value = userData ? userData : null
>>>>>>> 76d16649
  }

  const notify = (notification) => {
    // a notification consists of: message, title, status, undoAction, undoMessage
    notification.id = Math.floor(Math.random() * 10000) // generate random 5 digit id
    notifications.push(notification)
  }
  const notifyRequiredFieldsError = () => {
    const title = null
    const message = "Merci de vérifier les champs en rouge et réessayer"
    const status = "error"
    notify({ title, message, status })
  }
  const notifyServerError = (error) => {
    const title = "Oops !"
    const message =
      error instanceof AuthenticationError
        ? "Votre session a expiré. Rechargez la page et reconnectez-vous pour continuer."
        : "Une erreur est survenue, vous pouvez réessayer plus tard ou nous contacter directement à support-egalim@beta.gouv.fr"
    const status = "error"
    notify({ title, message, status })
  }
  const removeNotification = (notification) => {
    const idx = notifications.indexOf(notification)
    if (idx > -1) notifications.splice(idx, 1)
  }

  const createWasteMeasurement = async (canteenId, payload) => {
    return fetch(`/api/v1/canteens/${canteenId}/wasteMeasurements/`, {
      method: "POST",
      headers,
      body: JSON.stringify(payload),
    }).then(verifyResponse)
  }

  const updateWasteMeasurement = async (canteenId, measurementId, payload) => {
    return fetch(`/api/v1/canteens/${canteenId}/wasteMeasurements/${measurementId}`, {
      method: "PATCH",
      headers,
      body: JSON.stringify(payload),
    }).then(verifyResponse)
  }

  return {
<<<<<<< HEAD
    initialDataLoaded,
    loggedUser,
    canteenPreviews,
=======
    // state
    loggedUser,
    notifications,

    // actions
>>>>>>> 76d16649
    fetchInitialData,
    createWasteMeasurement,
    updateWasteMeasurement,
    notify,
    notifyRequiredFieldsError,
    notifyServerError,
    removeNotification,
  }
})<|MERGE_RESOLUTION|>--- conflicted
+++ resolved
@@ -30,9 +30,10 @@
   // state
   const loggedUser = ref(null)
   const initialDataLoaded = ref(false)
-<<<<<<< HEAD
   const canteenPreviews = ref([])
+  const notifications = reactive([])
 
+  // actions
   const fetchInitialData = () => {
     return useFetch("/api/v1/initialData/")
       .json()
@@ -41,19 +42,6 @@
         canteenPreviews.value = data.value.canteenPreviews
         initialDataLoaded.value = true
       })
-=======
-  const notifications = reactive([])
-
-  // actions
-  const fetchInitialData = async () => {
-    const { data } = await useFetch("/api/v1/initialData/").json()
-    setLoggedUser(data.value.loggedUser)
-    initialDataLoaded.value = true
-  }
-
-  const setLoggedUser = (userData) => {
-    loggedUser.value = userData ? userData : null
->>>>>>> 76d16649
   }
 
   const notify = (notification) => {
@@ -98,17 +86,13 @@
   }
 
   return {
-<<<<<<< HEAD
+    // state
     initialDataLoaded,
     loggedUser,
+    notifications,
     canteenPreviews,
-=======
-    // state
-    loggedUser,
-    notifications,
 
     // actions
->>>>>>> 76d16649
     fetchInitialData,
     createWasteMeasurement,
     updateWasteMeasurement,
