--- conflicted
+++ resolved
@@ -1,11 +1,5 @@
-<<<<<<< HEAD
-<script setup></script>
-
-<template><div></div></template>
-=======
 <script setup>
 import { ref, computed, watch } from "vue"
-import BreadcrumbsNav from "@/components/BreadcrumbsNav.vue"
 import DsfrBooleanRadio from "@/components/DsfrBooleanRadio.vue"
 import Constants from "@/constants.js"
 
@@ -125,7 +119,6 @@
 
 <template>
   <div>
-    <BreadcrumbsNav :links="[{ title: 'Mon tableau de bord', to: { name: 'ManagementPage' } }]" />
     <h1>Importer vos données</h1>
     <p>Complétez le formulaire ci-dessous pour trouver le fichier adapté à votre situation.</p>
     <div class="fr-mb-8w">
@@ -163,5 +156,4 @@
       </div>
     </DsfrAccordion>
   </div>
-</template>
->>>>>>> 76d16649
+</template>