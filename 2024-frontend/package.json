--- conflicted
+++ resolved
@@ -17,14 +17,9 @@
     "@vuelidate/validators": "^2.0.4",
     "@vueuse/core": "^10.11.0",
     "django-vite-plugin": "^4.0.1",
-<<<<<<< HEAD
-    "pinia": "^2.1.7",
-    "vue": "^3.4.29",
-    "vue-i18n": "^9.13.1",
-=======
     "pinia": "^2.2.0",
     "vue": "^3.4.34",
->>>>>>> 4f312939
+    "vue-i18n": "^9.13.1",
     "vue-material-design-icons": "^5.3.0",
     "vue-router": "^4.3.3"
   },
