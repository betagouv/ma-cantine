{
  "name": "2024-frontend",
  "version": "0.0.0",
  "private": true,
  "type": "module",
  "scripts": {
    "dev": "vite",
    "build": "vite build",
    "preview": "vite preview",
    "lint": "eslint . --ext .vue,.js,.jsx,.cjs,.mjs --fix --ignore-path .gitignore",
    "format": "prettier --write src/"
  },
  "dependencies": {
    "@gouvfr/dsfr": "^1.12.1",
    "@gouvminint/vue-dsfr": "^5.19.0",
    "@vuelidate/core": "^2.0.3",
    "@vuelidate/validators": "^2.0.4",
    "@vueuse/core": "^10.11.0",
    "django-vite-plugin": "^4.0.1",
    "pinia": "^2.2.0",
<<<<<<< HEAD
    "vue": "^3.4.34",
    "vue-i18n": "^9.13.1",
=======
    "vue": "^3.4.35",
>>>>>>> 564fbb84
    "vue-material-design-icons": "^5.3.0",
    "vue-router": "^4.4.2"
  },
  "devDependencies": {
    "@rushstack/eslint-patch": "^1.10.4",
    "@vitejs/plugin-vue": "^5.1.2",
    "@vue/eslint-config-prettier": "^9.0.0",
    "eslint": "^9.8.0",
    "eslint-plugin-vue": "^9.23.0",
    "prettier": "^3.3.3",
    "vite": "^5.3.5",
    "vite-plugin-vue-devtools": "^7.3.7"
  }
}<|MERGE_RESOLUTION|>--- conflicted
+++ resolved
@@ -18,12 +18,8 @@
     "@vueuse/core": "^10.11.0",
     "django-vite-plugin": "^4.0.1",
     "pinia": "^2.2.0",
-<<<<<<< HEAD
-    "vue": "^3.4.34",
+    "vue": "^3.4.35",
     "vue-i18n": "^9.13.1",
-=======
-    "vue": "^3.4.35",
->>>>>>> 564fbb84
     "vue-material-design-icons": "^5.3.0",
     "vue-router": "^4.4.2"
   },
