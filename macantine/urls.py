from django.conf import settings
from django.contrib import admin
from django.conf.urls import include
from django.conf.urls.static import static
from django.urls import path, re_path
from magicauth.urls import urlpatterns as magicauth_urls
from web.views import VueAppDisplayView, Vue3AppDisplayView
from wagtail.admin import urls as wagtailadmin_urls
from wagtail import urls as wagtail_urls
from wagtail.documents import urls as wagtaildocs_urls
from cms.api import api_router
urlpatterns = [
    path("admin/", admin.site.urls),  # if the path of 'admin/' changes, update historical_record_add_auth_method
    path("ckeditor/", include("ckeditor_uploader.urls")),
    path("o/", include("oauth2_provider.urls", namespace="oauth2_provider")),
<<<<<<< HEAD
    path("cms/", include(wagtailadmin_urls)),
    path("documents/", include(wagtaildocs_urls)),
    path("pages/", include(wagtail_urls)),
=======
    path('api/v2/', api_router.urls),
    path('cms/', include(wagtailadmin_urls)),
    path('documents/', include(wagtaildocs_urls)),
    path('pages/', include(wagtail_urls)),
>>>>>>> 7a1358ed
]
urlpatterns.append(re_path(r"", include("web.urls")))
urlpatterns.append(re_path(r"^api/v1/", include("api.urls")))


if settings.DEBUG:
    urlpatterns += static(settings.MEDIA_URL, document_root=settings.MEDIA_ROOT)
    # a hack to get icon URLs to work in Vue 3 CSS
    urlpatterns += static("/2024-frontend/node_modules/@gouvfr/dsfr/dist/icons", document_root="static/dsfr/icons")

urlpatterns += (path("", include("django_vite_plugin.urls")),)

if settings.DEBUG_PERFORMANCE:
    import debug_toolbar

    urlpatterns += (path("__debug__/", include(debug_toolbar.urls)),)


urlpatterns.extend(magicauth_urls)

# In order for vue-history to work in HTML5 mode, we need to add a catch-all
# route returning the app (https://router.vuejs.org/guide/essentials/history-mode.html#html5-history-mode)
if settings.ENABLE_VUE3:
    urlpatterns.append(re_path(r"^v2/.*$", Vue3AppDisplayView.as_view()))
urlpatterns.append(re_path(r"^.*/$", VueAppDisplayView.as_view()))

admin.site.site_header = f"Ma Cantine EGALIM - {getattr(settings, 'ENVIRONMENT', '')}"
admin.site.index_title = ""
admin.site.site_title = f"Ma Cantine EGALIM - {getattr(settings, 'ENVIRONMENT', '')}"<|MERGE_RESOLUTION|>--- conflicted
+++ resolved
@@ -9,20 +9,15 @@
 from wagtail import urls as wagtail_urls
 from wagtail.documents import urls as wagtaildocs_urls
 from cms.api import api_router
+
 urlpatterns = [
     path("admin/", admin.site.urls),  # if the path of 'admin/' changes, update historical_record_add_auth_method
     path("ckeditor/", include("ckeditor_uploader.urls")),
     path("o/", include("oauth2_provider.urls", namespace="oauth2_provider")),
-<<<<<<< HEAD
+    path("api/v2/", api_router.urls),
     path("cms/", include(wagtailadmin_urls)),
     path("documents/", include(wagtaildocs_urls)),
     path("pages/", include(wagtail_urls)),
-=======
-    path('api/v2/', api_router.urls),
-    path('cms/', include(wagtailadmin_urls)),
-    path('documents/', include(wagtaildocs_urls)),
-    path('pages/', include(wagtail_urls)),
->>>>>>> 7a1358ed
 ]
 urlpatterns.append(re_path(r"", include("web.urls")))
 urlpatterns.append(re_path(r"^api/v1/", include("api.urls")))
