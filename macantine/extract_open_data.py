import pandas as pd
import datetime
import math
import logging
import requests
import json
import os
import time

from abc import ABC, abstractmethod
from data.department_choices import Department
from data.region_choices import Region
from data.models import Canteen, Teledeclaration, Sector
from api.serializers import SectorSerializer
from api.views.utils import camelize
from django.core.files.storage import default_storage
from django.db.models import Q
from django.core.cache import cache
<<<<<<< HEAD

=======
>>>>>>> 1c1ee7e5

logger = logging.getLogger(__name__)
EPCIS_CACHE = {}


def fetch_epci(code_insee_commune):
    """
    Provide EPCI code for a city
    """
    if code_insee_commune:
        if code_insee_commune in EPCIS_CACHE.keys():
            return EPCIS_CACHE[code_insee_commune]
        else:
            try: 
                response = requests.get(f"https://geo.api.gouv.fr/communes/{code_insee_commune}", timeout=5)
                response.raise_for_status()
                body = response.json()
                EPCIS_CACHE[code_insee_commune] = body['codeEpci']  # Caching the data
                return body['codeEpci']
            except requests.exceptions.HTTPError:
                return None
            except KeyError:
                return None
    else:
        return None


def fetch_sector(sector_id):
    if (sector_id and not math.isnan(sector_id)):
        cached_data = cache.get(sector_id)
        if cached_data:
            return cached_data
        else:
            sector = camelize(SectorSerializer(Sector.objects.get(id=sector_id)).data) 
            cache.set(sector_id, sector, timeout=3600)  # Timeout in seconds
            return sector
    else:
        return ""

EPCIS_CACHE = {}
CAMPAIGN_DATES = {
    2021: {"start_date": datetime.date(2022, 7, 16), "end_date": datetime.date(2022, 12, 5)},
    2022: {"start_date": datetime.date(2023, 2, 13), "end_date": datetime.date(2023, 6, 30)},
}
TD_CACHE = {}


def fetch_epci(code_insee_commune):
    """
    Provide EPCI code for a city, given the insee code of the city
    Queries each commune only once, storing the data in cache after
    """
    if code_insee_commune:
        if len(EPCIS_CACHE.keys()) > 1:
            try:
                return EPCIS_CACHE[code_insee_commune]
            except KeyError: # This city is not part of an EPCI
                return None
        else:
            try:
                logger.info("Starting communes dl")
                response = requests.get(f"https://geo.api.gouv.fr/communes", timeout=50)
                response.raise_for_status()
                communes = response.json()
                for commune in communes:
                    try:
                        EPCIS_CACHE[commune['code']] = commune['codeEpci']  # Caching the data
                    except KeyError:
                        pass
                return EPCIS_CACHE[code_insee_commune]
            except requests.exceptions.HTTPError as e:
                logger.info(e)
                return None
            except  KeyError as e:
                logger.debug('This city doesn\'t have an EPCI')
                return None
    else:
        return None


def fetch_sector(sector_id):
    """
    Provide the sector informations, given the sector id
    Queries each sector only once, storing the data in cache after
    """
    if (sector_id and not math.isnan(sector_id)):
        cached_data = cache.get(sector_id)
        if cached_data:
            return cached_data
        else:
            sector = camelize(SectorSerializer(Sector.objects.get(id=sector_id)).data)
            cache.set(sector_id, sector, timeout=3600)  # Timeout in seconds
            return sector
    else:
        return ""


def fetch_campaign_participation(canteen_id, year):
    if year in TD_CACHE.keys():
        if TD_CACHE[year]:
            return canteen_id in TD_CACHE[year]
    TD_CACHE[year] = []

    # Check and fetch Teledeclaration data from the database
    tds = Teledeclaration.objects.filter(
            year=year,
            creation_date__range=(
                CAMPAIGN_DATES[year]["start_date"],
                CAMPAIGN_DATES[year]["end_date"],
            ),
            status=Teledeclaration.TeledeclarationStatus.SUBMITTED,
        ).values("canteen_id", "declared_data")

    # Populate TD_CACHE for the given year
    for td in tds:
        TD_CACHE[year].append(td['canteen_id']) 
        if 'satellites' in td['declared_data']:
            for satellite in td['declared_data']['satellites']:
                TD_CACHE[year].append(satellite['id'])
    return canteen_id in TD_CACHE[year]


class ETL(ABC):
    def __init__(self):
        self.df = None
        self.schema = None
        self.schema_url = ""
        self.dataset_name = ""

    def _fill_geo_name(self, geo_zoom="department"):
        """
        Given a dataframe with a column 'department' or 'region', this method maps the name of the location, based on the INSEE code
        Returns:
            pd.Series: The names of the location corresponding to an INSEE code, for each line of the dataset
        """
        if "department" in geo_zoom:
            geo = {i.value: i.label for i in Department}
        elif "region" in geo_zoom:
            geo = {i.value: i.label for i in Region}
        else:
            logger.warning(
                "The desired geo zoom for the method _fill_geo_zoom() is not possible. Please choose between 'department' and 'region'"
            )
            return 0

        self.df[f"{geo_zoom}_lib"] = self.df[geo_zoom].apply(
            lambda x: geo[x].split(" - ")[1].lstrip() if isinstance(x, str) else None
        )

    def transform_geo_data(self, geo_col_names=["department", "region"]):
        for geo in geo_col_names:
            logger.info("Start filling geo_name")
            self._fill_geo_name(geo_zoom=geo)
            col_geo = self.df.pop(f"{geo}_lib")
            self.df.insert(self.df.columns.get_loc(geo) + 1, f"{geo}_lib", col_geo)
        if 'city_insee_code' in self.df.columns:
<<<<<<< HEAD
            logger.info("Start fetching EPCI")
            self.df['epci'] = self.df['city_insee_code'].apply(fetch_epci)
=======
            self.df['epci'] = self.df['city_insee_code'].apply(fetch_epci)
            EPCIS_CACHE = {}  # Clean cache
>>>>>>> 1c1ee7e5
        else:
            self.df['epci'] = None

    def _clean_dataset(self):
        columns = [i["name"].replace("canteen_", "canteen.") for i in self.schema["fields"]]

        self.df = self.df.loc[:, ~self.df.columns.duplicated()]

        self.df = self.df.reindex(columns, axis="columns")
        self.df.columns = self.df.columns.str.replace(".", "_")
        self.df = self.df.drop_duplicates(subset=["id"])
        self.df = self.df.reset_index(drop=True)

        for col_int in self.schema["fields"]:
            if col_int["type"] == "integer":
                # Force column o Int64 to maintain an integer column despite the NaN values
                self.df[col_int["name"]] = self.df[col_int["name"]].astype("Int64")
            if col_int["type"] == "float":
                self.df[col_int["name"]] = self.df[col_int["name"]].round(decimals=4)
        self.df = self.df.replace("<NA>", "")

    def _extract_sectors(self):
        # Fetching sectors information and aggreting in list in order to have only one row per canteen
        self.df["sectors"] = self.df["sectors"].apply(fetch_sector)
        canteens_sectors = self.df.groupby("id")["sectors"].apply(list).apply(lambda x: x if x != [""] else [])
        del self.df["sectors"]

        return self.df.merge(canteens_sectors, on="id")

    @abstractmethod
    def extract_dataset(self):
        pass

    def get_schema(self):
        return self.schema

    def get_dataset(self):
        return self.df

    def len_dataset(self):
        if isinstance(self.df, pd.DataFrame):
            return len(self.df)
        else:
            return 0

    def is_valid(self) -> bool:
        dataset_to_validate_url = f"{os.environ['CELLAR_HOST']}/{os.environ['CELLAR_BUCKET_NAME']}/media/open_data/{self.dataset_name}_to_validate.csv"
        schema_url = "https://github.com/betagouv/ma-cantine/blob/staging/data/schemas/schema_teledeclaration.json"

        res = requests.get(
            f"https://api.validata.etalab.studio/validate?schema={schema_url}&url={dataset_to_validate_url}&header_case=true"
        )
        report = json.loads(res.text)["report"]
        if len(report["errors"]) > 0:
            logger.error(f"The dataset {self.dataset_name} extraction has errors : ")
            logger.error(report["errors"])
            return 0
        else:
            return 1

    def export_dataset(self, stage="to_validate"):
        if stage == "to_validate":
            filename = f"open_data/{self.dataset_name}_to_validate.csv"
        elif stage == 'validated':
            filename = f"open_data/{self.dataset_name}.csv"
        else:
            return 0
        with default_storage.open(filename, "w") as file:
            self.df.to_csv(file, sep=";", index=False, na_rep="")


class ETL_CANTEEN(ETL):
    def __init__(self):
        super().__init__()
        self.dataset_name = "registre_cantines"
        self.schema = json.load(open("data/schemas/schema_cantine.json"))
        self.schema_url = (
            "https://raw.githubusercontent.com/betagouv/ma-cantine/staging/data/schemas/schema_cantine.json"
        )

    def extract_dataset(self):
        all_canteens_col = [i["name"] for i in self.schema["fields"]]
        canteens_col_from_db = all_canteens_col.copy()
<<<<<<< HEAD
        for col_processed in ['active_on_ma_cantine', 'department_lib', 'region_lib', 'epci', 'declaration_donnees_2021']:
=======
        for col_processed in ['active_on_ma_cantine', 'department_lib', 'region_lib', 'epci']:
>>>>>>> 1c1ee7e5
            canteens_col_from_db.remove(col_processed)

        exclude_filter = Q(sectors__id=22)  # Filtering out the police / army sectors
        exclude_filter |= Q(deletion_date__isnull=False)  # Filtering out the deleted canteens
        start = time.time()
        canteens = Canteen.objects.exclude(exclude_filter)
        end = time.time()
        logger.info(f'Time spent on canteens extraction : {end - start}')
        if canteens.count() == 0:
            return pd.DataFrame(columns=canteens_col_from_db)

        # Creating a dataframe with all canteens. The canteens can have multiple lines if they have multiple sectors
        self.df = pd.DataFrame(canteens.values(*canteens_col_from_db))

        # Adding the active_on_ma_cantine column
        start = time.time()
        non_active_canteens = Canteen.objects.filter(managers=None).values_list("id", flat=True)
        end = time.time()
        logger.info(f'Time spent on active canteens : {end - start}')
        self.df["active_on_ma_cantine"] = self.df["id"].apply(lambda x: x not in non_active_canteens)

        logger.info("Canteens : Extract sectors...")
        self.df = self._extract_sectors()

        bucket_url = os.environ.get("CELLAR_HOST")
        bucket_name = os.environ.get("CELLAR_BUCKET_NAME")
        self.df["logo"] = self.df["logo"].apply(lambda x: f"{bucket_url}/{bucket_name}/media/{x}" if x else "")

        logger.info("Canteens : Clean dataset...")
        self._clean_dataset()

        logger.info("Canteens : Fill geo name...")
        start = time.time()
        self.transform_geo_data(geo_col_names=["department", "region"])
        end = time.time()
        logger.info(f'Time spent on geo data : {end - start}')
<<<<<<< HEAD

        logger.info("Canteens : Fill campaign participation 2021...")
        self.df['declaration_donnees_2021'] = self.df['id'].apply(lambda x: fetch_campaign_participation(x, 2021))
=======
>>>>>>> 1c1ee7e5


class ETL_TD(ETL):
    def __init__(self, year: int):
        super().__init__()
        self.year = year
        self.dataset_name = f"campagne_td_{year}"
        self.schema = json.load(open("data/schemas/schema_teledeclaration.json"))
        self.schema_url = (
            "https://raw.githubusercontent.com/betagouv/ma-cantine/staging/data/schemas/schema_teledeclaration.json"
        )
        self.categories_to_aggregate = {
            "bio": ["_bio"],
            "sustainable": ["_sustainable", "_label_rouge", "_aocaop_igp_stg"],
            "egalim_others": ["_egalim_others", "_hve", "_peche_durable", "_rup", "_fermier", "_commerce_equitable"],
            "externality_performance": ["_externality_performance", "_performance", "_externalites"],
        }

    def extract_dataset(self):
        if self.year in CAMPAIGN_DATES.keys():
            self.df = pd.DataFrame(
                Teledeclaration.objects.filter(
                    year=self.year,
                    creation_date__range=(
                        CAMPAIGN_DATES[self.year]["start_date"],
                        CAMPAIGN_DATES[self.year]["end_date"],
                    ),
                    status=Teledeclaration.TeledeclarationStatus.SUBMITTED,
                    canteen_id__isnull=False,
                ).values()
            )
        else:
            logger.warning(f"TD campagne dataset does not exist for year : {self.year}")
            return pd.DataFrame()
    
        if len(self.df) == 0:
            logger.warning(f"TD campagne dataset is empty for year : {self.year}")
            return pd.DataFrame()

        logger.info("TD campagne : Flatten declared data...")
        self.df = self._flatten_declared_data()

        logger.info("TD campagne : Aggregate appro data for complete TD...")
        self._aggregate_complete_td()

        self.df["teledeclaration_ratio_bio"] = (
            self.df["teledeclaration.value_bio_ht"] / self.df["teledeclaration.value_total_ht"]
        )
        self.df["teledeclaration_ratio_egalim_hors_bio"] = (
            self.df["teledeclaration.value_sustainable_ht"] / self.df["teledeclaration.value_total_ht"]
        )
        self.df["teledeclaration_type"] = self.df["teledeclaration.diagnostic_type"]  # Renaming to match schema

        logger.info("TD campagne : Clean dataset...")
        self._clean_dataset()
        logger.info("TD campagne : Filter by sector...")
        self._filter_by_sectors()
        logger.info("TD Campagne : Fill geo name...")
        self.transform_geo_data(geo_col_names=["canteen_department", "canteen_region"])

    def _flatten_declared_data(self):
        tmp_df = pd.json_normalize(self.df["declared_data"])
        self.df = pd.concat([self.df.drop("declared_data", axis=1), tmp_df], axis=1)
        return self.df

    def _aggregation_col(self, categ="bio", sub_categ=["_bio"]):
        pattern = "|".join(sub_categ)
        self.df[f"teledeclaration.value_{categ}_ht"] = self.df.filter(regex=pattern).sum(
            axis=1, numeric_only=True, skipna=True, min_count=1
        )

    def _aggregate_complete_td(self):
        """
        Aggregate the columns of a complete TD for an appro category if the total value of this category is not specified.
        """
        for categ, elements_in_categ in self.categories_to_aggregate.items():
            self._aggregation_col(categ, elements_in_categ)

    def _filter_by_sectors(self):
        """
        Filtering the sectors of the police and army so they do not appear publicly
        """
        canteens_to_filter = Canteen.objects.filter(sectors__name='Restaurants des armées / police / gendarmerie')
        canteens_id_to_filter = [canteen.id for canteen in canteens_to_filter]
        self.df = self.df[~self.df["canteen_id"].isin(canteens_id_to_filter)]<|MERGE_RESOLUTION|>--- conflicted
+++ resolved
@@ -16,10 +16,6 @@
 from django.core.files.storage import default_storage
 from django.db.models import Q
 from django.core.cache import cache
-<<<<<<< HEAD
-
-=======
->>>>>>> 1c1ee7e5
 
 logger = logging.getLogger(__name__)
 EPCIS_CACHE = {}
@@ -176,13 +172,8 @@
             col_geo = self.df.pop(f"{geo}_lib")
             self.df.insert(self.df.columns.get_loc(geo) + 1, f"{geo}_lib", col_geo)
         if 'city_insee_code' in self.df.columns:
-<<<<<<< HEAD
-            logger.info("Start fetching EPCI")
-            self.df['epci'] = self.df['city_insee_code'].apply(fetch_epci)
-=======
             self.df['epci'] = self.df['city_insee_code'].apply(fetch_epci)
             EPCIS_CACHE = {}  # Clean cache
->>>>>>> 1c1ee7e5
         else:
             self.df['epci'] = None
 
@@ -266,11 +257,7 @@
     def extract_dataset(self):
         all_canteens_col = [i["name"] for i in self.schema["fields"]]
         canteens_col_from_db = all_canteens_col.copy()
-<<<<<<< HEAD
         for col_processed in ['active_on_ma_cantine', 'department_lib', 'region_lib', 'epci', 'declaration_donnees_2021']:
-=======
-        for col_processed in ['active_on_ma_cantine', 'department_lib', 'region_lib', 'epci']:
->>>>>>> 1c1ee7e5
             canteens_col_from_db.remove(col_processed)
 
         exclude_filter = Q(sectors__id=22)  # Filtering out the police / army sectors
@@ -307,12 +294,9 @@
         self.transform_geo_data(geo_col_names=["department", "region"])
         end = time.time()
         logger.info(f'Time spent on geo data : {end - start}')
-<<<<<<< HEAD
 
         logger.info("Canteens : Fill campaign participation 2021...")
         self.df['declaration_donnees_2021'] = self.df['id'].apply(lambda x: fetch_campaign_participation(x, 2021))
-=======
->>>>>>> 1c1ee7e5
 
 
 class ETL_TD(ETL):
