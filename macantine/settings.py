--- conflicted
+++ resolved
@@ -399,12 +399,9 @@
     "stats.data.gouv.fr",
     "ws:",
     "api-adresse.data.gouv.fr",
-<<<<<<< HEAD
+    "client.crisp.chat",
     "entreprise.data.gouv.fr",
     "plateforme.adresse.data.gouv.fr",
-=======
-    "client.crisp.chat",
->>>>>>> 6a32f74e
 )
 if DEBUG:
     CSP_CONNECT_SRC += CSP_DEBUG_DOMAINS
