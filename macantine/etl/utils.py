--- conflicted
+++ resolved
@@ -8,33 +8,11 @@
 import requests
 
 from api.serializers import SectorSerializer
-<<<<<<< HEAD
-from data.models import Canteen, Sector, Teledeclaration
+from data.models import Sector, Teledeclaration
 from macantine.utils import CAMPAIGN_DATES
 
 logger = logging.getLogger(__name__)
 
-=======
-from data.models import Sector, Teledeclaration
-
-logger = logging.getLogger(__name__)
-
-CAMPAIGN_DATES = {
-    2021: {
-        "start_date": datetime(2022, 7, 16, 0, 0, tzinfo=zoneinfo.ZoneInfo("Europe/Paris")),
-        "end_date": datetime(2022, 12, 5, 0, 0, tzinfo=zoneinfo.ZoneInfo("Europe/Paris")),
-    },
-    2022: {
-        "start_date": datetime(2023, 2, 12, 0, 0, tzinfo=zoneinfo.ZoneInfo("Europe/Paris")),
-        "end_date": datetime(2023, 7, 1, 0, 0, tzinfo=zoneinfo.ZoneInfo("Europe/Paris")),
-    },
-    2023: {
-        "start_date": datetime(2024, 1, 8, 0, 0, tzinfo=zoneinfo.ZoneInfo("Europe/Paris")),
-        "end_date": datetime(2024, 6, 12, 0, 0, tzinfo=zoneinfo.ZoneInfo("Europe/Paris")),
-    },
-}
-
->>>>>>> 7e2672f8
 # 26 : Administration : Etablissements publics d’Etat (EPA ou EPIC)
 # 24 : Administration : Restaurants des prisons
 # 23 : Administration : Restaurants administratifs d’Etat (RA)
@@ -44,13 +22,10 @@
 SECTEURS_SPE = [26, 24, 23, 22, 4, 2]
 
 
-<<<<<<< HEAD
-=======
 def common_members(a, b):
     return set(a) & set(b)
 
 
->>>>>>> 7e2672f8
 def get_ratio(row, valueKey, totalKey):
     tdTotalKey = f"teledeclaration.{totalKey}"
     tdValueKey = f"teledeclaration.{valueKey}"
