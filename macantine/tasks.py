--- conflicted
+++ resolved
@@ -249,8 +249,7 @@
             logger.info(f"Canteen info has been updated. Canteen name : f{canteen.name}")
     except Exception as e:
         logger.error(f"Unable to update canteen info for canteen : f{canteen.name}")
-        print(e)
-        print("End of Exception  ==========================")
+        logger.error(e)
 
 
 def get_geo_data(canteen_siret, token):
@@ -353,14 +352,10 @@
 @app.task()
 def export_datasets():
     logger.info("Starting datasets extractions")
-<<<<<<< HEAD
     datasets = {
         "campagne teledeclaration 2021": ETL_TD(2021),
         "cantines": ETL_CANTEEN(),
     }
-=======
-    datasets = {"campagne teledeclaration 2021": ETL_TD(2021), "cantines": ETL_CANTEEN()}
->>>>>>> d868c145
     for key, etl in datasets.items():
         logger.info(f"Starting {key} dataset extraction")
         etl.extract_dataset()
