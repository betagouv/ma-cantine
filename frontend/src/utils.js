--- conflicted
+++ resolved
@@ -442,7 +442,6 @@
   return str.charAt(0).toUpperCase() + str.slice(1)
 }
 
-<<<<<<< HEAD
 export const toCurrency = (value) => {
   if (typeof value !== "number") {
     return value
@@ -452,7 +451,8 @@
     currency: "EUR",
   })
   return formatter.format(value)
-=======
+}
+
 export const approTotals = (diagnostic) => {
   let bioTotal = diagnostic.valueBioHt
   let siqoTotal = diagnostic.valueSustainableHt
@@ -519,5 +519,4 @@
   } else {
     return !strictIsNaN(val)
   }
->>>>>>> 17370041
 }