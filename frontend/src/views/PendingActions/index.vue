<template>
  <div class="text-left">
    <BreadcrumbsNav :links="[{ to: { name: 'ManagementPage' } }]" />
    <h1 class="font-weight-black text-h4 mb-2">Actions en attente</h1>
<<<<<<< HEAD
    <p class="mt-0 mb-8">Concernent l'année {{ year }}</p>
    <AnnualCanteenSummaryTable />
=======
    <p class="mt-0 mb-8">Concernent la télédéclaration pour l'année {{ year }}</p>
    <AnnualActionableCanteensTable />
>>>>>>> a16af670
  </div>
</template>

<script>
import AnnualActionableCanteensTable from "./AnnualActionableCanteensTable"
import BreadcrumbsNav from "@/components/BreadcrumbsNav"

export default {
  name: "PendingActions",
  components: { AnnualActionableCanteensTable, BreadcrumbsNav },
  data() {
    return {
      year: 2021,
    }
  },
}
</script><|MERGE_RESOLUTION|>--- conflicted
+++ resolved
@@ -2,13 +2,8 @@
   <div class="text-left">
     <BreadcrumbsNav :links="[{ to: { name: 'ManagementPage' } }]" />
     <h1 class="font-weight-black text-h4 mb-2">Actions en attente</h1>
-<<<<<<< HEAD
     <p class="mt-0 mb-8">Concernent l'année {{ year }}</p>
-    <AnnualCanteenSummaryTable />
-=======
-    <p class="mt-0 mb-8">Concernent la télédéclaration pour l'année {{ year }}</p>
     <AnnualActionableCanteensTable />
->>>>>>> a16af670
   </div>
 </template>
 
