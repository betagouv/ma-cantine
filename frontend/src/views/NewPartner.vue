--- conflicted
+++ resolved
@@ -265,14 +265,7 @@
         this.$store.dispatch("notifyRequiredFieldsError")
         return
       }
-<<<<<<< HEAD
       if (this.partner.national) this.$set(this.partner, "departments", null)
-      // TODO: debug sector and actor type setting
-      this.$store.dispatch("createPartner", { payload: this.partner }).then(() => {
-        this.$store.dispatch("notify", {
-          status: "success",
-          message: "Votre demande a bien été envoyé.",
-=======
       return this.$store
         .dispatch("createPartner", { payload: this.partner })
         .then(() => {
@@ -284,7 +277,6 @@
         })
         .catch((e) => {
           this.$store.dispatch("notifyServerError", e)
->>>>>>> b7c42870
         })
     },
     onImageUploadClick() {
