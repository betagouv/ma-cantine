<template>
  <div class="text-left">
    <BreadcrumbsNav :links="[{ to: { name: 'PartnersHome' } }]" />
    <h1 class="font-weight-black text-h5 text-sm-h4 mb-4">Nouvel acteur de l'éco-système</h1>
    <p>
      Veuillez renseigner ce formulaire et notre équipe va vérifier votre demande et ajouter votre organisation dans
      notre base de données.
    </p>
    <p class="text-caption">
      Sauf mention contraire "Optionnel" dans le label, tous les champs sont obligatoires
    </p>
    <v-form v-model="formIsValid" ref="form" @submit.prevent class="mt-8">
      <v-row>
        <v-col cols="12" sm="6">
          <DsfrTextField
            v-model="partner.name"
            label="Nom de votre structure / organisation"
            :rules="[validators.required]"
          />
          <DsfrSelect
            label="Type d'acteur"
            multiple
            :items="partnerTypes"
            v-model="partner.types"
            item-text="name"
            item-value="id"
            :rules="[validators.required]"
          />
        </v-col>
        <v-col class="pa-10" cols="12" sm="6">
          <input ref="uploader" class="d-none" type="file" accept="image/*" @change="onImageChanged" id="logo" />
          <v-card
            @click="onImageUploadClick"
            rounded
            color="grey lighten-5"
            class="fill-height"
            style="overflow: hidden;"
            min-height="130"
          >
            <div v-if="partner.image" class="d-flex flex-column fill-height">
              <v-spacer></v-spacer>
              <v-img contain :src="partner.image" max-height="135"></v-img>
              <v-spacer></v-spacer>
            </div>
            <div v-else class="d-flex flex-column align-center justify-center fill-height">
              <v-icon class="pb-2">mdi-shape</v-icon>
              <p class="ma-0 text-center font-weight-bold body-2 grey--text text--darken-2">
                Ajoutez une image (optionnel)
              </p>
            </div>
            <div v-if="partner.image" style="position: absolute; top: 10px; left: 10px;">
              <v-btn fab small @click.stop.prevent="changeImage(null)" title="Supprimer l'image">
                <v-icon color="red">$delete-line</v-icon>
              </v-btn>
            </div>
          </v-card>
        </v-col>
      </v-row>
      <v-col class="mt-6 pa-0" cols="12" md="9">
        <DsfrSelect
          multiple
          clearable
          label="Sur quels aspects, pouvez-vous aider des gestionnaires de restaurants collectifs ?"
          :items="categories"
          v-model="partner.categories"
          :rules="[validators.required]"
        />
      </v-col>
      <v-col class="pa-0" cols="12" md="9">
        <DsfrSelect
          label="Secteurs d'activité"
          multiple
          :items="sectorCategories"
          v-model="partner.sectorCategories"
          :rules="[validators.required]"
        />
      </v-col>
      <v-col class="pa-0" cols="12" md="9">
        <v-checkbox hide-details class="mb-4" v-model="partner.national">
          <template v-slot:label>
            <span class="grey--text text--darken-4">
              Mon activité est présente sur tout le territoire national
            </span>
          </template>
        </v-checkbox>
      </v-col>
      <v-col v-if="showDepartmentSelector" class="pa-0 mb-n4" cols="12" md="9">
        <DsfrSelect
          label="Departements où votre activité est présente"
          multiple
          :items="departmentItems"
          v-model="partner.departments"
          :rules="[validators.required]"
        />
      </v-col>
      <DsfrRadio
        label="Quel type de service offrez-vous ?"
        :items="serviceCostOptions"
        v-model="partner.gratuityOption"
        :rules="[validators.required]"
        class="mt-8"
      />
      <DsfrTextarea
        v-model="partner.longDescription"
        label="Comment présentez-vous en détail votre activité ?"
        :rules="[validators.required]"
      />
      <DsfrTextarea
        v-model="partner.shortDescription"
        label="Comment présentez-vous votre activité en quelques mots ?"
        :rules="[validators.required]"
        :rows="2"
      />
      <v-col class="pa-0" cols="12" sm="6">
        <DsfrTextField
          v-model="partner.website"
          label="URL du site"
          :rules="[validators.required, validators.urlOrEmpty]"
        />
      </v-col>
      <v-row class="align-end">
        <v-col cols="12" sm="6">
          <DsfrEmail v-model="partner.contactEmail" />
        </v-col>
        <v-col cols="12" sm="6">
          <DsfrTextField v-model="partner.contactName" label="Prénom et nom" />
        </v-col>
        <v-col cols="12" sm="6">
<<<<<<< HEAD
          <DsfrTextField
            label="Numéro téléphone"
            v-model="partner.contactPhoneNumber"
            :rules="[validators.isEmptyOrPhoneNumber]"
          />
=======
          <DsfrPhoneNumber v-model="partner.contactPhoneNumber" />
>>>>>>> 07f809c6
        </v-col>
      </v-row>
      <DsfrTextarea v-model="partner.contactMessage" label="Commentaires sur votre demande" :rows="2" />
      <v-checkbox :rules="[validators.checked]" class="mb-6">
        <template v-slot:label>
          <span class="body-2 grey--text text--darken-3">
            Je déclare avoir lu et respecter la
            <a
              href="/static/documents/charte-referencement-acteurs-de-l-ecosysteme.pdf"
              target="_blank"
              rel="noopener external"
              title="charte de référencement - ouvre une nouvelle fenêtre"
              @click.stop
            >
              charte de référencement
              <v-icon small color="primary">mdi-open-in-new</v-icon>
            </a>
            .
          </span>
        </template>
      </v-checkbox>
    </v-form>
    <v-btn x-large color="primary" class="mt-0 mb-6" @click="createPartner">
      <v-icon class="mr-2">mdi-send</v-icon>
      Envoyer
    </v-btn>
    <PageSatisfaction class="my-12" />
  </div>
</template>

<script>
import validators from "@/validators"
import Constants from "@/constants"
import PageSatisfaction from "@/components/PageSatisfaction.vue"
import BreadcrumbsNav from "@/components/BreadcrumbsNav"
import DsfrTextField from "@/components/DsfrTextField"
import DsfrTextarea from "@/components/DsfrTextarea"
import DsfrSelect from "@/components/DsfrSelect"
import DsfrRadio from "@/components/DsfrRadio"
import DsfrEmail from "@/components/DsfrEmail"
import DsfrPhoneNumber from "@/components/DsfrPhoneNumber"
import { toBase64, departmentItems } from "@/utils"

export default {
  name: "NewPartner",
  components: {
    BreadcrumbsNav,
    DsfrTextField,
    DsfrTextarea,
    DsfrSelect,
    DsfrRadio,
    DsfrEmail,
    DsfrPhoneNumber,
    PageSatisfaction,
  },
  props: ["canteen"],
  data() {
    const user = this.$store.state.loggedUser
    return {
      formIsValid: true,
      partner: {
        contactEmail: user ? user.email : "",
        contactName: user ? `${user.firstName} ${user.lastName}` : "",
        contactPhoneNumber: user ? user.phone_number : "",
        national: true,
      },
      conditionsAccepted: false,
      sectorCategories: Object.entries(Constants.SectorCategoryTranslations)
        .filter((x) => x[0] !== "inconnu")
        .map((x) => ({ value: x[0], text: x[1] })),
      partnerTypes: this.$store.state.partnerTypes,
      economicModels: [
        {
          text: "Public",
          value: "public",
        },
        {
          text: "Privé",
          value: "private",
        },
      ],
      serviceCostOptions: [
        {
          text: "Des services gratuits",
          value: "free",
        },
        {
          text: "Des services payants",
          value: "paid",
        },
        {
          text: "Les deux : services gratuits et payants",
          value: "mix",
        },
      ],
      categories: [
        {
          value: "appro",
          text: "Améliorer ma part de bio et de produits durables",
        },
        {
          value: "suivi",
          text: "Assurer mon suivi d'approvisionnement",
        },
        {
          value: "waste",
          text: "Diagnostiquer mon gaspillage",
        },

        {
          value: "asso",
          text: "Donner à une association",
        },
        {
          value: "vege",
          text: "Diversifier mes sources de protéines et atteindre l'équilibre alimentaire des menus",
        },
        {
          value: "plastic",
          text: "Substituer mes plastiques",
        },
        {
          value: "training",
          text: "Me former ou former mon personnel (formation qualifiante)",
        },
        {
          value: "network",
          text: "Me mettre en réseau avec les acteurs du terrain",
        },
        {
          value: "financial",
          text: "Obtenir une aide financière / matérielle",
        },
      ],
      departmentItems,
    }
  },
  computed: {
    validators() {
      return validators
    },
    showDepartmentSelector() {
      return !this.partner.national
    },
  },
  methods: {
    createPartner() {
      this.$refs.form.validate()
      if (!this.formIsValid) {
        this.$store.dispatch("notifyRequiredFieldsError")
        return
      }
      if (this.partner.national) this.$set(this.partner, "departments", null)
      return this.$store
        .dispatch("createPartner", { payload: this.partner })
        .then(() => {
          this.$store.dispatch("notify", {
            status: "success",
            message: "Votre demande a bien été envoyé.",
          })
          this.$router.push({ name: "PartnersHome" })
        })
        .catch((e) => {
          this.$store.dispatch("notifyServerError", e)
        })
    },
    onImageUploadClick() {
      this.$refs.uploader.click()
    },
    onImageChanged(e) {
      this.changeImage(e.target.files[0])
    },
    changeImage(file) {
      if (!file) {
        this.partner.image = null
        return
      }
      toBase64(file, (base64) => {
        this.$set(this.partner, "image", base64)
      })
    },
  },
}
</script><|MERGE_RESOLUTION|>--- conflicted
+++ resolved
@@ -126,15 +126,7 @@
           <DsfrTextField v-model="partner.contactName" label="Prénom et nom" />
         </v-col>
         <v-col cols="12" sm="6">
-<<<<<<< HEAD
-          <DsfrTextField
-            label="Numéro téléphone"
-            v-model="partner.contactPhoneNumber"
-            :rules="[validators.isEmptyOrPhoneNumber]"
-          />
-=======
           <DsfrPhoneNumber v-model="partner.contactPhoneNumber" />
->>>>>>> 07f809c6
         </v-col>
       </v-row>
       <DsfrTextarea v-model="partner.contactMessage" label="Commentaires sur votre demande" :rows="2" />
