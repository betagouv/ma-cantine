--- conflicted
+++ resolved
@@ -1,5 +1,4 @@
 <template>
-<<<<<<< HEAD
   <DsfrAccordion :items="[{ title: 'Comment réussir les objectifs EGAlim ?' }]">
     <div v-for="measure in keyMeasures" :key="measure.id">
       <v-row class="mb-2 mt-4 mx-0" align="center">
@@ -17,7 +16,11 @@
         <p>
           Les repas servis dans la cantine comportent au moins 50 % de produits de qualité et durables dont au moins 20
           % issus de l'agriculture biologique ou en conversion en France continentale. Consultez
-          <a href="https://ma-cantine.agriculture.gouv.fr/blog/16" target="_blank">
+          <a
+            href="https://ma-cantine.agriculture.gouv.fr/blog/16"
+            target="_blank"
+            title="notre blog - ouvre une nouvelle fenêtre"
+          >
             notre blog
             <v-icon color="primary" small>mdi-open-in-new</v-icon>
           </a>
@@ -27,49 +30,6 @@
       <p v-else style="white-space: break-spaces;">{{ measure.successExplanation }}</p>
     </div>
   </DsfrAccordion>
-=======
-  <v-expansion-panels hover accordion tile flat>
-    <v-expansion-panel>
-      <v-expansion-panel-header class="px-3" expand-icon="mdi-plus" disable-icon-rotate>
-        <h3 class="font-weight-medium">
-          <v-icon color="primary" class="mr-2">$question-line</v-icon>
-          Comment réussir les objectifs EGAlim ?
-        </h3>
-      </v-expansion-panel-header>
-      <v-expansion-panel-content class="faq-answer">
-        <div v-for="measure in keyMeasures" :key="measure.id">
-          <v-row class="mb-2 mt-4" align="center">
-            <v-img
-              width="30"
-              max-width="30"
-              contain
-              :src="`/static/images/badges/${measure.badgeId}.svg`"
-              class="mr-2"
-              alt=""
-            ></v-img>
-            <h4>{{ measure.title }}</h4>
-          </v-row>
-          <div v-if="measure.id === 'qualite-des-produits'">
-            <p>
-              Les repas servis dans la cantine comportent au moins 50 % de produits de qualité et durables dont au moins
-              20 % issus de l'agriculture biologique ou en conversion en France continentale. Consultez
-              <a
-                href="https://ma-cantine.agriculture.gouv.fr/blog/16"
-                target="_blank"
-                title="notre blog - ouvre une nouvelle fenêtre"
-              >
-                notre blog
-                <v-icon color="primary" small>mdi-open-in-new</v-icon>
-              </a>
-              pour le seuil des autres régions.
-            </p>
-          </div>
-          <p v-else style="white-space: break-spaces;">{{ measure.successExplanation }}</p>
-        </div>
-      </v-expansion-panel-content>
-    </v-expansion-panel>
-  </v-expansion-panels>
->>>>>>> 64f6c64c
 </template>
 
 <script>
