--- conflicted
+++ resolved
@@ -335,38 +335,9 @@
       return { text: "", color: "" }
     },
     getCharacteristicDisplayValue(characteristic) {
-<<<<<<< HEAD
       if (Object.prototype.hasOwnProperty.call(Constants.Characteristics, characteristic))
         return Constants.Characteristics[characteristic]
       return { text: "" }
-=======
-      const characteristicHash = {
-        BIO: { text: "Bio" },
-        CONVERSION_BIO: { text: "En conversion bio" },
-        LABEL_ROUGE: { text: "Label rouge" },
-        AOCAOP: { text: "Appellation d'origine (AOC/AOP)" },
-        ICP: { text: "Indication géographique protégée (IGP)" },
-        STG: { text: "Spécialité traditionnelle garantie (STG)" },
-        HVE: { text: "HVE ou certification environnementale de niveau 2" },
-        PECHE_DURABLE: { text: "Pêche durable" },
-        RUP: { text: "Région ultrapériphérique (RUP)" },
-        FERMIER: { text: "Mention « fermier » ou « produit de la ferme » ou « produit à la ferme »" },
-        EXTERNALITES: {
-          text:
-            "Produits acquis prenant en compte les coûts imputés aux externalités environnementales pendant son cycle de vie",
-        },
-        COMMERCE_EQUITABLE: { text: "Commerce équitable" },
-        PERFORMANCE: { text: "Produits acquis sur la base de leurs performances en matière environnementale" },
-        EQUIVALENTS: { text: "Produits équivalents aux produits bénéficiant de ces mentions ou labels" },
-        FRANCE: { text: "Provenance France" },
-        SHORT_DISTRIBUTION: { text: "Circuit-court" },
-        LOCAL: { text: "Local" },
-      }
-
-      if (Object.prototype.hasOwnProperty.call(characteristicHash, characteristic))
-        return characteristicHash[characteristic]
-      return { text: "", color: "" }
->>>>>>> e3e21ba7
     },
     async savePurchase(stayOnPage) {
       this.$refs.form.validate()
