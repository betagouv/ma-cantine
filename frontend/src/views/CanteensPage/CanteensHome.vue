--- conflicted
+++ resolved
@@ -277,7 +277,6 @@
             </DsfrAccordion>
           </v-form>
         </v-col>
-<<<<<<< HEAD
         <v-col cols="12" md="8" class="d-flex flex-column">
           <v-spacer />
           <v-progress-circular
@@ -285,27 +284,6 @@
             indeterminate
             class="align-self-center justify-self-center"
           />
-          <div v-else-if="publishedCanteenCount === 0" class="d-flex flex-column align-center py-10">
-            <v-icon large>mdi-inbox-remove</v-icon>
-            <p class="text-body-1 grey--text text--darken-1 my-2">
-              Nous n'avons pas trouvé des cantines avec ces paramètres
-            </p>
-            <v-btn color="primary" text @click="clearFilters" class="text-decoration-underline" v-if="hasActiveFilter">
-              Désactiver tous les filtres
-            </v-btn>
-          </div>
-          <div v-else>
-            <PublishedCanteenCard
-              v-for="canteen in visibleCanteens"
-              :key="canteen.id"
-              :canteen="canteen"
-              class="my-4"
-            />
-=======
-        <v-col cols="12" md="8">
-          <div v-if="loading || pageLoading" class="pa-12">
-            <v-progress-circular indeterminate></v-progress-circular>
-          </div>
           <div v-else>
             <div class="d-flex">
               <h2 class="fr-h6 mb-0" aria-live="polite" aria-atomic="true">
@@ -338,8 +316,14 @@
                 Désactiver tous les filtres
               </v-btn>
             </div>
-            <PublishedCanteenCard v-for="canteen in visibleCanteens" :key="canteen.id" :canteen="canteen" />
->>>>>>> 6cd2ec70
+            <div v-else>
+              <PublishedCanteenCard
+                v-for="canteen in visibleCanteens"
+                :key="canteen.id"
+                :canteen="canteen"
+                class="my-4"
+              />
+            </div>
           </div>
           <v-spacer />
           <DsfrPagination
@@ -347,11 +331,7 @@
             v-model="page"
             :length="Math.ceil(publishedCanteenCount / limit)"
             :total-visible="5"
-<<<<<<< HEAD
             v-if="!loading && publishedCanteenCount"
-=======
-            v-if="!pageLoading && publishedCanteenCount"
->>>>>>> 6cd2ec70
           />
         </v-col>
       </v-row>
