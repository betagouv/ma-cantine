<template>
  <div>
    <BreadcrumbsNav />
    <v-card elevation="0" class="text-center text-md-left mb-6 mt-3">
      <v-row v-if="$vuetify.breakpoint.smAndDown">
        <v-col cols="12">
          <v-img max-height="90px" contain src="/static/images/doodles-dsfr/primary/LovingDoodle.png"></v-img>
        </v-col>
      </v-row>
      <v-row>
        <v-col cols="2" v-if="$vuetify.breakpoint.mdAndUp">
          <div class="d-flex fill-height align-center">
            <v-img contain src="/static/images/doodles-dsfr/primary/LovingDoodle.png"></v-img>
          </div>
        </v-col>
        <v-col cols="12" md="10">
          <v-spacer></v-spacer>
          <v-card-title class="pr-0">
            <h1 class="font-weight-black text-h5 text-sm-h4 mb-4" style="width: 100%">
              Nos cantines publiées
            </h1>
          </v-card-title>
          <v-card-subtitle>
            <p class="mb-1">
              Découvrez les initiatives prises par nos cantines pour une alimentation saine, de qualité, et plus
              durable.
            </p>
            <p class="mb-1">Sont affichées sur cette page uniquement les cantines qui ont décidé d’être visibles.</p>
            <p>
              Consulter
              <router-link :to="{ name: 'PublicCanteenStatisticsPage' }">
                les statistiques de votre collectivité (régions et départements)
              </router-link>
            </p>
          </v-card-subtitle>

          <v-spacer></v-spacer>
        </v-col>
      </v-row>
    </v-card>
    <v-sheet class="py-2" elevation="0">
      <v-row>
        <v-col cols="12" md="7" class="pt-0">
          <form role="search" class="d-block d-sm-flex align-end" onsubmit="return false">
            <DsfrSearchField
              hide-details="auto"
              ref="search"
              v-model="searchTerm"
              placeholder="Recherche par nom ou SIRET de l'établissement"
              :searchAction="search"
              :clearAction="clearSearch"
              class="mb-2 flex-grow-1"
            />
          </form>
        </v-col>
      </v-row>
    </v-sheet>

    <div class="d-flex align-center mt-4 pl-0">
      <v-badge :value="hasActiveFilter" color="#CE614A" dot overlap offset-x="-2">
        <h2 class="text-body-1 font-weight-black" style="background-color: #fff; width: max-content">
          Filtres
        </h2>
      </v-badge>
      <v-btn text color="primary" small @click="showFilters = !showFilters" class="ml-1 py-4 py-sm-0">
        <v-icon small>mdi-filter-outline</v-icon>
        <span v-if="showFilters">Cacher les filtres</span>
        <span v-else>Afficher les filtres</span>
      </v-btn>

      <v-btn text color="primary" small @click="clearFilters" v-if="hasActiveFilter">
        <v-icon small>mdi-filter-off-outline</v-icon>
        Enlever tous les filtres
      </v-btn>
      <v-divider aria-hidden="true" role="presentation" v-if="!showFilters"></v-divider>
    </div>
    <v-expand-transition>
      <v-sheet class="pa-6 text-left mt-2" v-show="showFilters" rounded :outlined="showFilters">
        <v-row class="mb-0">
          <v-col cols="12" sm="6" md="4">
            <label
              for="select-region"
              :class="{
                'text-body-2': true,
                'active-filter-label': !!filters.region.value,
              }"
            >
              Région
            </label>
            <DsfrAutocomplete
              v-model="filters.region.value"
              :items="regions"
              clearable
              hide-details
              id="select-region"
              placeholder="Toutes les régions"
              class="mt-1"
              auto-select-first
              :filter="locationFilter"
            />
          </v-col>
          <v-col cols="12" sm="6" md="4">
            <label
              for="select-department"
              :class="{
                'text-body-2': true,
                'active-filter-label': !!filters.department.value,
              }"
            >
              Département
            </label>
            <DsfrAutocomplete
              v-model="filters.department.value"
              :items="departments"
              clearable
              hide-details
              id="select-department"
              placeholder="Tous les départements"
              class="mt-1"
              auto-select-first
              :filter="locationFilter"
            />
          </v-col>
          <v-col cols="12" sm="6" md="4">
            <label
              for="select-commune"
              :class="{
                'text-body-2': true,
                'active-filter-label': !!filters.city_insee_code.value,
              }"
            >
              Commune
            </label>
            <CityField
              :inseeCode.sync="filters.city_insee_code.value"
              clearable
              hide-details
              id="select-commune"
              placeholder="Toutes les communes"
              class="mt-1"
            />
          </v-col>
          <v-col cols="12" sm="6" md="4">
            <label
              for="select-sector"
              :class="{
                'text-body-2': true,
                'active-filter-label': filters.sectors.value && !!filters.sectors.value.length,
              }"
            >
              Secteur d'activité
            </label>
            <DsfrSelect
              v-model="filters.sectors.value"
              multiple
              :items="sectors"
              clearable
              hide-details
              id="select-sector"
              placeholder="Tous les secteurs"
              class="mt-1"
            />
          </v-col>
          <v-col cols="12" sm="4" md="3">
            <label
              for="select-management-type"
              :class="{ 'text-body-2': true, 'active-filter-label': !!filters.management_type.value }"
            >
              Mode de gestion
            </label>
            <DsfrSelect
              v-model="filters.management_type.value"
              :items="managementTypes"
              clearable
              hide-details
              id="select-management-type"
              class="mt-1"
              placeholder="Tous les modes"
            />
          </v-col>
          <v-col cols="12" sm="6" md="5">
            <label
              for="select-production-type"
              :class="{ 'text-body-2': true, 'active-filter-label': !!filters.production_type.value }"
            >
              Type d'établissement
            </label>
            <DsfrSelect
              v-model="filters.production_type.value"
              :items="productionTypes"
              clearable
              hide-details
              id="select-production-type"
              class="mt-1"
              placeholder="Tous les cantines"
            />
          </v-col>
        </v-row>
        <v-row class="align-end my-0">
          <v-col cols="12" sm="8" md="6">
            <fieldset>
              <legend
                :class="{
                  'text-body-2': true,
                  'active-filter-label': !!filters.min_portion_bio.value || !!filters.min_portion_combined.value,
                }"
              >
                Dans les assiettes, part de...
              </legend>
              <div class="d-flex align-stretch mt-1">
                <v-col class="pa-0 pr-1 d-flex flex-column">
                  <DsfrTextField
                    label="bio minimum"
                    labelClasses="caption pl-1"
                    :value="filters.min_portion_bio.value"
                    ref="min_portion_bio"
                    :rules="[validators.nonNegativeOrEmpty, validators.lteOrEmpty(100)]"
                    @change="onChangeIntegerFilter('min_portion_bio')"
                    hide-details="auto"
                    append-icon="mdi-percent"
                    placeholder="0"
                  />
                </v-col>
                <v-col class="pa-0 pl-1 d-flex flex-column">
                  <DsfrTextField
                    label="bio, qualité et durables min"
                    labelClasses="caption pl-1"
                    :value="filters.min_portion_combined.value"
                    ref="min_portion_combined"
                    :rules="[validators.nonNegativeOrEmpty, validators.lteOrEmpty(100)]"
                    @change="onChangeIntegerFilter('min_portion_combined')"
                    hide-details="auto"
                    placeholder="0"
                    append-icon="mdi-percent"
                  />
                </v-col>
              </div>
            </fieldset>
          </v-col>
          <v-col cols="12" sm="4" md="3">
            <fieldset>
              <legend
                :class="{
                  'text-body-2': true,
                  'active-filter-label': !!filters.min_daily_meal_count.value || !!filters.max_daily_meal_count.value,
                }"
              >
                Repas par jour
              </legend>
              <div class="d-flex">
                <div>
                  <DsfrTextField
                    label="Min"
                    labelClasses="caption"
                    :value="filters.min_daily_meal_count.value"
                    ref="min_daily_meal_count"
                    :rules="[validators.nonNegativeOrEmpty]"
                    @change="onChangeIntegerFilter('min_daily_meal_count')"
                    hide-details="auto"
                  />
                </div>
                <span class="mx-2 align-self-center">-</span>
                <div>
                  <DsfrTextField
                    label="Max"
                    labelClasses="caption"
                    :value="filters.max_daily_meal_count.value"
                    ref="max_daily_meal_count"
                    :rules="[validators.nonNegativeOrEmpty]"
                    @change="onChangeIntegerFilter('max_daily_meal_count')"
                    hide-details="auto"
                  />
                </div>
              </div>
            </fieldset>
          </v-col>
        </v-row>
        <v-row class="mt-0">
          <v-col cols="12" sm="6" md="5">
            <label for="select-badge" :class="{ 'text-body-2': true, 'active-filter-label': !!filters.badge.value }">
              Mesure EGAlim réalisée
            </label>
            <DsfrSelect
              v-model="filters.badge.value"
              :items="badges"
              clearable
              hide-details
              id="select-badge"
              class="mt-1"
              placeholder="Tous les cantines"
            />
          </v-col>
        </v-row>
      </v-sheet>
    </v-expand-transition>
    <div v-if="loading" class="pa-12">
      <v-progress-circular indeterminate></v-progress-circular>
    </div>
    <div v-else-if="publishedCanteenCount === 0" class="d-flex flex-column align-center py-10">
      <v-icon large>mdi-inbox-remove</v-icon>
      <p class="text-body-1 grey--text text--darken-1 my-2">Nous n'avons pas trouvé des cantines avec ces paramètres</p>
      <v-btn color="primary" text @click="clearFilters" class="text-decoration-underline" v-if="hasActiveFilter">
        Désactiver tous les filtres
      </v-btn>
    </div>
    <div v-else>
      <v-row class="my-2" align="end">
        <v-col>
<<<<<<< HEAD
          <p class="mb-0 text-body-2 grey--text text--darken-1 text-left" v-if="resultsCountText">
=======
          <p
            class="mb-0 text-body-2 grey--text text-left"
            aria-live="polite"
            aria-atomic="true"
            v-if="resultsCountText"
          >
>>>>>>> 16bca686
            {{ resultsCountText }}
          </p>
        </v-col>
        <v-col id="ordering" cols="12" sm="3" class="d-flex align-end">
          <DsfrSelect
            v-model="orderBy"
            :items="orderOptions"
            labelClasses="body-2 text-left mb-2"
            hide-details
            label="Trier par"
          />
          <v-btn
            icon
            @click="toggleOrderDirection"
            :title="`Resultats affichés en ordre ${orderDescending ? 'décroissant' : 'croissant'}`"
            plain
          >
            <v-icon v-if="orderDescending">mdi-arrow-down</v-icon>
            <v-icon v-else>
              mdi-arrow-up
            </v-icon>
          </v-btn>
        </v-col>
      </v-row>
      <div v-if="pageLoading" class="pa-6">
        <v-progress-circular indeterminate></v-progress-circular>
      </div>
      <v-row v-else>
        <v-col v-for="canteen in visibleCanteens" :key="canteen.id" style="height: auto;" cols="12" md="6">
          <PublishedCanteenCard :canteen="canteen" />
        </v-col>
      </v-row>
      <DsfrPagination
        class="my-6"
        v-model="page"
        :length="Math.ceil(publishedCanteenCount / limit)"
        :total-visible="7"
        v-if="!pageLoading"
      />
    </div>

    <v-divider aria-hidden="true" role="presentation" class="mb-8 mt-12"></v-divider>

    <v-row class="mb-6" style="position: relative">
      <v-col cols="3" v-if="$vuetify.breakpoint.smAndUp">
        <div class="fill-height d-flex flex-column align-center">
          <v-spacer></v-spacer>
          <v-img src="/static/images/doodles-dsfr/primary/SittingDoodle.png" contain></v-img>
          <v-spacer></v-spacer>
        </div>
      </v-col>
      <v-col>
        <h2 class="text-h6 font-weight-black text-left mb-4">
          Vous n'avez pas trouvé un ou plusieurs établissements qui vous intéressent ?
        </h2>
        <p class="body-2 text-left mb-6">
          Dites-nous tout, nous ferons en sorte de leur communiquer votre intérêt pour leurs initiatives en place.
        </p>
        <v-form v-model="formIsValid" ref="form" @submit.prevent>
          <DsfrEmail v-model="fromEmail" />
          <DsfrTextField v-model="name" label="Prénom et nom (facultatif)" />
          <DsfrTextarea v-model="message" label="Message" :rules="[validators.required]" />
        </v-form>
        <v-row class="pa-2">
          <v-spacer></v-spacer>
          <v-btn x-large color="primary" @click="sendEmail">
            <v-icon class="mr-2">mdi-send</v-icon>
            Envoyer
          </v-btn>
        </v-row>
      </v-col>
    </v-row>
  </div>
</template>

<script>
import PublishedCanteenCard from "./PublishedCanteenCard"
import jsonDepartments from "@/departments.json"
import jsonRegions from "@/regions.json"
import { getObjectDiff, normaliseText, sectorsSelectList } from "@/utils"
import validators from "@/validators"
import Constants from "@/constants"
import badges from "@/badges"
import BreadcrumbsNav from "@/components/BreadcrumbsNav"
import DsfrTextField from "@/components/DsfrTextField"
import DsfrAutocomplete from "@/components/DsfrAutocomplete"
import DsfrSelect from "@/components/DsfrSelect"
import DsfrTextarea from "@/components/DsfrTextarea"
import DsfrPagination from "@/components/DsfrPagination"
import DsfrSearchField from "@/components/DsfrSearchField"
import CityField from "@/views/CanteenEditor/CityField"
import DsfrEmail from "@/components/DsfrEmail"

const DEFAULT_ORDER = "creation"

export default {
  components: {
    PublishedCanteenCard,
    BreadcrumbsNav,
    DsfrTextField,
    DsfrAutocomplete,
    DsfrSelect,
    DsfrTextarea,
    DsfrPagination,
    DsfrSearchField,
    CityField,
    DsfrEmail,
  },
  data() {
    const user = this.$store.state.loggedUser
    return {
      limit: 6,
      departments: [],
      regions: [],
      sectors: [],
      visibleCanteens: null,
      publishedCanteenCount: null,
      page: null,
      searchTerm: null,
      filters: {
        department: {
          param: "departement",
          value: null,
          default: null,
        },
        region: {
          param: "region",
          value: null,
          default: null,
        },
        city_insee_code: {
          param: "commune",
          value: null,
          default: null,
        },
        management_type: {
          param: "modeDeGestion",
          value: null,
          default: null,
        },
        production_type: {
          param: "typeEtablissement",
          value: null,
          default: null,
        },
        sectors: {
          param: "secteurs",
          value: [],
          default: [],
          transformToFrontend(values) {
            return Array.isArray(values) ? values.map((v) => +v) : +values
          },
        },
        min_daily_meal_count: {
          param: "minRepasJour",
          value: null,
          default: null,
        },
        max_daily_meal_count: {
          param: "maxRepasJour",
          value: null,
          default: null,
        },
        min_portion_bio: {
          param: "minBio",
          value: null,
          default: null,
          transformToBackend(value) {
            return value / 100
          },
        },
        min_portion_combined: {
          param: "minQualite",
          value: null,
          default: null,
          transformToBackend(value) {
            return value / 100
          },
        },
        badge: {
          param: "badge",
          value: null,
          default: null,
        },
      },
      orderBy: null,
      orderOptions: [
        {
          text: "Date de création",
          value: "creation",
          query: "creation_date",
        },
        {
          text: "Date de modification",
          value: "modification",
          query: "modification_date",
        },
        {
          text: "Repas par jour",
          value: "repas",
          query: "daily_meal_count",
        },
        {
          text: "Nom de la cantine",
          value: "nom",
          query: "name",
        },
      ],
      orderDescending: true,
      fromEmail: user ? user.email : "",
      name: user ? `${user.firstName} ${user.lastName}` : "",
      message: "",
      formIsValid: true,
      managementTypes: Constants.ManagementTypes,
      productionTypes: Constants.ProductionTypes,
      showFilters: false,
      badges: [
        Object.entries(badges).map(([key, value]) => {
          return { value: key, text: value.title }
        })[0], // for now only the appro measure is available as a filter
      ],
    }
  },
  computed: {
    loading() {
      return this.publishedCanteenCount === null
    },
    pageLoading() {
      return this.visibleCanteens === null
    },
    offset() {
      return (this.page - 1) * this.limit
    },
    query() {
      let query = {}
      if (this.page) query.page = String(this.page)
      Object.values(this.filters).forEach((f) => {
        if (f.value) query[f.param] = f.value
      })
      if (this.order) query.trier = this.order.display
      if (this.searchTerm) query.recherche = this.searchTerm
      return query
    },
    hasActiveFilter() {
      return Object.values(this.filters).some((f) => !!f.value && f.value.length)
    },
    validators() {
      return validators
    },
    resultsCountText() {
      if (!this.publishedCanteenCount) return null
      else if (!this.hasActiveFilter && !this.searchTerm) return null

      if (this.publishedCanteenCount === 1) return "Un établissement correspond à votre recherche"
      else return `${this.publishedCanteenCount} établissements correspondent à votre recherche`
    },
    order() {
      if (!this.orderBy) return null
      const chosenOption = this.orderOptions.find((opt) => opt.value === this.orderBy)
      return {
        query: `${this.orderDescending ? "-" : ""}${chosenOption?.query || DEFAULT_ORDER}`,
        display: `${chosenOption?.value || DEFAULT_ORDER}${this.orderDescending ? "Dec" : "Cro"}`,
      }
    },
  },
  methods: {
    fetchCurrentPage() {
      this.visibleCanteens = null // trigger this.pageLoading
      let queryParam = `limit=${this.limit}&offset=${this.offset}`
      if (this.searchTerm) queryParam += `&search=${this.searchTerm}`
      Object.entries(this.filters).forEach(([key, f]) => {
        if (Array.isArray(f.value)) {
          f.value.forEach((v) => {
            queryParam += `&${key}=${v}`
          })
        } else if (f.value) queryParam += `&${key}=${f.transformToBackend ? f.transformToBackend(f.value) : f.value}`
      })
      if (this.order) queryParam += `&ordering=${this.order.query}`

      return fetch(`/api/v1/publishedCanteens/?${queryParam}`)
        .then((response) => {
          if (response.status < 200 || response.status >= 400) throw new Error(`Error encountered : ${response}`)
          return response.json()
        })
        .then((response) => {
          this.publishedCanteenCount = response.count
          this.visibleCanteens = response.results
          this.setDepartments(response.departments)
          this.setRegions(response.regions)
          this.setSectors(response.sectors)
          this.setManagementTypes(response.managementTypes)
          this.setProductionTypes(response.productionTypes)
        })
        .catch((e) => {
          this.publishedCanteenCount = 0
          this.$store.dispatch("notifyServerError", e)
        })
    },
    clearSearch() {
      this.searchTerm = ""
      this.search()
    },
    search() {
      const override = this.searchTerm ? { page: 1, recherche: this.searchTerm } : { page: 1 }
      const query = Object.assign(this.query, override)
      this.$router.push({ query }).catch(() => {})
    },
    updateOrder() {
      const override = this.order ? { page: 1, trier: this.order.display } : { page: 1 }
      const query = Object.assign(this.query, override)
      this.$router.push({ query }).catch(() => {})
    },
    clearFilters() {
      Object.entries(this.filters).forEach(([key, f]) => {
        this.filters[key].value = f.default
      })
    },
    changePage() {
      const override = this.page ? { page: this.page } : { page: 1 }
      const query = Object.assign(this.query, override)
      this.updateRouter(query)
    },
    applyFilter() {
      // urls are always strings. Some query params are not strings.
      // Ensure like-for-like comparison by treating the url query params before check
      // https://github.com/betagouv/ma-cantine/issues/2773
      const urlQuery = JSON.parse(JSON.stringify(this.$route.query))
      Object.values(this.filters).forEach((f) => {
        if (f.transformToFrontend && urlQuery[f.param]) {
          urlQuery[f.param] = f.transformToFrontend(this.$route.query[f.param])
        }
      })

      const changedKeys = Object.keys(getObjectDiff(this.query, urlQuery))
      const shouldNavigate = changedKeys.length > 0
      if (shouldNavigate) {
        this.page = 1
        this.updateRouter(Object.assign(this.query, { page: 1 }))
        this.publishedCanteenCount = null // trigger this.loading
      }
    },
    populateParameters() {
      this.searchTerm = this.$route.query.recherche || null
      Object.values(this.filters).forEach((f) => {
        f.value = this.$route.query[f.param]
        if (f.transformToFrontend) f.value = f.transformToFrontend(f.value)
      })
      this.page = this.$route.query.page ? parseInt(this.$route.query.page) : 1
      this.orderBy = this.$route.query.trier?.slice(0, -3) || DEFAULT_ORDER
      this.orderDescending = this.$route.query.trier?.slice(-3) === "Dec"
      this.fetchCurrentPage()
    },
    onChangeIntegerFilter(ref) {
      if (this.$refs[ref].validate()) this.filters[ref].value = parseInt(this.$refs[ref].lazyValue) || null
    },
    updateRouter(query) {
      if (this.$route.query.page) {
        this.$router.push({ query }).catch(() => {})
      } else {
        this.$router.replace({ query }).catch(() => {})
      }
    },
    sendEmail() {
      this.$refs.form.validate()
      if (!this.formIsValid) {
        this.$store.dispatch("notifyRequiredFieldsError")
        return
      }

      const payload = {
        from: this.fromEmail,
        name: this.name,
        message: this.message,
      }

      this.$store
        .dispatch("sendCanteenNotFoundEmail", payload)
        .then(() => {
          this.message = ""
          this.$refs.form.resetValidation()
          this.$store.dispatch("notify", {
            status: "success",
            message: `Votre message a bien été envoyé.`,
          })

          if (this.$matomo) {
            this.$matomo.trackEvent("message", "send", "canteen-not-found-email")
          }
          window.scrollTo(0, 0)
        })
        .catch((e) => this.$store.dispatch("notifyServerError", e))
    },
    setLocations(enabledLocationIds, jsonLocations, locationKeyWord, locationsWord) {
      const enabledLocations = jsonLocations
        .filter((x) => enabledLocationIds.indexOf(x[`${locationKeyWord}Code`]) > -1)
        .map((x) => ({
          text: `${x[`${locationKeyWord}Code`]} - ${x[`${locationKeyWord}Name`]}`,
          value: x[`${locationKeyWord}Code`],
        }))
      const headerText =
        this.hasActiveFilter || this.searchTerm
          ? `Ces ${locationsWord} ne contiennent pas d'établissements correspondant à votre recherche :`
          : `Nous n'avons pas encore d'établissements dans ces ${locationsWord} :`
      const header = { header: headerText }

      const divider = { divider: true }

      const disabledLocations = jsonLocations
        .filter((x) => enabledLocationIds.indexOf(x[`${locationKeyWord}Code`]) === -1)
        .map((x) => ({
          text: `${x[`${locationKeyWord}Code`]} - ${x[`${locationKeyWord}Name`]}`,
          value: x[`${locationKeyWord}Code`],
          disabled: true,
        }))

      return [...enabledLocations, divider, header, ...disabledLocations]
    },
    setDepartments(enabledDepartmentIds) {
      this.departments = this.setLocations(enabledDepartmentIds, jsonDepartments, "department", "départements")
    },
    setRegions(enabledRegionIds) {
      this.regions = this.setLocations(enabledRegionIds, jsonRegions, "region", "régions")
    },
    locationFilter(item, queryText, itemText) {
      return (
        Object.prototype.hasOwnProperty.call(item, "divider") ||
        Object.prototype.hasOwnProperty.call(item, "header") ||
        normaliseText(itemText).indexOf(normaliseText(queryText)) > -1
      )
    },
    setSectors(enabledSectorIds) {
      this.sectors = sectorsSelectList(this.$store.state.sectors).map((x) => {
        return x.header
          ? { header: x.header }
          : {
              text: x.name,
              value: x.id,
              disabled: enabledSectorIds.indexOf(x.id) === -1,
            }
      })
    },
    setManagementTypes(enabledManagementTypes) {
      this.managementTypes = Constants.ManagementTypes.map((x) =>
        Object.assign(x, {
          disabled: enabledManagementTypes.indexOf(x.value) === -1,
        })
      )
    },
    setProductionTypes(enabledProductionTypes) {
      const whitelistedProductionTypes = []
      const [centralQuery, siteQuery] = Constants.ProductionTypes.map((x) => x.value)
      if (enabledProductionTypes.indexOf("site") > -1 || enabledProductionTypes.indexOf("site_cooked_elsewhere") > -1) {
        whitelistedProductionTypes.push(siteQuery)
      }
      if (enabledProductionTypes.indexOf("central") > -1 || enabledProductionTypes.indexOf("central_serving") > -1) {
        whitelistedProductionTypes.push(centralQuery)
      }
      this.productionTypes = Constants.ProductionTypes.map((x) =>
        Object.assign(x, {
          disabled: whitelistedProductionTypes.indexOf(x.value) === -1,
        })
      )
    },
    toggleOrderDirection() {
      this.orderDescending = !this.orderDescending
      this.page = 1 // reset page to 1 when changing order direction
    },
  },
  watch: {
    filters: {
      handler() {
        this.applyFilter()
      },
      deep: true,
    },
    page() {
      this.changePage()
    },
    orderBy() {
      this.updateOrder()
    },
    orderDescending() {
      this.updateOrder()
    },
    $route() {
      this.populateParameters()
    },
  },
  mounted() {
    this.populateParameters()
    if (this.hasActiveFilter) this.showFilters = true
  },
}
</script>

<style scoped>
.v-btn--plain:not(.v-btn--active):not(.v-btn--loading):not(:focus):not(:hover) >>> .v-btn__content {
  opacity: 1;
}
.active-filter-label {
  font-weight: bold;
}
.active-filter-label::before {
  content: "⚫︎";
  color: #ce614a;
}
div >>> .v-list-item--disabled .theme--light.v-icon {
  color: rgba(0, 0, 0, 0.22);
}
#ordering >>> .v-select__selection {
  font-size: 12px;
}
</style><|MERGE_RESOLUTION|>--- conflicted
+++ resolved
@@ -306,16 +306,12 @@
     <div v-else>
       <v-row class="my-2" align="end">
         <v-col>
-<<<<<<< HEAD
-          <p class="mb-0 text-body-2 grey--text text--darken-1 text-left" v-if="resultsCountText">
-=======
           <p
-            class="mb-0 text-body-2 grey--text text-left"
+            class="mb-0 text-body-2 grey--text text--darken-1 text-left"
             aria-live="polite"
             aria-atomic="true"
             v-if="resultsCountText"
           >
->>>>>>> 16bca686
             {{ resultsCountText }}
           </p>
         </v-col>
