<template>
  <div>
    <v-card elevation="0" class="text-center text-md-left mb-6 mt-3">
      <v-row v-if="$vuetify.breakpoint.smAndDown">
        <v-col cols="12">
          <v-img max-height="90px" contain src="/static/images/LovingDoodle.png"></v-img>
        </v-col>
      </v-row>
      <v-row>
        <v-col cols="2" v-if="$vuetify.breakpoint.mdAndUp">
          <div class="d-flex fill-height align-center">
            <v-img contain src="/static/images/LovingDoodle.png"></v-img>
          </div>
        </v-col>
        <v-col cols="12" sm="10">
          <v-spacer></v-spacer>
          <v-card-title class="pr-0">
            <h1 class="font-weight-black text-h5 text-sm-h4 mb-4" style="width: 100%">
              Nos cantines
            </h1>
          </v-card-title>
          <v-card-subtitle>
            <p>
              Découvrez les initiatives prises par nos cantines pour une alimentation saine, de qualité, et plus durable
            </p>
          </v-card-subtitle>
          <v-spacer></v-spacer>
        </v-col>
      </v-row>
    </v-card>

    <v-sheet class="px-6" elevation="0">
      <v-row>
        <v-col cols="12" md="7" class="pt-0">
          <form role="search" class="d-block d-sm-flex" onsubmit="return false">
            <v-text-field
              hide-details="auto"
              ref="search"
              v-model="searchTerm"
              outlined
              label="Recherche par nom de l'établissement"
              clearable
              @click:clear="clearSearch"
              @keyup.enter="search"
              class="mb-2"
              dense
            ></v-text-field>
            <v-btn outlined color="primary" class="ml-4 mb-2" height="40px" @click="search">
              <v-icon>mdi-magnify</v-icon>
              Chercher
            </v-btn>
          </form>
        </v-col>
      </v-row>
    </v-sheet>

    <v-sheet class="pa-6 mt-8" rounded outlined>
      <h2
        class="text-left text-body-1 font-weight-black mb-2 mt-n9 px-1"
        style="background-color: #fff; width: max-content"
      >
        Filtres
        <v-btn
          color="primary"
          v-if="hasActiveFilter"
          plain
          text
          @click="clearFilters"
          :ripple="false"
          class="pa-0 ml-1 mt-n2"
          style="font-size: 13px;"
        >
          <v-icon small class="mt-1 mr-1">mdi-close</v-icon>
          <span class="text-decoration-underline">Désactiver tous les filtres</span>
        </v-btn>
      </h2>
      <v-row>
        <v-col cols="12" sm="6" md="4" class="text-left">
          <label
            for="select-region"
            :class="{
              'text-body-2': true,
              'active-filter-label': !!appliedFilters.chosenRegion,
            }"
          >
            Région
          </label>
          <v-select
            v-model="appliedFilters.chosenRegion"
            :items="regions"
            clearable
            hide-details
            id="select-region"
            placeholder="Toutes les régions"
            class="mt-1"
            outlined
            dense
          ></v-select>
        </v-col>
        <v-col cols="12" sm="6" md="4" class="text-left">
          <label
            for="select-department"
            :class="{
              'text-body-2': true,
              'active-filter-label': !!appliedFilters.chosenDepartment,
            }"
          >
            Département
          </label>
          <v-select
            v-model="appliedFilters.chosenDepartment"
            :items="departments"
            clearable
            hide-details
            id="select-department"
            placeholder="Tous les départements"
            class="mt-1"
            outlined
            dense
          ></v-select>
        </v-col>
        <v-col cols="12" sm="6" md="4" class="text-left">
          <label
            for="select-sector"
            :class="{ 'text-body-2': true, 'active-filter-label': !!appliedFilters.chosenSectors.length }"
          >
            Secteur d'activité
          </label>
          <v-select
            v-model="appliedFilters.chosenSectors"
            multiple
            :items="sectors"
            clearable
            hide-details
            id="select-sector"
            placeholder="Tous les secteurs"
            outlined
            class="mt-1"
            dense
          ></v-select>
        </v-col>
      </v-row>
      <v-row>
        <v-col cols="12" sm="6" md="4" class="text-left">
          <label
            :class="{
              'text-body-2': true,
              'active-filter-label': !!appliedFilters.minMealCount || !!appliedFilters.maxMealCount,
            }"
            id="meal-count"
          >
            Repas par jour
          </label>
          <div class="d-flex mt-1">
            <v-text-field
              :value="appliedFilters.minMealCount"
              ref="minMealCount"
              :rules="[validators.nonNegativeOrEmpty]"
              @change="onChangeMealCount('minMealCount')"
              hide-details="auto"
              outlined
              label="Min"
              aria-describedby="meal-count"
              dense
            />
            <span class="mx-4 align-self-center">-</span>
            <v-text-field
              :value="appliedFilters.maxMealCount"
              ref="maxMealCount"
              :rules="[validators.nonNegativeOrEmpty]"
              @change="onChangeMealCount('maxMealCount')"
              hide-details="auto"
              outlined
              label="Max"
              aria-describedby="meal-count"
              dense
            />
          </div>
        </v-col>
      </v-row>
      <v-row>
        <v-col cols="12" sm="4" md="3" class="text-left">
          <label
            for="select-management-type"
            :class="{ 'text-body-2': true, 'active-filter-label': !!appliedFilters.managementType }"
          >
            Mode de gestion
          </label>
          <v-select
            v-model="appliedFilters.managementType"
            :items="managementTypes"
            clearable
            hide-details
            id="select-management-type"
            outlined
            class="mt-1"
            dense
            placeholder="Tous les modes"
          ></v-select>
        </v-col>
      </v-row>
    </v-sheet>
    <div v-if="loading" class="pa-6">
      <v-progress-circular indeterminate></v-progress-circular>
    </div>
    <div v-else-if="visibleCanteens && visibleCanteens.length > 0">
      <p class="mt-3 mb-n4 text-body-2 grey--text" v-if="resultsCountText">
        {{ resultsCountText }}
      </p>
      <v-row class="my-2">
        <v-col cols="3" v-if="$vuetify.breakpoint.smAndUp"></v-col>
        <v-spacer v-if="$vuetify.breakpoint.smAndUp"></v-spacer>
        <v-col cols="12" sm="6">
          <v-pagination
            v-model="page"
            :length="Math.ceil(publishedCanteenCount / limit)"
            :total-visible="5"
          ></v-pagination>
        </v-col>
        <v-spacer></v-spacer>
        <v-col id="ordering" cols="12" sm="3" class="d-flex align-center">
          <v-select v-model="orderBy" :items="orderOptions" hide-details label="Trier par" outlined dense></v-select>
          <v-btn
            icon
            @click="toggleOrderDirection"
            :title="`Resultats affichés en ordre ${orderDescending ? 'décroissant' : 'croissant'}`"
            plain
            :ripple="false"
          >
            <v-icon v-if="orderDescending">mdi-arrow-down</v-icon>
            <v-icon v-else>
              mdi-arrow-up
            </v-icon>
          </v-btn>
        </v-col>
      </v-row>
      <v-row>
        <v-col v-for="canteen in visibleCanteens" :key="canteen.id" style="height: auto;" cols="12" md="6">
          <PublishedCanteenCard :canteen="canteen" />
        </v-col>
      </v-row>
      <v-pagination
        class="my-6"
        v-model="page"
        :length="Math.ceil(publishedCanteenCount / limit)"
        :total-visible="5"
      ></v-pagination>
    </div>
    <div v-else class="d-flex flex-column align-center py-10">
      <v-icon large>mdi-inbox-remove</v-icon>
      <p class="text-body-1 grey--text text--darken-1 my-2">Nous n'avons pas trouvé des cantines avec ces paramètres</p>
      <v-btn color="primary" text @click="clearFilters" class="text-decoration-underline" v-if="hasActiveFilter">
        Désactiver tous les filtres
      </v-btn>
    </div>

    <v-divider class="mb-8 mt-12"></v-divider>

    <v-row class="mb-6" style="position: relative">
      <v-col cols="3" v-if="$vuetify.breakpoint.smAndUp">
        <div class="fill-height d-flex flex-column align-center">
          <v-spacer></v-spacer>
          <v-img src="/static/images/SittingDoodle.png" contain></v-img>
          <v-spacer></v-spacer>
        </div>
      </v-col>
      <v-col>
        <h2 class="text-h6 font-weight-black text-left">
          Vous n'avez pas trouvé un ou plusieurs établissements qui vous intéressent ?
        </h2>
        <p class="body-2 text-left">
          Dites-nous tout, nous ferons en sorte de leur communiquer votre intérêt pour leurs initiatives en place.
        </p>
        <v-form v-model="formIsValid" ref="form" @submit.prevent>
          <v-text-field
            v-model="fromEmail"
            label="Votre email"
            :rules="[validators.email]"
            validate-on-blur
            outlined
            hide-details="auto"
            class="my-2"
          ></v-text-field>
          <v-text-field
            hide-details="auto"
            v-model="name"
            label="Prénom et nom (facultatif)"
            outlined
            class="my-2"
          ></v-text-field>
          <v-textarea
            hide-details="auto"
            v-model="message"
            label="Message"
            outlined
            :rules="[validators.required]"
            class="mt-2"
          ></v-textarea>
        </v-form>
        <div class="d-flex mt-2">
          <v-spacer></v-spacer>
          <v-btn x-large color="primary" class="mt-2" @click="sendEmail">
            <v-icon class="mr-2">mdi-send</v-icon>
            Envoyer
          </v-btn>
        </div>
      </v-col>
    </v-row>
  </div>
</template>

<script>
import PublishedCanteenCard from "./PublishedCanteenCard"
import jsonDepartments from "@/departments.json"
import jsonRegions from "@/regions.json"
import { getObjectDiff } from "@/utils"
import validators from "@/validators"
import Constants from "@/constants"

const DEFAULT_ORDER = "creation"

export default {
  data() {
    return {
      limit: 6,
      departments: [],
      regions: [],
      sectors: [],
      visibleCanteens: null,
      publishedCanteenCount: null,
      page: null,
      searchTerm: null,
      appliedFilters: {
        chosenDepartment: null,
<<<<<<< HEAD
        managementType: null,
=======
        chosenRegion: null,
>>>>>>> d7947439
        chosenSectors: [],
        minMealCount: null,
        maxMealCount: null,
      },
      orderBy: null,
      orderOptions: [
        {
          text: "Date de création",
          value: "creation",
          query: "creation_date",
        },
        {
          text: "Date de modification",
          value: "modification",
          query: "modification_date",
        },
        {
          text: "Repas par jour",
          value: "repas",
          query: "daily_meal_count",
        },
        {
          text: "Nom de la cantine",
          value: "nom",
          query: "name",
        },
      ],
      orderDescending: true,
      fromEmail: "",
      name: "",
      message: "",
      formIsValid: true,
      managementTypes: Constants.ManagementTypes,
    }
  },
  components: { PublishedCanteenCard },
  computed: {
    loading() {
      return this.publishedCanteenCount === null
    },
    offset() {
      return (this.page - 1) * this.limit
    },
    query() {
      let query = {}
      if (this.page) query.page = String(this.page)
      if (this.searchTerm) query.recherche = this.searchTerm
      if (this.appliedFilters.chosenDepartment) query.departement = this.appliedFilters.chosenDepartment
<<<<<<< HEAD
      if (this.appliedFilters.managementType) query.modeDeGestion = this.appliedFilters.managementType
=======
      if (this.appliedFilters.chosenRegion) query.region = this.appliedFilters.chosenRegion
>>>>>>> d7947439
      if (this.appliedFilters.chosenSectors && this.appliedFilters.chosenSectors.length > 0)
        query.secteurs = this.appliedFilters.chosenSectors.join("+")
      if (this.appliedFilters.minMealCount) query.minRepasJour = String(this.appliedFilters.minMealCount)
      if (this.appliedFilters.maxMealCount) query.maxRepasJour = String(this.appliedFilters.maxMealCount)
      if (this.order) query.trier = this.order.display
      return query
    },
    hasActiveFilter() {
      return (
        this.appliedFilters.chosenDepartment !== null ||
<<<<<<< HEAD
        this.appliedFilters.managementType !== null ||
=======
        this.appliedFilters.chosenRegion !== null ||
>>>>>>> d7947439
        this.appliedFilters.chosenSectors.length > 0 ||
        this.appliedFilters.minMealCount !== null ||
        this.appliedFilters.maxMealCount !== null
      )
    },
    validators() {
      return validators
    },
    resultsCountText() {
      const filterQueries = [
        this.$route.query.recherche,
        this.$route.query.departement,
        this.$route.query.region,
        this.$route.query.secteurs,
        this.$route.query.minRepasJour,
        this.$route.query.maxRepasJour,
      ]
      const hasFilter = filterQueries.some((x) => x !== 0 && !!x)

      if (!hasFilter || !this.publishedCanteenCount) return null

      if (this.publishedCanteenCount === 1) return "Un établissement correspond à votre recherche"
      else return `${this.publishedCanteenCount} établissements correspondent à votre recherche`
    },
    order() {
      if (!this.orderBy) return null
      const chosenOption = this.orderOptions.find((opt) => opt.value === this.orderBy)
      return {
        query: `${this.orderDescending ? "-" : ""}${chosenOption?.query || DEFAULT_ORDER}`,
        display: `${chosenOption?.value || DEFAULT_ORDER}${this.orderDescending ? "Dec" : "Cro"}`,
      }
    },
  },
  methods: {
    fetchCurrentPage() {
      let queryParam = `limit=${this.limit}&offset=${this.offset}`
      if (this.searchTerm) queryParam += `&search=${this.searchTerm}`
      if (this.appliedFilters.chosenDepartment) queryParam += `&department=${this.appliedFilters.chosenDepartment}`
<<<<<<< HEAD
      if (this.appliedFilters.managementType) queryParam += `&management_type=${this.appliedFilters.managementType}`
=======
      if (this.appliedFilters.chosenRegion) queryParam += `&region=${this.appliedFilters.chosenRegion}`
>>>>>>> d7947439
      if (this.appliedFilters.minMealCount) queryParam += `&min_daily_meal_count=${this.appliedFilters.minMealCount}`
      if (this.appliedFilters.maxMealCount) queryParam += `&max_daily_meal_count=${this.appliedFilters.maxMealCount}`
      if (this.order) queryParam += `&ordering=${this.order.query}`

      for (let i = 0; i < this.appliedFilters.chosenSectors.length; i++)
        queryParam += `&sectors=${this.appliedFilters.chosenSectors[i]}`

      return fetch(`/api/v1/publishedCanteens/?${queryParam}`)
        .then((response) => {
          if (response.status < 200 || response.status >= 400) throw new Error(`Error encountered : ${response}`)
          return response.json()
        })
        .then((response) => {
          this.publishedCanteenCount = response.count
          this.visibleCanteens = response.results
          this.setDepartments(response.departments)
          this.setRegions(response.regions)
          this.setSectors(response.sectors)
          this.setManagementTypes(response.managementTypes)
        })
        .catch(() => {
          this.publishedCanteenCount = 0
          this.$store.dispatch("notifyServerError")
        })
    },
    clearSearch() {
      this.searchTerm = ""
      this.search()
    },
    search() {
      const override = this.searchTerm ? { page: 1, recherche: this.searchTerm } : { page: 1 }
      const query = Object.assign(this.query, override)
      this.$router.push({ query }).catch(() => {})
    },
    updateOrder() {
      const override = this.order ? { page: 1, trier: this.order.display } : { page: 1 }
      const query = Object.assign(this.query, override)
      this.$router.push({ query }).catch(() => {})
    },
    clearFilters() {
      this.appliedFilters = {
        chosenDepartment: null,
<<<<<<< HEAD
        managementType: null,
=======
        chosenRegion: null,
>>>>>>> d7947439
        chosenSectors: [],
        minMealCount: null,
        maxMealCount: null,
      }
    },
    changePage() {
      const override = this.page ? { page: this.page } : { page: 1 }
      const query = Object.assign(this.query, override)
      this.updateRouter(query)
    },
    applyFilter() {
      const changedKeys = Object.keys(getObjectDiff(this.query, this.$route.query))
      const shouldNavigate = changedKeys.length > 0
      if (shouldNavigate) {
        this.page = 1
        this.updateRouter(Object.assign(this.query, { page: 1 }))
      } else this.fetchCurrentPage()
    },
    populateParameters() {
      this.page = this.$route.query.page ? parseInt(this.$route.query.page) : 1
      this.searchTerm = this.$route.query.recherche || null
      this.appliedFilters = {
        chosenDepartment: this.$route.query.departement || null,
<<<<<<< HEAD
        managementType: this.$route.query.modeDeGestion || null,
=======
        chosenRegion: this.$route.query.region || null,
>>>>>>> d7947439
        chosenSectors: this.$route.query.secteurs?.split?.("+").map((x) => parseInt(x)) || [],
        minMealCount: parseInt(this.$route.query.minRepasJour) || null,
        maxMealCount: parseInt(this.$route.query.maxRepasJour) || null,
      }
      this.orderBy = this.$route.query.trier?.slice(0, -3) || DEFAULT_ORDER
    },
    onChangeMealCount(ref) {
      if (this.$refs[ref].validate()) this.appliedFilters[ref] = parseInt(this.$refs[ref].lazyValue) || null
    },
    updateRouter(query) {
      if (!this.$route.query.page) {
        this.$router.replace({ query }).catch(() => {})
      } else {
        this.$router.push({ query }).catch(() => {})
      }
    },
    sendEmail() {
      this.$refs.form.validate()
      if (!this.formIsValid) {
        this.$store.dispatch("notifyRequiredFieldsError")
        return
      }

      const payload = {
        from: this.fromEmail,
        name: this.name,
        message: this.message,
      }

      this.$store
        .dispatch("sendCanteenNotFoundEmail", payload)
        .then(() => {
          this.$refs.form.reset()
          this.$store.dispatch("notify", {
            status: "success",
            message: `Votre message a bien été envoyé.`,
          })

          if (this.$matomo) {
            this.$matomo.trackEvent("message", "send", "canteen-not-found-email")
          }
          window.scrollTo(0, 0)
        })
        .catch((error) => {
          console.log(error.message)
          this.$store.dispatch("notifyServerError")
        })
    },
    setLocations(enabledLocationIds, jsonLocations, locationKeyWord, locationsWord) {
      const enabledLocations = jsonLocations
        .filter((x) => enabledLocationIds.indexOf(x[`${locationKeyWord}Code`]) > -1)
        .map((x) => ({
          text: `${x[`${locationKeyWord}Code`]} - ${x[`${locationKeyWord}Name`]}`,
          value: x[`${locationKeyWord}Code`],
        }))
      const headerText =
        this.hasActiveFilter || this.searchTerm
          ? `Ces ${locationsWord} ne contiennent pas d'établissements correspondant à votre recherche :`
          : `Nous n'avons pas encore d'établissements dans ces ${locationsWord} :`
      const header = { header: headerText }

      const divider = { divider: true }

      const disabledLocations = jsonLocations
        .filter((x) => enabledLocationIds.indexOf(x[`${locationKeyWord}Code`]) === -1)
        .map((x) => ({
          text: `${x[`${locationKeyWord}Code`]} - ${x[`${locationKeyWord}Name`]}`,
          value: x[`${locationKeyWord}Code`],
          disabled: true,
        }))

      return [...enabledLocations, divider, header, ...disabledLocations]
    },
    setDepartments(enabledDepartmentIds) {
      this.departments = this.setLocations(enabledDepartmentIds, jsonDepartments, "department", "départements")
    },
    setRegions(enabledRegionIds) {
      this.regions = this.setLocations(enabledRegionIds, jsonRegions, "region", "régions")
    },
    setSectors(enabledSectorIds) {
      this.sectors = this.$store.state.sectors
        .map((x) => ({
          text: x.name,
          value: x.id,
          disabled: enabledSectorIds.indexOf(x.id) === -1,
        }))
        .sort((a, b) => (a.text > b.text ? 1 : -1))
    },
<<<<<<< HEAD
    setManagementTypes(enabledManagementTypes) {
      this.managementTypes = Constants.ManagementTypes.map((x) =>
        Object.assign(x, {
          disabled: enabledManagementTypes.indexOf(x.value) === -1,
        })
      )
=======
    toggleOrderDirection() {
      this.orderDescending = !this.orderDescending
>>>>>>> d7947439
    },
  },
  watch: {
    appliedFilters: {
      handler() {
        this.applyFilter()
      },
      deep: true,
    },
    page() {
      this.changePage()
    },
    orderBy() {
      this.updateOrder()
    },
    orderDescending() {
      this.updateOrder()
    },
    $route() {
      this.populateParameters()
    },
  },
  mounted() {
    this.populateParameters()
  },
}
</script>

<style scoped>
.v-btn--plain:not(.v-btn--active):not(.v-btn--loading):not(:focus):not(:hover) >>> .v-btn__content {
  opacity: 1;
}
.active-filter-label {
  font-weight: bold;
}
.active-filter-label::before {
  content: "⚫︎";
  color: #0c7f46;
}
div >>> .v-list-item--disabled .theme--light.v-icon {
  color: rgba(0, 0, 0, 0.22);
}
#ordering >>> .v-select__selection {
  font-size: 12px;
}
</style><|MERGE_RESOLUTION|>--- conflicted
+++ resolved
@@ -332,11 +332,8 @@
       searchTerm: null,
       appliedFilters: {
         chosenDepartment: null,
-<<<<<<< HEAD
+        chosenRegion: null,
         managementType: null,
-=======
-        chosenRegion: null,
->>>>>>> d7947439
         chosenSectors: [],
         minMealCount: null,
         maxMealCount: null,
@@ -385,11 +382,8 @@
       if (this.page) query.page = String(this.page)
       if (this.searchTerm) query.recherche = this.searchTerm
       if (this.appliedFilters.chosenDepartment) query.departement = this.appliedFilters.chosenDepartment
-<<<<<<< HEAD
+      if (this.appliedFilters.chosenRegion) query.region = this.appliedFilters.chosenRegion
       if (this.appliedFilters.managementType) query.modeDeGestion = this.appliedFilters.managementType
-=======
-      if (this.appliedFilters.chosenRegion) query.region = this.appliedFilters.chosenRegion
->>>>>>> d7947439
       if (this.appliedFilters.chosenSectors && this.appliedFilters.chosenSectors.length > 0)
         query.secteurs = this.appliedFilters.chosenSectors.join("+")
       if (this.appliedFilters.minMealCount) query.minRepasJour = String(this.appliedFilters.minMealCount)
@@ -400,11 +394,8 @@
     hasActiveFilter() {
       return (
         this.appliedFilters.chosenDepartment !== null ||
-<<<<<<< HEAD
+        this.appliedFilters.chosenRegion !== null ||
         this.appliedFilters.managementType !== null ||
-=======
-        this.appliedFilters.chosenRegion !== null ||
->>>>>>> d7947439
         this.appliedFilters.chosenSectors.length > 0 ||
         this.appliedFilters.minMealCount !== null ||
         this.appliedFilters.maxMealCount !== null
@@ -443,11 +434,8 @@
       let queryParam = `limit=${this.limit}&offset=${this.offset}`
       if (this.searchTerm) queryParam += `&search=${this.searchTerm}`
       if (this.appliedFilters.chosenDepartment) queryParam += `&department=${this.appliedFilters.chosenDepartment}`
-<<<<<<< HEAD
+      if (this.appliedFilters.chosenRegion) queryParam += `&region=${this.appliedFilters.chosenRegion}`
       if (this.appliedFilters.managementType) queryParam += `&management_type=${this.appliedFilters.managementType}`
-=======
-      if (this.appliedFilters.chosenRegion) queryParam += `&region=${this.appliedFilters.chosenRegion}`
->>>>>>> d7947439
       if (this.appliedFilters.minMealCount) queryParam += `&min_daily_meal_count=${this.appliedFilters.minMealCount}`
       if (this.appliedFilters.maxMealCount) queryParam += `&max_daily_meal_count=${this.appliedFilters.maxMealCount}`
       if (this.order) queryParam += `&ordering=${this.order.query}`
@@ -490,11 +478,8 @@
     clearFilters() {
       this.appliedFilters = {
         chosenDepartment: null,
-<<<<<<< HEAD
+        chosenRegion: null,
         managementType: null,
-=======
-        chosenRegion: null,
->>>>>>> d7947439
         chosenSectors: [],
         minMealCount: null,
         maxMealCount: null,
@@ -518,11 +503,8 @@
       this.searchTerm = this.$route.query.recherche || null
       this.appliedFilters = {
         chosenDepartment: this.$route.query.departement || null,
-<<<<<<< HEAD
+        chosenRegion: this.$route.query.region || null,
         managementType: this.$route.query.modeDeGestion || null,
-=======
-        chosenRegion: this.$route.query.region || null,
->>>>>>> d7947439
         chosenSectors: this.$route.query.secteurs?.split?.("+").map((x) => parseInt(x)) || [],
         minMealCount: parseInt(this.$route.query.minRepasJour) || null,
         maxMealCount: parseInt(this.$route.query.maxRepasJour) || null,
@@ -611,17 +593,15 @@
         }))
         .sort((a, b) => (a.text > b.text ? 1 : -1))
     },
-<<<<<<< HEAD
     setManagementTypes(enabledManagementTypes) {
       this.managementTypes = Constants.ManagementTypes.map((x) =>
         Object.assign(x, {
           disabled: enabledManagementTypes.indexOf(x.value) === -1,
         })
       )
-=======
+    },
     toggleOrderDirection() {
       this.orderDescending = !this.orderDescending
->>>>>>> d7947439
     },
   },
   watch: {
