--- conflicted
+++ resolved
@@ -335,11 +335,8 @@
 import CityField from "@/views/CanteenEditor/CityField"
 import DsfrTagGroup from "@/components/DsfrTagGroup"
 import DsfrEmail from "@/components/DsfrEmail"
-<<<<<<< HEAD
 import DsfrFullName from "@/components/DsfrFullName"
-=======
 import LocationSelect from "@/components/LocationSelect"
->>>>>>> 78cb47e5
 
 const DEFAULT_ORDER = "creation"
 
@@ -358,11 +355,8 @@
     CityField,
     DsfrTagGroup,
     DsfrEmail,
-<<<<<<< HEAD
     DsfrFullName,
-=======
     LocationSelect,
->>>>>>> 78cb47e5
   },
   data() {
     const sectors = this.$store.state.sectors
