<template>
  <div class="text-left">
    <div v-if="canteen" id="canteen-dashboard">
      <BreadcrumbsNav :links="[{ to: { name: 'CanteensHome' } }]" :title="canteen.name" />
      <ImageGallery :images="canteen.images.slice(0, imageLimit)" />
      <v-card elevation="0" class="pa-0 mb-8 text-left">
        <v-row class="align-center">
          <v-col
            v-if="canteen.logo"
            class="mr-4 d-none d-sm-block"
            cols="4"
            sm="3"
            md="2"
            style="border-right: solid 1px #dfdfdf;"
          >
            <v-img class="rounded" :src="canteen.logo" contain></v-img>
          </v-col>
          <v-col>
            <v-card-title class="text-h4 font-weight-black pa-0">
              <h1 class="text-h4 font-weight-black">
                {{ canteen.name }}
              </h1>
            </v-card-title>
            <v-spacer></v-spacer>
            <v-card-subtitle class="pa-0 pt-4 d-flex">
              <v-img
                v-if="canteen.logo"
                max-width="100px"
                max-height="80px"
                class="mr-4 rounded d-sm-none"
                :src="canteen.logo"
                contain
              ></v-img>
              <div>
                <CanteenIndicators :useCategories="true" :canteen="canteen" class="grey--text text--darken-3" />
                <router-link to="#contact">
                  <v-icon small>mdi-email-outline</v-icon>
                  Contactez-nous
                </router-link>
              </div>
            </v-card-subtitle>
          </v-col>
        </v-row>
      </v-card>

      <div v-if="showClaimCanteen">
        <v-alert colored-border color="primary" elevation="2" border="left" type="success" v-if="undoSucceeded">
          Vous n'êtes plus gestionnaire de cet établissement.
        </v-alert>
        <v-alert colored-border color="primary" elevation="2" border="left" type="success" v-else-if="claimSucceeded">
          <p>
            Vous êtes maintenant gestionnaire.
            <router-link
              :to="{
                name: 'DashboardManager',
                params: {
                  canteenUrlComponent: $store.getters.getCanteenUrlComponent(canteen),
                },
              }"
            >
              Évaluez cet établissement
            </router-link>
          </p>
          <p class="mb-0">
            S'agit-il d'une erreur ?
            <v-btn @click="undoClaim" outlined color="primary" class="ml-2">
              Je ne suis pas gestionnaire de cet établissement
            </v-btn>
          </p>
        </v-alert>
        <DsfrCallout v-else>
          <div>Cet établissement n'a pas de gestionnaire associé. C'est votre établissement ?</div>
          <div v-if="loggedUser" class="mt-2">
            <v-btn @click="claimCanteen" outlined color="primary">Rejoindre cet établissement</v-btn>
          </div>
          <div v-else>
            <a :href="`/creer-mon-compte?next=${currentPage}`">Créez votre compte</a>
            ou
            <a :href="`/s-identifier?next=${currentPage}`">connectez-vous</a>
            pour le rejoindre.
          </div>
        </DsfrCallout>
      </div>

      <CanteenPublication :canteen="canteen" />

      <v-divider aria-hidden="true" role="presentation" class="my-8"></v-divider>

      <ContactForm id="contact" :canteen="canteen" />
    </div>
    <v-progress-circular indeterminate v-else style="position: absolute; left: 50%; top: 50%"></v-progress-circular>
  </div>
</template>

<script>
import CanteenPublication from "@/components/CanteenPublication"
import ContactForm from "./ContactForm"
import CanteenIndicators from "@/components/CanteenIndicators"
import BreadcrumbsNav from "@/components/BreadcrumbsNav"
import labels from "@/data/quality-labels.json"
import DsfrCallout from "@/components/DsfrCallout"
<<<<<<< HEAD
=======
import AddPublishedCanteenWidget from "@/components/AddPublishedCanteenWidget"
import ImageGallery from "@/components/ImageGallery"
>>>>>>> 57dff005

export default {
  data() {
    return {
      canteen: undefined,
      labels,
      canteensHomeBacklink: { name: "CanteensHome" },
      claimSucceeded: false,
      undoSucceeded: false,
      showCopySuccessMessage: false,
    }
  },
  components: {
    CanteenPublication,
    ContactForm,
    CanteenIndicators,
    BreadcrumbsNav,
    DsfrCallout,
<<<<<<< HEAD
=======
    AddPublishedCanteenWidget,
    ImageGallery,
>>>>>>> 57dff005
  },
  props: {
    canteenUrlComponent: {
      type: String,
      required: true,
    },
  },
  computed: {
    loggedUser() {
      return this.$store.state.loggedUser
    },
    showClaimCanteen() {
      return this.canteen && this.canteen.canBeClaimed
    },
    currentPage() {
      return window.location.pathname
    },
    isCanteenManager() {
      return this.canteen.isManagedByUser
    },
    imageLimit() {
      return this.$vuetify.breakpoint.xs ? 0 : 3
    },
  },
  methods: {
    setCanteen(canteen) {
      this.canteen = canteen
      if (canteen) document.title = `${this.canteen.name} - ${this.$store.state.pageTitleSuffix}`
    },
    claimCanteen() {
      const canteenId = this.canteen.id
      return this.$store
        .dispatch("claimCanteen", { canteenId })
        .then(() => (this.claimSucceeded = true))
        .catch((e) => this.$store.dispatch("notifyServerError", e))
    },
    undoClaim() {
      this.$store
        .dispatch("undoClaimCanteen", { canteenId: this.canteen.id })
        .then(() => {
          this.undoSucceeded = true
        })
        .catch(() => {
          this.undoSucceeded = false
          this.$store.dispatch("notify", {
            message:
              "Une erreur est survenue, vous pouvez réessayer plus tard ou nous contacter directement à support-egalim@beta.gouv.fr",
            status: "error",
          })
        })
    },
    loadCanteen() {
      const previousIdVersion = this.canteenUrlComponent.indexOf("--") === -1
      const id = previousIdVersion ? this.canteenUrlComponent : this.canteenUrlComponent.split("--")[0]
      return fetch(`/api/v1/publishedCanteens/${id}`)
        .then((response) => {
          if (response.status != 200) throw new Error()
          response.json().then(this.setCanteen)
        })
        .catch(() => {
          this.$router.push({ name: "CanteensHome" }).then(() => {
            this.$store.dispatch("notify", {
              message: "Nous n'avons pas trouvé cette cantine",
              status: "error",
            })
          })
        })
    },
  },
  beforeMount() {
    this.loadCanteen()
  },
  beforeRouteEnter(to, from, next) {
    next((vm) => {
      if (from.name == "CanteensHome") {
        // keep filter settings in URL params
        vm.canteensHomeBacklink = from
      }
    })
  },
  watch: {
    canteenUrlComponent() {
      this.canteen = null
      this.loadCanteen()
    },
  },
}
</script><|MERGE_RESOLUTION|>--- conflicted
+++ resolved
@@ -99,11 +99,7 @@
 import BreadcrumbsNav from "@/components/BreadcrumbsNav"
 import labels from "@/data/quality-labels.json"
 import DsfrCallout from "@/components/DsfrCallout"
-<<<<<<< HEAD
-=======
-import AddPublishedCanteenWidget from "@/components/AddPublishedCanteenWidget"
 import ImageGallery from "@/components/ImageGallery"
->>>>>>> 57dff005
 
 export default {
   data() {
@@ -122,11 +118,7 @@
     CanteenIndicators,
     BreadcrumbsNav,
     DsfrCallout,
-<<<<<<< HEAD
-=======
-    AddPublishedCanteenWidget,
     ImageGallery,
->>>>>>> 57dff005
   },
   props: {
     canteenUrlComponent: {
