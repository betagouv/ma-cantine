--- conflicted
+++ resolved
@@ -1,38 +1,4 @@
 <template>
-<<<<<<< HEAD
-  <div id="canteen-dashboard">
-    <v-card elevation="0" class="pa-0 my-8 text-left">
-      <v-card-title class="text-h4 font-weight-black">
-        {{ canteen.name }}
-      </v-card-title>
-      <v-card-subtitle v-if="canteen.dailyMealCount || canteen.city">
-        <div v-if="canteen.dailyMealCount">
-          <v-icon small>mdi-silverware-fork-knife</v-icon>
-          {{ canteen.dailyMealCount }} repas par jour
-        </div>
-        <div v-if="canteen.city">
-          <v-icon small>mdi-compass</v-icon>
-          {{ canteen.city }}
-        </div>
-        <router-link to="#contact">
-          <v-icon small>mdi-email-outline</v-icon>
-          Contactez-nous
-        </router-link>
-      </v-card-subtitle>
-      <v-card-text>
-        <v-btn outlined color="primary" exact :to="{ name: 'CanteensHome' }">
-          <v-icon small class="mr-2">mdi-arrow-left</v-icon>
-          Voir la liste des cantines
-        </v-btn>
-      </v-card-text>
-    </v-card>
-
-    <CanteenDashboard :diagnostics="diagnostics" />
-
-    <v-divider class="my-8"></v-divider>
-
-    <ContactForm id="contact" :canteen="canteen" />
-=======
   <div>
     <div v-if="canteen" id="canteen-dashboard">
       <v-card elevation="0" class="pa-0 my-8 text-left">
@@ -48,6 +14,10 @@
             <v-icon small>mdi-compass</v-icon>
             {{ canteen.city }}
           </div>
+          <router-link to="#contact">
+            <v-icon small>mdi-email-outline</v-icon>
+            Contactez-nous
+          </router-link>
         </v-card-subtitle>
         <v-card-text>
           <v-btn outlined color="primary" exact :to="{ name: 'CanteensHome' }">
@@ -58,9 +28,12 @@
       </v-card>
 
       <CanteenDashboard :diagnostics="diagnostics" />
+
+      <v-divider class="my-8"></v-divider>
+
+      <ContactForm id="contact" :canteen="canteen" />
     </div>
     <v-progress-circular indeterminate v-else style="position: absolute; left: 50%; top: 50%"></v-progress-circular>
->>>>>>> 8eceabe0
   </div>
 </template>
 
@@ -86,14 +59,6 @@
     },
   },
   computed: {
-<<<<<<< HEAD
-    canteen() {
-      const previousIdVersion = this.canteenUrlComponent.indexOf("--") === -1
-      if (previousIdVersion) return this.$store.state.publishedCanteens.find((x) => x.id == this.canteenUrlComponent)
-      return this.$store.getters.getCanteenFromUrlComponent(this.canteenUrlComponent)
-    },
-=======
->>>>>>> 8eceabe0
     diagnostics() {
       if (!this.canteen) return
       const diagnostics = this.canteen.diagnostics
