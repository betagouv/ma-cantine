--- conflicted
+++ resolved
@@ -1,34 +1,4 @@
 <template>
-<<<<<<< HEAD
-  <v-card
-    :to="{ name: 'CanteenPage', params: { canteenUrlComponent: $store.getters.getCanteenUrlComponent(canteen) } }"
-    outlined
-    class="pa-4 text-left fill-height d-flex flex-column dsfr"
-  >
-    <v-card-title class="pt-1">
-      <h2 class="fr-h6 mb-1 font-weight-black">
-        {{ canteen.name }}
-      </h2>
-    </v-card-title>
-    <v-card-subtitle class="pb-4">
-      <CanteenIndicators :useCategories="true" :canteen="canteen" :singleLine="true" />
-      <div v-if="isCentralKitchen" class="tag body-2 font-weight-medium mt-2">
-        <p class="d-flex align-center mb-0">
-          <v-icon class="mr-1" small>$community-fill</v-icon>
-          Livreur des repas
-        </p>
-      </div>
-    </v-card-subtitle>
-    <v-spacer></v-spacer>
-    <v-divider aria-hidden="true" role="presentation" class="py-1"></v-divider>
-    <div class="grey--text text--darken-2" :style="$vuetify.breakpoint.smAndDown ? '' : 'height: 95px;'">
-      <v-card-text class="py-1 fill-height d-flex flex-column" v-if="diagnostic">
-        <p class="mb-0">En {{ year }} :</p>
-        <v-row class="ma-0" v-if="hasPercentages">
-          <p class="ma-0 mr-3" v-if="bioPercent">
-            <span class="font-weight-black mr-1">{{ bioPercent }} %</span>
-            bio
-=======
   <div>
     <v-card outlined class="text-left d-flex flex-column dsfr expanded-link canteen-card">
       <v-row class="pa-0 ma-0">
@@ -66,7 +36,6 @@
                 de qualité et durables
               </span>
             </span>
->>>>>>> c270570f
           </p>
           <div v-if="year" class="d-flex my-2">
             <img
