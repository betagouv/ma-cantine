--- conflicted
+++ resolved
@@ -28,11 +28,7 @@
 
 <script>
 import CanteenIndicators from "@/components/CanteenIndicators"
-<<<<<<< HEAD
-import { earnedBadges } from "@/utils"
-=======
-import { lastYear } from "@/utils"
->>>>>>> b679d07a
+import { lastYear, earnedBadges } from "@/utils"
 
 export default {
   name: "PublishedCanteenCard",
@@ -45,10 +41,9 @@
   components: {
     CanteenIndicators,
   },
-<<<<<<< HEAD
   data() {
     return {
-      publicationYear: 2020,
+      publicationYear: lastYear(),
     }
   },
   computed: {
@@ -61,23 +56,6 @@
       } else {
         return {}
       }
-=======
-  methods: {
-    initiativesForCanteen(canteen) {
-      if (!canteen.diagnostics || canteen.diagnostics.length === 0) return null
-
-      const diagnostic = canteen.diagnostics.find((x) => x.year === lastYear())
-      if (!diagnostic) return null
-
-      const initiatives = []
-      if (diagnostic.hasDonationAgreement) initiatives.push("Dons faits aux associations")
-      if (diagnostic.hasDiversificationPlan)
-        initiatives.push("Mise en place d'un plan de diversification des protéines")
-      if (diagnostic.cookingPlasticSubstituted || diagnostic.servingPlasticSubstituted)
-        initiatives.push("Contenants en plastique remplacés")
-      if (diagnostic.communicatesOnFoodPlan) initiatives.push("Communique sur le plan alimentaire")
-      return initiatives
->>>>>>> b679d07a
     },
   },
 }
