--- conflicted
+++ resolved
@@ -149,11 +149,7 @@
     },
     hasCentralKitchen() {
       if (this.canteen.productionType !== "site_cooked_elsewhere") return false
-<<<<<<< HEAD
-      return !!this.canteen.centralKitchen?.id
-=======
       return this.diagnostic && this.diagnostic.canteenId === this.canteen.centralKitchen?.id
->>>>>>> ddb4a038
     },
     centralKitchenDisplayName() {
       if (this.canteen.centralKitchen?.name) {
