<template>
  <div class="text-left">
<<<<<<< HEAD
    <ProductionTypeTag v-if="canteen" :canteen="canteen" />
    <h1 class="mt-2 mb-4 fr-h1" v-if="canteen">{{ canteen.name }}</h1>
    <h1 class="mt-2 mb-4 fr-h1" v-else>Bienvenue {{ loggedUser.firstName }}</h1>
=======
    <h1 class="my-4 fr-display-xs" v-if="canteen">{{ canteen.name }}</h1>
    <h1 class="my-4 fr-display-xs" v-else>Bienvenue {{ loggedUser.firstName }}</h1>
>>>>>>> 77547130
    <v-row v-if="canteenPreviews.length > 1">
      <v-col>
        <v-btn outlined color="primary" class="fr-btn--tertiary" :to="{ name: 'ManagementPage' }">
          Changer d'établissement
        </v-btn>
      </v-col>
    </v-row>

    <div v-if="canteen">
      <div class="mt-4">
        <EgalimProgression :canteen="canteen" />
      </div>

      <div v-if="canteen">
        <h2 class="mt-10 mb-2 fr-h2">
          Mon établissement
        </h2>
        <p class="fr-text-sm">
          Accédez ci-dessous aux différents outils de gestion de votre établissement sur la plateforme « ma cantine ».
        </p>
        <v-row>
          <v-col cols="12" md="8">
            <PurchasesWidget :canteen="canteen" />
          </v-col>
          <v-col v-if="!canteen.isCentralCuisine" cols="12" md="4">
            <PublicationWidget :canteen="canteen" />
          </v-col>
          <v-col v-else cols="12" md="4">
            <SatellitesWidget :canteen="canteen" />
          </v-col>
          <v-col cols="12" md="8">
            <CanteenInfoWidget :canteen="canteen" />
          </v-col>
          <v-col cols="12" md="4">
            <TeamWidget :canteen="canteen" />
          </v-col>
        </v-row>
      </div>
    </div>
    <v-row v-else>
      <v-col cols="12" sm="6" md="4" height="100%" class="d-flex flex-column">
        <v-card
          class="d-flex flex-column align-center justify-center dsfr"
          outlined
          min-height="220"
          height="80%"
          :to="{ name: 'NewCanteen' }"
        >
          <v-icon size="100" class="primary--text">mdi-plus</v-icon>
          <v-card-text class="font-weight-bold pt-0 text-center primary--text text-body-1">
            Ajouter une cantine
          </v-card-text>
        </v-card>
        <v-spacer></v-spacer>
        <div class="d-flex mt-4 mb-2 align-center px-2">
          <v-divider></v-divider>
          <p class="mx-2 my-0 caption">ou</p>
          <v-divider></v-divider>
        </div>
        <v-spacer></v-spacer>
        <v-btn text color="primary" :to="{ name: 'DiagnosticsImporter' }">
          <v-icon class="mr-2">mdi-file-upload-outline</v-icon>
          Créer plusieurs cantines depuis un fichier
        </v-btn>
      </v-col>
    </v-row>

    <h2 class="mt-10 mb-2 text-h6 font-weight-bold">
      Mes ressources personalisées
    </h2>
    <p class="body-2">
      Découvrez ci-dessous des articles et des outils pratiques, ainsi que des suggestions de partenaires et des
      cantines inspirantes sur votre territoire qui correspondent à vos enjeux.
    </p>
  </div>
</template>

<script>
import EgalimProgression from "./EgalimProgression"
import PurchasesWidget from "./PurchasesWidget"
import PublicationWidget from "./PublicationWidget"
import SatellitesWidget from "./SatellitesWidget"
import CanteenInfoWidget from "./CanteenInfoWidget"
import TeamWidget from "./TeamWidget"
import ProductionTypeTag from "./ProductionTypeTag"

export default {
  name: "DashboardManager",
  components: {
    EgalimProgression,
    PurchasesWidget,
    PublicationWidget,
    SatellitesWidget,
    CanteenInfoWidget,
    TeamWidget,
    ProductionTypeTag,
  },
  data() {
    return {
      canteen: null,
      showCanteenSelection: false,
    }
  },
  props: {
    canteenUrlComponent: {
      type: String,
    },
  },
  computed: {
    canteenId() {
      return this.canteenUrlComponent.split("--")[0]
    },
    loggedUser() {
      return this.$store.state.loggedUser
    },
    canteenPreviews() {
      return this.$store.state.userCanteenPreviews
    },
  },
  methods: {
    fetchCanteenIfNeeded() {
      if (this.canteen?.id === this.canteenId) return
      const id = this.canteenId
      return this.$store
        .dispatch("fetchCanteen", { id })
        .then((canteen) => {
          this.$set(this, "canteen", canteen)
        })
        .catch(() => {
          this.$set(this, "canteen", null)
          this.$store.dispatch("notify", {
            message: "Nous n'avons pas trouvé cette cantine",
            status: "error",
          })
        })
    },
  },
  mounted() {
    this.fetchCanteenIfNeeded()
  },
  watch: {
    canteenUrlComponent() {
      this.$set(this, "canteen", null)
      this.fetchCanteen()
    },
    $route() {
      this.fetchCanteenIfNeeded()
    },
  },
}
</script>

<style scoped>
.constrained {
  max-width: 1200px !important;
}
.v-card.dsfr {
  border: solid 1.5px #dddddd;
}
</style><|MERGE_RESOLUTION|>--- conflicted
+++ resolved
@@ -1,13 +1,8 @@
 <template>
   <div class="text-left">
-<<<<<<< HEAD
     <ProductionTypeTag v-if="canteen" :canteen="canteen" />
-    <h1 class="mt-2 mb-4 fr-h1" v-if="canteen">{{ canteen.name }}</h1>
-    <h1 class="mt-2 mb-4 fr-h1" v-else>Bienvenue {{ loggedUser.firstName }}</h1>
-=======
     <h1 class="my-4 fr-display-xs" v-if="canteen">{{ canteen.name }}</h1>
     <h1 class="my-4 fr-display-xs" v-else>Bienvenue {{ loggedUser.firstName }}</h1>
->>>>>>> 77547130
     <v-row v-if="canteenPreviews.length > 1">
       <v-col>
         <v-btn outlined color="primary" class="fr-btn--tertiary" :to="{ name: 'ManagementPage' }">
