--- conflicted
+++ resolved
@@ -290,11 +290,7 @@
 
 export default {
   name: "DashboardManager",
-<<<<<<< HEAD
   components: { EgalimProgression, CanteenIndicators, DsfrAutocomplete },
-=======
-  components: { EmptyProgression, EgalimProgression, DsfrAutocomplete },
->>>>>>> d4a67981
   data() {
     // const canteenId = this.$store.state.userCanteenPreviews[0]?.id
     const canteenId = 6 // Site avec diag
