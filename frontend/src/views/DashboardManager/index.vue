<template>
  <div class="text-left">
    <v-row v-if="showCanteenSelection" class="my-6">
      <v-col cols="12" sm="6">
        <label class="body-2 d-sr-only" for="canteen">Établissement</label>
        <DsfrAutocomplete
          hide-details="auto"
          :items="canteenPreviews"
          placeholder="Choisissez l'établissement"
          v-model="nextCanteenId"
          item-text="name"
          item-value="id"
          id="canteen"
          class="mt-6"
          auto-select-first
          no-data-text="Pas de résultats"
          @blur="showCanteenSelection = false"
          autofocus
        />
      </v-col>
    </v-row>
    <h1 class="my-4 fr-h2" v-else-if="canteen">{{ canteen.name }}</h1>
    <h1 class="my-4 fr-h2" v-else>Bienvenue {{ loggedUser.firstName }}</h1>
    <v-row v-if="!showCanteenSelection">
      <v-col>
        <v-btn @click="showCanteenSelection = true" outlined small color="primary" v-if="canteenPreviews.length > 1">
          <v-icon class="mr-1" small>mdi-pencil</v-icon>
          Changer d'établissement
        </v-btn>
      </v-col>
    </v-row>

    <div v-if="canteen">
      <div class="mt-4">
        <EgalimProgression :canteen="canteen" />
      </div>

      <div v-if="canteen">
        <h2 class="mt-10 mb-2 fr-h4">
          Mon établissement
        </h2>
        <p class="fr-text-sm">
          Accédez ci-dessous aux différents outils de gestion de votre établissement sur la plateforme « ma cantine ».
        </p>
        <v-row>
          <v-col cols="12" md="8" id="latest-purchases">
            <v-card outlined class="fill-height d-flex flex-column pa-4">
              <v-card-title class="pb-0"><h3 class="fr-h4 mb-0">Mes achats</h3></v-card-title>
              <v-card-text class="fr-text-xs grey--text text--darken-2 py-0 mt-3">
                <p v-if="!purchases.length">
                  Renseignez vos achats pour calculer automatiquement votre progression sur le volet approvisionnements
                  EGAlim.
                </p>
                <p v-else>Source des données : {{ purchaseDataSourceString }}.</p>
              </v-card-text>
              <v-card-text class="pt-0">
                <v-data-table
                  :items="purchases"
                  :headers="purchaseHeaders"
                  :hide-default-footer="true"
                  :disable-sort="true"
                  :class="`dsfr-table ${purchases.length && 'table-preview'}`"
                  dense
                >
                  <template v-slot:[`item.characteristics`]="{ item }">
                    {{ getProductCharacteristicsDisplayValue(item.characteristics) }}
                  </template>
                  <template v-slot:[`no-data`]>
                    <v-card outlined rounded class="my-4 py-4 no-purchases" v-if="!purchasesFetchingError">
                      <v-card-text class="fr-text-xs primary--text">
                        Saisissez vos achats manuellement ou connectez votre logiciel de gestion habituel
                      </v-card-text>
                      <v-card-actions class="justify-center">
                        <v-btn
                          :to="{ name: 'PurchasesHome' }"
                          color="primary"
                          class="mx-2 mb-2 fr-text-sm font-weight-medium"
                        >
                          Compléter mes achats
                        </v-btn>
                      </v-card-actions>
                    </v-card>
                    <v-alert outlined type="error" v-else>
                      <p>{{ purchasesFetchingError }}</p>
                      <v-btn @click="fetchPurchases" outlined color="primary">Essayer à nouveau</v-btn>
                    </v-alert>
                  </template>
                </v-data-table>
              </v-card-text>
              <v-spacer></v-spacer>
              <v-card-actions v-if="purchases.length || purchasesFetchingError">
                <v-btn :to="{ name: 'NewPurchase' }" outlined color="primary" class="mx-2 mb-2">
                  Ajouter un achat
                </v-btn>
                <v-btn :to="{ name: 'PurchasesImporter' }" outlined color="primary" class="mx-2 mb-2">
                  Importer des achats
                </v-btn>
                <v-btn :to="{ name: 'PurchasesHome' }" outlined color="primary" class="mx-2 mb-2">
                  Tous mes achats
                </v-btn>
              </v-card-actions>
            </v-card>
          </v-col>
          <v-col v-if="!canteen.isCentralCuisine" cols="12" md="4" id="publication">
            <v-card outlined class="fill-height d-flex flex-column pa-4">
              <v-card-title><h3 class="fr-h4 mb-0">Ma vitrine en ligne</h3></v-card-title>
              <v-spacer></v-spacer>
              <v-card-text class="fr-text">
                <p class="publication-detail">
                  Statut
                  <v-chip
                    :color="isPublished ? 'green lighten-4' : 'grey lighten-2'"
                    :class="isPublished ? 'green--text text--darken-4' : 'grey--text text--darken-2'"
                    class="font-weight-bold px-2 fr-text-xs text-uppercase"
                    style="border-radius: 4px !important;"
                    small
                    label
                  >
                    {{ isPublished ? "Publiée" : "Non publiée" }}
                  </v-chip>
                </p>
                <p class="publication-detail">
                  Dernière mise à jour
                  <span class="font-weight-bold fr-text-xs">{{ publicationUpdateDate }}</span>
                </p>
                <p class="publication-detail">
                  Nombre de visiteurs
                  <span class="font-weight-bold fr-text-xs">
                    {{ isPublished && viewCount !== null ? viewCount : "-" }}
                  </span>
                </p>
              </v-card-text>
              <v-spacer></v-spacer>
              <v-card-actions class="mx-2 mb-2">
                <v-btn
                  :to="{
                    name: 'PublicationForm',
                    params: { canteenUrlComponent: $store.getters.getCanteenUrlComponent(canteen) },
                  }"
                  color="primary"
                  :outlined="isPublished || !hasPublicationData"
                  :disabled="!isPublished && !hasPublicationData"
                >
                  {{ isPublished ? "Éditer ma vitrine" : "Publier ma cantine" }}
                </v-btn>
                <p v-if="!isPublished && !hasPublicationData" class="grey--text text--darken-1 fr-text-xs mb-0 ml-3">
                  Pas de données
                </p>
              </v-card-actions>
            </v-card>
          </v-col>
          <v-col v-else cols="12" md="4" id="satellites">
            <v-card outlined class="fill-height d-flex flex-column pa-4">
              <v-card-title class="pb-0"><h3 class="fr-h4 mb-0">Mes satellites</h3></v-card-title>
              <v-card-text v-if="!satellites.length" class="fr-text-xs grey--text text--darken-2 mt-3 pb-0">
                <p class="mb-0">Ajoutez et publiez les cantines que vous livrez</p>
              </v-card-text>
              <v-spacer v-if="!satellites.length" />
              <v-card-text class="fr-text-xs grey--text text--darken-2 mt-3 pb-0" v-if="canteen.satelliteCanteensCount">
                <p class="mb-0">{{ satelliteCount }} / {{ canteen.satelliteCanteensCount }} satellites renseignés</p>
              </v-card-text>
              <v-spacer v-if="satellites.length" />
              <v-card-text class="py-0" v-if="satellites.length">
                <v-data-table
                  :items="satellites"
                  :headers="satelliteHeaders"
                  :hide-default-footer="true"
                  :disable-sort="true"
                  :class="`dsfr-table grey--table ${satellites.length && 'table-preview'}`"
                  dense
                >
                  <template v-slot:[`item.publicationStatus`]="{ item }">
                    <v-chip
                      :color="isPublished(item) ? 'green lighten-4' : 'grey lighten-2'"
                      :class="isPublished(item) ? 'green--text text--darken-4' : 'grey--text text--darken-2'"
                      class="font-weight-bold px-2 fr-text-xs text-uppercase"
                      style="border-radius: 4px !important;"
                      small
                      label
                    >
                      {{ isPublished(item) ? "Publiée" : "Non publiée" }}
                    </v-chip>
                  </template>
                </v-data-table>
              </v-card-text>
              <v-spacer />
              <v-card-actions class="ma-2">
                <v-btn
                  :to="{
                    name: 'SatelliteManagement',
                    params: { canteenUrlComponent: $store.getters.getCanteenUrlComponent(canteen) },
                  }"
                  color="primary"
                  :outlined="!!satellites.length"
                >
                  {{ satellites.length ? "Modifier" : "Ajouter mes satellites" }}
                </v-btn>
              </v-card-actions>
            </v-card>
          </v-col>
          <v-col cols="12" md="8" id="canteen-info-card">
            <v-card outlined class="fill-height">
              <v-row>
                <v-col cols="4" v-if="$vuetify.breakpoint.smAndUp">
                  <v-img :src="canteenImage || '/static/images/canteen-default-image.jpg'" class="fill-height"></v-img>
                </v-col>
                <v-col class="py-8 pr-8">
                  <v-card-title class="fr-h4 mb-2">Mon établissement</v-card-title>
                  <v-card-text class="fr-text">
                    <p class="mb-0">
                      Nom :
                      <span class="font-weight-medium">{{ canteen.name }}</span>
                    </p>
                    <p class="mb-0">
                      Commune :
                      <span class="font-weight-medium">{{ canteenCommune }}</span>
                    </p>
                    <br />
                    <p class="mb-0">
                      <span class="font-weight-medium">{{ canteenProductionType }}</span>
                    </p>
                    <p v-if="centralKitchen">
                      Cuisine centrale :
                      <span class="font-weight-medium">
                        {{ centralKitchen.name || centralKitchen.siret || "Non renseignée" }}
                      </span>
                    </p>
                    <br />
                    <p class="mb-0">
                      Secteur d'activité :
                      <span class="font-weight-medium">{{ canteenSector }}</span>
                    </p>
                    <p class="mb-0">
                      Mode de gestion :
                      <span class="font-weight-medium">{{ canteenMgmt }}</span>
                    </p>
                    <br />
                    <p v-if="canteen.productionType !== 'central'" class="mb-0">
                      Couverts par jour :
                      <span class="font-weight-medium">{{ canteen.dailyMealCount || "Non renseigné" }}</span>
                    </p>
                    <p class="mb-0">
                      <span v-if="canteen.productionType === 'central'">Couverts livrés à l'année :</span>
                      <span v-else-if="canteen.productionType === 'central_serving'">
                        Couverts à l'année (y compris livrés) :
                      </span>
                      <span v-else>Couverts par année :</span>
                      <span class="font-weight-medium ml-1">{{ canteen.yearlyMealCount || "Non renseigné" }}</span>
                    </p>
                  </v-card-text>
                  <v-spacer></v-spacer>
                  <v-card-actions class="mx-2 mb-2">
                    <v-btn
                      :to="{
                        name: 'CanteenForm',
                        params: { canteenUrlComponent: $store.getters.getCanteenUrlComponent(canteen) },
                      }"
                      color="primary"
                      outlined
                    >
                      Modifier
                    </v-btn>
                  </v-card-actions>
                </v-col>
              </v-row>
            </v-card>
          </v-col>
          <v-col cols="12" md="4" id="managers">
            <v-card outlined class="fill-height d-flex flex-column pa-4">
              <v-card-title class="fr-h4">
                Mon équipe
              </v-card-title>
              <v-card-text class="fill-height">
                <div v-if="managers.length > 1" class="fill-height d-flex flex-column">
                  <p class="fr-text mb-0 grey--text text--darken-3">
                    {{ managers.length }} personnes (dont vous) peuvent actuellement modifier cet établissement et
                    ajouter des données.
                  </p>
                  <v-spacer></v-spacer>
                  <ul class="pl-0 fr-text-xs grey--text text--darken-2 mb-n2">
                    <li v-for="manager in managers" :key="manager.email" class="mb-4">
                      <v-row class="align-center mx-0">
                        <v-icon small class="mr-2">
                          {{ manager.isInvite ? "$user-add-line" : "$user-line" }}
                        </v-icon>
                        {{ manager.isInvite ? manager.email : `${manager.firstName} ${manager.lastName}` }}
                        <span v-if="manager.email === loggedUser.email" class="ml-1">(vous)</span>
                      </v-row>
                    </li>
                  </ul>
                  <v-spacer></v-spacer>
                </div>
                <p class="fr-text grey--text text--darken-3" v-else>
                  Actuellement, vous êtes la seule personne qui peut modifier cet établissement et ajouter des données.
                </p>
              </v-card-text>
              <v-spacer></v-spacer>
              <v-card-actions>
                <v-btn
                  :to="{
                    name: 'CanteenManagers',
                    params: { canteenUrlComponent: this.$store.getters.getCanteenUrlComponent(canteen) },
                  }"
                  outlined
                  color="primary"
                  class="mx-2 mb-2"
                >
                  Modifier
                </v-btn>
              </v-card-actions>
            </v-card>
          </v-col>
        </v-row>
      </div>
    </div>
    <v-row v-else>
      <v-col cols="12" sm="6" md="4" height="100%" class="d-flex flex-column">
        <v-card
          class="d-flex flex-column align-center justify-center dsfr"
          outlined
          min-height="220"
          height="80%"
          :to="{ name: 'NewCanteen' }"
        >
          <v-icon size="100" class="primary--text">mdi-plus</v-icon>
          <v-card-text class="font-weight-bold pt-0 text-center primary--text text-body-1">
            Ajouter une cantine
          </v-card-text>
        </v-card>
        <v-spacer></v-spacer>
        <div class="d-flex mt-4 mb-2 align-center px-2">
          <v-divider></v-divider>
          <p class="mx-2 my-0 caption">ou</p>
          <v-divider></v-divider>
        </div>
        <v-spacer></v-spacer>
        <v-btn text color="primary" :to="{ name: 'DiagnosticsImporter' }">
          <v-icon class="mr-2">mdi-file-upload-outline</v-icon>
          Créer plusieurs cantines depuis un fichier
        </v-btn>
      </v-col>
    </v-row>

    <h2 class="mt-10 mb-2 text-h6 font-weight-bold">
      Mes ressources personalisées
    </h2>
    <p class="body-2">
      Découvrez ci-dessous des articles et des outils pratiques, ainsi que des suggestions de partenaires et des
      cantines inspirantes sur votre territoire qui correspondent à vos enjeux.
    </p>
  </div>
</template>

<script>
import EgalimProgression from "./EgalimProgression"
import DsfrAutocomplete from "@/components/DsfrAutocomplete"
import { toCurrency, capitalise, formatDate, lastYear } from "@/utils"
import Constants from "@/constants"

export default {
  name: "DashboardManager",
  components: { EgalimProgression, DsfrAutocomplete },
  data() {
<<<<<<< HEAD
    const canteenId = +this.$route.query.cantine || this.$store.state.userCanteenPreviews[0]?.id
=======
    const canteenId = this.$store.state.userCanteenPreviews[6]?.id
>>>>>>> b08f4afe
    return {
      canteenId,
      nextCanteenId: canteenId,
      canteen: null,
      showCanteenSelection: false,
      // canteen info widget
      centralKitchen: null,
      satellites: [],
      satelliteHeaders: [
        { text: "Nom", value: "name" },
        { text: "Statut", value: "publicationStatus" },
      ],
      satelliteCount: null,
      // purchases widget
      purchases: [],
      purchaseHeaders: [
        { text: "Date", value: "relativeDate" },
        { text: "Produit", value: "description" },
        { text: "Caractéristiques", value: "characteristics" },
        { text: "Prix HT", value: "priceHt" },
      ],
      purchasesFetchingError: null,
      // publication widget
      viewCount: null,
      year: lastYear(),
    }
  },
  computed: {
    loggedUser() {
      return this.$store.state.loggedUser
    },
    canteenPreviews() {
      return this.$store.state.userCanteenPreviews
    },
    // team widget
    managers() {
      if (!this.canteen) []
      const managersCopy = [...this.canteen.managers]
      const loggedUserIndex = managersCopy.findIndex((x) => x.email === this.$store.state.loggedUser.email)
      managersCopy.splice(0, 0, managersCopy.splice(loggedUserIndex, 1)[0])
      return managersCopy.concat(this.managerInvitations)
    },
    managerInvitations() {
      return (
        this.canteen?.managerInvitations.map((i) => {
          i.isInvite = true
          return i
        }) || []
      )
    },
    // canteen info widget
    canteenCommune() {
      if (!this.canteen.city) {
        return "Non renseigné"
      }
      const departmentString = this.canteen.department ? ` (${this.canteen.department})` : ""
      return `${this.canteen.city}${departmentString}`
    },
    canteenProductionType() {
      const type = Constants.ProductionTypesDetailed.find((mt) => mt.value === this.canteen.productionType)
      return type?.title ? capitalise(type?.title) : "Mode de production non renseigné"
    },
    sectors() {
      const sectors = this.$store.state.sectors
      return this.canteen.sectors.map((sectorId) => sectors.find((s) => s.id === sectorId))
    },
    canteenSector() {
      const sectorString = this.sectors.map((x) => x.name.toLowerCase()).join(", ")
      return sectorString ? capitalise(sectorString) : "Non renseigné"
    },
    canteenMgmt() {
      const type = Constants.ManagementTypes.find((mt) => mt.value === this.canteen.managementType)
      return type?.text || "Non renseigné"
    },
    canteenImage() {
      if (!this.canteen.images || this.canteen.images.length === 0) return null
      return this.canteen.images[0].image
    },
<<<<<<< HEAD
    // publication widget
    diagnostic() {
      return this.canteen?.diagnostics.find((x) => x.year === this.year)
    },
    isPublished() {
      return this.canteen?.publicationStatus === "published"
    },
    publicationUpdateDate() {
      if (!this.canteen || !this.isPublished) return "jamais"
      let date = new Date(this.canteen.modificationDate)
      if (this.diagnostic) {
        let diagDate = new Date(this.diagnostic.modificationDate)
        if (diagDate > date) date = diagDate
      }
      return formatDate(date.toISOString())
    },
    hasPublicationData() {
      return !!this.diagnostic?.valueTotalHt
=======
    // purchases widget
    purchaseDataSourceString() {
      if (!this.purchases.length) return
      return this.purchases[0].createdByImport ? "import en masse" : "ajout manuel"
>>>>>>> b08f4afe
    },
  },
  methods: {
    fetchCanteenIfNeeded() {
      if (!this.canteenId) {
        this.canteen = null
        return
      }
      if (this.canteen?.id === this.canteenId) return
      const id = this.canteenId
      return this.$store
        .dispatch("fetchCanteen", { id })
        .then((canteen) => {
          this.canteen = canteen
          this.getCentralKitchen()
          this.updateSatelliteCount()
          this.fetchPurchases()
          this.getPublishedPageViewCount()
          this.$router.push({ query: { cantine: id } }).catch(() => {})
        })
        .catch(() => {
          this.canteen = null
          this.$store.dispatch("notify", {
            message: "Nous n'avons pas trouvé cette cantine",
            status: "error",
          })
        })
    },
    getCentralKitchen() {
      this.centralKitchen = null
      if (
        this.canteen &&
        this.canteen.centralProducerSiret &&
        this.canteen.siret !== this.canteen.centralProducerSiret
      ) {
        fetch("/api/v1/canteenStatus/siret/" + this.canteen.centralProducerSiret)
          .then((response) => response.json())
          .then((response) => (this.centralKitchen = response))
      }
    },
    updateSatelliteCount() {
      if (!this.canteen.isCentralCuisine) return
      const url = `/api/v1/canteens/${this.canteen.id}/satellites?limit=3`
      fetch(url)
        .then((response) => response.json())
        .then((response) => {
          this.satelliteCount = response.count
          this.satellites = response.results
        })
    },
    fetchPurchases() {
      this.purchasesFetchingError = null
      const purchaseLimit = 3
      const query = `limit=${purchaseLimit}&ordering=-date&canteen__id=${this.canteenId}`
      return fetch(`/api/v1/purchases/?${query}`)
        .then((response) => {
          if (response.status < 200 || response.status >= 400) throw new Error(`Error encountered : ${response}`)
          return response.json()
        })
        .then((response) => {
          this.purchases = response.results
          this.purchases.forEach((purchase) => {
            purchase.priceHt = toCurrency(purchase.priceHt)
            const dateDelta = Date.now() - new Date(purchase.date).getTime()
            const millisecondsInDay = 1000 * 60 * 60 * 24
            const daysAgo = Math.floor(dateDelta / millisecondsInDay)
            const weeksAgo = Math.floor(daysAgo / 7)
            const monthsAgo = Math.floor(daysAgo / 30)
            const yearsAgo = Math.floor(daysAgo / 365)
            if (yearsAgo > 0) {
              purchase.relativeDate = `il y a ${yearsAgo} an${yearsAgo === 1 ? "" : "s"}`
            } else if (monthsAgo > 0) {
              purchase.relativeDate = `il y a ${monthsAgo} mois`
            } else if (weeksAgo > 0) {
              purchase.relativeDate = `il y a ${weeksAgo} semaine${weeksAgo === 1 ? "" : "s"}`
            } else {
              purchase.relativeDate = `il y a ${daysAgo} jour${daysAgo === 1 ? "" : "s"}`
            }
          })
        })
        .catch(() => {
          this.purchases = []
          this.purchasesFetchingError = "Échec lors du téléchargement des achats"
        })
    },
    getProductCharacteristicsDisplayValue(characteristics) {
      const priorityOrder = Object.keys(Constants.Characteristics)
      characteristics = characteristics.filter((c) => priorityOrder.indexOf(c) > -1)
      characteristics.sort((a, b) => {
        return priorityOrder.indexOf(a) - priorityOrder.indexOf(b)
      })
      const displayCount = 3
      const remaining = characteristics.length - displayCount
      characteristics.splice(displayCount)
      let str = characteristics.map((c) => this.getCharacteristicDisplayValue(c).text).join(", ")
      if (remaining > 0) str += ` et ${remaining} autre${remaining > 1 ? "s" : ""}`
      return str
    },
    getCharacteristicDisplayValue(characteristic) {
      if (Object.prototype.hasOwnProperty.call(Constants.Characteristics, characteristic))
        return Constants.Characteristics[characteristic]
      return { text: "" }
    },
<<<<<<< HEAD
    getPublishedPageViewCount() {
      if (!this.isPublished) this.viewCount = null
      if (!this.$matomo) this.viewCount = null
      const pageUrl =
        `${window.origin}${this.$router.resolve({ name: "CanteensHome" }).href}` +
        // Do not include the title part of the URL to handle A) name changes and B) / or no / ending
        `${this.canteen.id}--`
      const url =
        "https://stats.data.gouv.fr/index.php?module=API&method=VisitsSummary.getVisits&period=range&date=last30&format=JSON&token_auth=anonymous&" +
        `idSite=${window.MATOMO_ID}&` +
        `segment=pageUrl=^${encodeURIComponent(pageUrl)}`
      return fetch(url)
        .then((response) => {
          if (response.status < 200 || response.status >= 400) throw new Error(`Error encountered : ${response}`)
          return response.json()
        })
        .then((response) => {
          this.viewCount = response.value
        })
        .catch(() => {
          console.warn("Error when fetching page visits for url", url)
          this.viewCount = null
        })
=======
    isPublished(canteen) {
      return canteen.publicationStatus === "published"
>>>>>>> b08f4afe
    },
  },
  mounted() {
    this.fetchCanteenIfNeeded()
  },
  watch: {
    canteenId() {
      this.fetchCanteenIfNeeded()
    },
    nextCanteenId(newValue) {
      if (newValue) {
        this.canteenId = newValue
        this.showCanteenSelection = false
      }
    },
    $route(newRoute, oldRoute) {
      if (newRoute.query.cantine !== oldRoute.query.cantine) {
        this.nextCanteenId = +newRoute.query.cantine
      }
    },
  },
}
</script>

<style scoped>
ul {
  list-style: none;
}
/* https://developer.mozilla.org/en-US/docs/Web/CSS/list-style-type#accessibility_concerns */
ul li::before {
  content: "\200B";
}
<<<<<<< HEAD
p.publication-detail > span {
  float: right;
=======
.no-purchases {
  background-color: #f5f5fe;
  border: thin dashed #000091;
}
.v-application .rounded {
  border-radius: 8px !important;
>>>>>>> b08f4afe
}
</style><|MERGE_RESOLUTION|>--- conflicted
+++ resolved
@@ -171,14 +171,14 @@
                 >
                   <template v-slot:[`item.publicationStatus`]="{ item }">
                     <v-chip
-                      :color="isPublished(item) ? 'green lighten-4' : 'grey lighten-2'"
-                      :class="isPublished(item) ? 'green--text text--darken-4' : 'grey--text text--darken-2'"
+                      :color="isSatellitePublished(item) ? 'green lighten-4' : 'grey lighten-2'"
+                      :class="isSatellitePublished(item) ? 'green--text text--darken-4' : 'grey--text text--darken-2'"
                       class="font-weight-bold px-2 fr-text-xs text-uppercase"
                       style="border-radius: 4px !important;"
                       small
                       label
                     >
-                      {{ isPublished(item) ? "Publiée" : "Non publiée" }}
+                      {{ isSatellitePublished(item) ? "Publiée" : "Non publiée" }}
                     </v-chip>
                   </template>
                 </v-data-table>
@@ -361,11 +361,7 @@
   name: "DashboardManager",
   components: { EgalimProgression, DsfrAutocomplete },
   data() {
-<<<<<<< HEAD
     const canteenId = +this.$route.query.cantine || this.$store.state.userCanteenPreviews[0]?.id
-=======
-    const canteenId = this.$store.state.userCanteenPreviews[6]?.id
->>>>>>> b08f4afe
     return {
       canteenId,
       nextCanteenId: canteenId,
@@ -444,7 +440,6 @@
       if (!this.canteen.images || this.canteen.images.length === 0) return null
       return this.canteen.images[0].image
     },
-<<<<<<< HEAD
     // publication widget
     diagnostic() {
       return this.canteen?.diagnostics.find((x) => x.year === this.year)
@@ -463,12 +458,11 @@
     },
     hasPublicationData() {
       return !!this.diagnostic?.valueTotalHt
-=======
+    },
     // purchases widget
     purchaseDataSourceString() {
       if (!this.purchases.length) return
       return this.purchases[0].createdByImport ? "import en masse" : "ajout manuel"
->>>>>>> b08f4afe
     },
   },
   methods: {
@@ -572,7 +566,6 @@
         return Constants.Characteristics[characteristic]
       return { text: "" }
     },
-<<<<<<< HEAD
     getPublishedPageViewCount() {
       if (!this.isPublished) this.viewCount = null
       if (!this.$matomo) this.viewCount = null
@@ -596,10 +589,9 @@
           console.warn("Error when fetching page visits for url", url)
           this.viewCount = null
         })
-=======
-    isPublished(canteen) {
+    },
+    isSatellitePublished(canteen) {
       return canteen.publicationStatus === "published"
->>>>>>> b08f4afe
     },
   },
   mounted() {
@@ -632,16 +624,14 @@
 ul li::before {
   content: "\200B";
 }
-<<<<<<< HEAD
 p.publication-detail > span {
   float: right;
-=======
+}
 .no-purchases {
   background-color: #f5f5fe;
   border: thin dashed #000091;
 }
 .v-application .rounded {
   border-radius: 8px !important;
->>>>>>> b08f4afe
 }
 </style>