<template>
  <div class="text-left">
    <h1 class="my-4 fr-h2" v-if="canteen">{{ canteen.name }}</h1>
    <h1 class="my-4 fr-h2" v-else>Bienvenue {{ loggedUser.firstName }}</h1>
    <v-row v-if="canteenPreviews.length > 1">
      <v-col>
        <v-btn outlined small color="primary" :to="{ name: 'ManagementPage' }">
          <v-icon class="mr-1" small>mdi-pencil</v-icon>
          Changer d'établissement
        </v-btn>
      </v-col>
    </v-row>

    <div v-if="canteen">
      <div class="mt-4">
        <EgalimProgression :canteen="canteen" />
      </div>

      <div v-if="canteen">
        <h2 class="mt-10 mb-2 fr-h4">
          Mon établissement
        </h2>
        <p class="fr-text-sm">
          Accédez ci-dessous aux différents outils de gestion de votre établissement sur la plateforme « ma cantine ».
        </p>
        <v-row>
          <v-col cols="12" md="8">
            <PurchasesWidget :canteen="canteen" />
          </v-col>
          <v-col v-if="!canteen.isCentralCuisine" cols="12" md="4">
            <PublicationWidget :canteen="canteen" />
          </v-col>
          <v-col v-else cols="12" md="4">
            <SatellitesWidget :canteen="canteen" />
          </v-col>
          <v-col cols="12" md="8">
            <CanteenInfoWidget :canteen="canteen" />
          </v-col>
          <v-col cols="12" md="4">
            <TeamWidget :canteen="canteen" />
          </v-col>
        </v-row>
      </div>
    </div>
    <v-row v-else>
      <v-col cols="12" sm="6" md="4" height="100%" class="d-flex flex-column">
        <v-card
          class="d-flex flex-column align-center justify-center dsfr"
          outlined
          min-height="220"
          height="80%"
          :to="{ name: 'NewCanteen' }"
        >
          <v-icon size="100" class="primary--text">mdi-plus</v-icon>
          <v-card-text class="font-weight-bold pt-0 text-center primary--text text-body-1">
            Ajouter une cantine
          </v-card-text>
        </v-card>
        <v-spacer></v-spacer>
        <div class="d-flex mt-4 mb-2 align-center px-2">
          <v-divider></v-divider>
          <p class="mx-2 my-0 caption">ou</p>
          <v-divider></v-divider>
        </div>
        <v-spacer></v-spacer>
        <v-btn text color="primary" :to="{ name: 'DiagnosticsImporter' }">
          <v-icon class="mr-2">mdi-file-upload-outline</v-icon>
          Créer plusieurs cantines depuis un fichier
        </v-btn>
      </v-col>
    </v-row>

    <h2 class="mt-10 mb-2 text-h6 font-weight-bold">
      Mes ressources personalisées
    </h2>
    <p class="body-2">
      Découvrez ci-dessous des articles et des outils pratiques, ainsi que des suggestions de partenaires et des
      cantines inspirantes sur votre territoire qui correspondent à vos enjeux.
    </p>
  </div>
</template>

<script>
import EgalimProgression from "./EgalimProgression"
<<<<<<< HEAD
import { toCurrency, capitalise, formatDate, lastYear } from "@/utils"
import Constants from "@/constants"

export default {
  name: "DashboardManager",
  components: { EgalimProgression },
=======
import PurchasesWidget from "./PurchasesWidget"
import PublicationWidget from "./PublicationWidget"
import SatellitesWidget from "./SatellitesWidget"
import CanteenInfoWidget from "./CanteenInfoWidget"
import TeamWidget from "./TeamWidget"
import DsfrAutocomplete from "@/components/DsfrAutocomplete"

export default {
  name: "DashboardManager",
  components: {
    EgalimProgression,
    DsfrAutocomplete,
    PurchasesWidget,
    PublicationWidget,
    SatellitesWidget,
    CanteenInfoWidget,
    TeamWidget,
  },
>>>>>>> cfbb37d7
  data() {
    const canteenId = +this.$route.query.cantine || this.$store.state.userCanteenPreviews[0]?.id
    return {
      canteenId,
      canteen: null,
      showCanteenSelection: false,
    }
  },
  computed: {
    loggedUser() {
      return this.$store.state.loggedUser
    },
    canteenPreviews() {
      return this.$store.state.userCanteenPreviews
    },
  },
  methods: {
    fetchCanteenIfNeeded() {
      if (!this.canteenId) {
        this.canteen = null
        return
      }
      if (this.canteen?.id === this.canteenId) return
      const id = this.canteenId
      return this.$store
        .dispatch("fetchCanteen", { id })
        .then((canteen) => {
          this.canteen = canteen
          this.$router.push({ query: { cantine: id } }).catch(() => {})
        })
        .catch(() => {
          this.canteen = null
          this.$store.dispatch("notify", {
            message: "Nous n'avons pas trouvé cette cantine",
            status: "error",
          })
        })
    },
  },
  mounted() {
    this.fetchCanteenIfNeeded()
  },
  watch: {
    canteenId() {
      this.fetchCanteenIfNeeded()
    },
    $route(newRoute, oldRoute) {
      if (!newRoute.query.cantine) {
        this.canteenId = this.$store.state.userCanteenPreviews[0]?.id
      } else if (newRoute.query.cantine !== oldRoute.query.cantine) {
        this.canteenId = +newRoute.query.cantine
      }
    },
  },
}
</script>

<style scoped>
.constrained {
  max-width: 1200px !important;
}
</style><|MERGE_RESOLUTION|>--- conflicted
+++ resolved
@@ -82,33 +82,22 @@
 
 <script>
 import EgalimProgression from "./EgalimProgression"
-<<<<<<< HEAD
-import { toCurrency, capitalise, formatDate, lastYear } from "@/utils"
-import Constants from "@/constants"
-
-export default {
-  name: "DashboardManager",
-  components: { EgalimProgression },
-=======
 import PurchasesWidget from "./PurchasesWidget"
 import PublicationWidget from "./PublicationWidget"
 import SatellitesWidget from "./SatellitesWidget"
 import CanteenInfoWidget from "./CanteenInfoWidget"
 import TeamWidget from "./TeamWidget"
-import DsfrAutocomplete from "@/components/DsfrAutocomplete"
 
 export default {
   name: "DashboardManager",
   components: {
     EgalimProgression,
-    DsfrAutocomplete,
     PurchasesWidget,
     PublicationWidget,
     SatellitesWidget,
     CanteenInfoWidget,
     TeamWidget,
   },
->>>>>>> cfbb37d7
   data() {
     const canteenId = +this.$route.query.cantine || this.$store.state.userCanteenPreviews[0]?.id
     return {
