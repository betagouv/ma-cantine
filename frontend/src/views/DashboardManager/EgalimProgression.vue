--- conflicted
+++ resolved
@@ -44,16 +44,16 @@
               <span class="fr-text-lg">Faire le bilan {{ year }}</span>
             </v-btn>
           </div>
-          <v-col cols="12" md="6" class="pt-md-0">
+          <v-col cols="12" md="6" class="pt-md-0 px-0 pr-md-3">
             <FoodWasteCard :diagnostic="otherMeasuresDiagnostic" :canteen="canteen" />
           </v-col>
-          <v-col cols="12" md="6" class="pt-md-0">
+          <v-col cols="12" md="6" class="pt-md-0 px-0 pl-md-3">
             <DiversificationCard :diagnostic="otherMeasuresDiagnostic" :canteen="canteen" />
           </v-col>
-          <v-col cols="12" md="6" class="pb-md-0">
+          <v-col cols="12" md="6" class="pb-md-0 px-0 pr-md-3">
             <NoPlasticCard :diagnostic="otherMeasuresDiagnostic" :canteen="canteen" />
           </v-col>
-          <v-col cols="12" md="6" class="pb-md-0">
+          <v-col cols="12" md="6" class="pb-md-0 px-0 pl-md-3">
             <InformationCard :diagnostic="otherMeasuresDiagnostic" :canteen="canteen" />
           </v-col>
         </v-row>
@@ -68,7 +68,6 @@
           Vérifiez-les une dernière fois et télédéclarez-les pour participer au bilan statistique national obligatoire.
         </p>
       </div>
-<<<<<<< HEAD
       <div v-else>
         <p class="mb-0">{{ tunnelProgressMessage }}</p>
         <p>
@@ -95,45 +94,6 @@
       @teledeclare="submitTeledeclaration"
     />
   </div>
-=======
-      <ApproSegment
-        :purchases="null"
-        :diagnostic="approDiagnostic"
-        :lastYearDiagnostic="lastYearDiagnostic"
-        :canteen="canteen"
-        :year="year"
-      />
-    </v-col>
-    <v-col cols="12" md="8">
-      <v-row style="position: relative; height: 100%" class="ma-0">
-        <div class="overlay d-flex align-center justify-center" v-if="!otherMeasuresDiagnostic">
-          <v-btn
-            large
-            color="primary"
-            :to="{
-              name: 'MyProgress',
-              params: { canteenUrlComponent, year: year, measure: firstActionableMeasure },
-            }"
-          >
-            <span class="fr-text-lg">Faire le bilan {{ year }}</span>
-          </v-btn>
-        </div>
-        <v-col cols="12" md="6" class="pt-md-0 px-0 pr-md-3">
-          <FoodWasteCard :diagnostic="otherMeasuresDiagnostic" :canteen="canteen" />
-        </v-col>
-        <v-col cols="12" md="6" class="pt-md-0 px-0 pl-md-3">
-          <DiversificationCard :diagnostic="otherMeasuresDiagnostic" :canteen="canteen" />
-        </v-col>
-        <v-col cols="12" md="6" class="pb-md-0 px-0 pr-md-3">
-          <NoPlasticCard :diagnostic="otherMeasuresDiagnostic" :canteen="canteen" />
-        </v-col>
-        <v-col cols="12" md="6" class="pb-md-0 px-0 pl-md-3">
-          <InformationCard :diagnostic="otherMeasuresDiagnostic" :canteen="canteen" />
-        </v-col>
-      </v-row>
-    </v-col>
-  </v-row>
->>>>>>> f50baa72
 </template>
 
 <script>
