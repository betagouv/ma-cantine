--- conflicted
+++ resolved
@@ -1,18 +1,7 @@
 <template>
-<<<<<<< HEAD
-  <v-card :to="link" outlined class="fill-height d-flex flex-column dsfr">
-    <v-card-title class="font-weight-bold body-1">
-      <v-icon :color="keyMeasure.mdiIconColor" class="mr-2">
-=======
-  <v-card
-    :to="diagnostic ? { name: 'DiagnosticModification', params: { canteenUrlComponent, year: diagnostic.year } } : null"
-    outlined
-    class="fill-height d-flex flex-column dsfr pa-6"
-    style="background-color: #F6F6F6;"
-  >
+  <v-card :to="link" outlined class="fill-height d-flex flex-column dsfr pa-6" style="background-color: #F6F6F6;">
     <v-card-title class="mx-1">
       <v-icon small :color="keyMeasure.mdiIconColor" class="mr-2">
->>>>>>> 77547130
         {{ keyMeasure.mdiIcon }}
       </v-icon>
       <h3 class="fr-text font-weight-bold">{{ keyMeasure.shortTitle }}</h3>
@@ -20,19 +9,7 @@
     <v-card-text v-if="needsData">
       <MissingDataChip class="py-0 ml-8" />
     </v-card-text>
-<<<<<<< HEAD
-    <v-card-text :class="`py-0 pl-12 ${level.colorClass}`" v-else-if="!delegatedToSatellite">
-      NIVEAU :
-      <span class="font-weight-bold">{{ level.text }}</span>
-    </v-card-text>
-    <v-spacer />
-    <v-card-text>
-      <p>{{ cardBody }}</p>
-    </v-card-text>
-    <v-spacer></v-spacer>
-    <v-card-actions v-if="!delegatedToSatellite" class="px-4 pt-0">
-=======
-    <v-card-text :class="`mt-n4 pl-12 ${level.colorClass}`" v-else>
+    <v-card-text :class="`mt-n4 pl-12 ${level.colorClass}`" v-else-if="!delegatedToSatellite">
       <p class="mb-0 mt-2 fr-text-xs">
         NIVEAU :
         <span class="font-weight-black">{{ level.text }}</span>
@@ -42,8 +19,7 @@
       <p class="mb-0">{{ cardBody }}</p>
     </v-card-text>
     <v-spacer></v-spacer>
-    <v-card-actions class="px-4">
->>>>>>> 77547130
+    <v-card-actions v-if="!delegatedToSatellite" class="px-4">
       <v-spacer></v-spacer>
       <v-icon color="primary" class="mr-n1">$arrow-right-line</v-icon>
     </v-card-actions>
