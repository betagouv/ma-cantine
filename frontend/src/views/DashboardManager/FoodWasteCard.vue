<template>
  <v-card :to="link" outlined class="fill-height d-flex flex-column dsfr pa-6" style="background-color: #F6F6F6;">
    <v-card-title class="mx-1">
      <v-icon small :color="keyMeasure.mdiIconColor" class="mr-2">
        {{ keyMeasure.mdiIcon }}
      </v-icon>
      <h3 class="fr-text font-weight-bold">{{ keyMeasure.shortTitle }}</h3>
    </v-card-title>
    <v-card-text v-if="needsData">
<<<<<<< HEAD
      <DataInfoChip :missingData="needsData" class="mt-n4 ml-8" />
=======
      <MissingDataChip class="py-0 ml-8" />
>>>>>>> 4c8c98be
    </v-card-text>
    <v-card-text :class="`mt-n4 pl-12 ${level.colorClass}`" v-else-if="!delegatedToSatellite">
      <p class="mb-0 mt-2 fr-text-xs">
        NIVEAU :
        <span class="font-weight-black">{{ level.text }}</span>
      </p>
    </v-card-text>
    <v-card-text class="fr-text-xs">
      <p class="mb-0">{{ cardBody }}</p>
    </v-card-text>
    <v-spacer></v-spacer>
    <v-card-actions v-if="!delegatedToSatellite" class="px-4 pt-0 mt-n2">
      <v-spacer></v-spacer>
      <v-icon color="primary" class="mr-n1">$arrow-right-line</v-icon>
    </v-card-actions>
  </v-card>
</template>

<script>
import Constants from "@/constants"
import DataInfoChip from "./DataInfoChip"
import keyMeasures from "@/data/key-measures.json"

export default {
  name: "FoodWasteCard",
  components: { DataInfoChip },
  props: {
    diagnostic: {
      type: Object,
    },
    canteen: {
      type: Object,
      required: true,
    },
  },
  data() {
    return {
      measureId: "gaspillage-alimentaire",
    }
  },
  computed: {
    keyMeasure() {
      return keyMeasures.find((x) => x.id === this.measureId)
    },
    needsData() {
      return !this.delegatedToCentralKitchen && this.level === Constants.Levels.UNKNOWN
    },
    level() {
      return Constants.Levels.EXPERT
    },
    cardBody() {
      if (this.delegatedToSatellite) {
        return "Les données associées à cette mesure EGAlim sont renseignées au niveau de chaque lieu de service que vous livrez."
      } else if (this.delegatedToCentralKitchen) {
        return "Votre cuisine centrale a renseigné les données de cette mesure à votre place."
      }
      return "Bravo pour vos actions ! Pour aller plus loin dans la lutte contre le gaspillage, et si vous rendiez la pré-inscription des convives obligatoires ?"
    },
    canteenUrlComponent() {
      return this.$store.getters.getCanteenUrlComponent(this.canteen)
    },
    link() {
      return !this.delegatedToSatellite && this.diagnostic
        ? {
            name: "MyProgress",
            params: {
              canteenUrlComponent: this.canteenUrlComponent,
              year: this.diagnostic.year,
              measure: this.measureId,
            },
          }
        : null
    },
    delegatedToSatellite() {
      return this.diagnostic?.centralKitchenDiagnosticMode === "APPRO"
    },
    delegatedToCentralKitchen() {
      const isSatellite = this.canteen.productionType === "site_cooked_elsewhere"
      const usesCentralDiag = isSatellite && this.diagnostic?.canteenId === this.canteen.centralKitchen.id
      return usesCentralDiag && this.diagnostic?.centralKitchenDiagnosticMode === "ALL"
    },
  },
}
</script><|MERGE_RESOLUTION|>--- conflicted
+++ resolved
@@ -7,11 +7,7 @@
       <h3 class="fr-text font-weight-bold">{{ keyMeasure.shortTitle }}</h3>
     </v-card-title>
     <v-card-text v-if="needsData">
-<<<<<<< HEAD
-      <DataInfoChip :missingData="needsData" class="mt-n4 ml-8" />
-=======
-      <MissingDataChip class="py-0 ml-8" />
->>>>>>> 4c8c98be
+      <DataInfoChip :missingData="needsData" class="py-0 ml-8" />
     </v-card-text>
     <v-card-text :class="`mt-n4 pl-12 ${level.colorClass}`" v-else-if="!delegatedToSatellite">
       <p class="mb-0 mt-2 fr-text-xs">
