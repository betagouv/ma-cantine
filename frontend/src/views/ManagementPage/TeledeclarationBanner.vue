<template>
  <v-card color="primary lighten-4" elevation="1" shaped class="d-flex align-center">
    <div>
<<<<<<< HEAD
      <v-card-title>
        <h2 class="text-body-1 font-weight-bold mb-0">
          CAMPAGNE DE TELEDECLARATION 2024 : du 9 janvier au 31 mars 2024
        </h2>
=======
      <v-card-title class="text-body-1 font-weight-bold">
        <p class="mb-0">CAMPAGNE DE TELEDECLARATION 2024 : prolongation exceptionnelle jusqu'au 15 avril !</p>
>>>>>>> f59378eb
      </v-card-title>
      <v-card-text class="pb-0">
        <p class="mb-0">
          Dans votre espace cantine, remplissez votre bilan sur les données d'achat 2023 et télédéclarez vos données
          (arrêté ministériel du 14 septembre 2022 - en cours de modification). L'objectif : établir un bilan de suivi
          des mesures EGAlim permettant de mieux piloter cette politique publique par l'administration.
        </p>
      </v-card-text>
<<<<<<< HEAD
      <v-card-actions class="px-4 pb-2 mt-2 flex-wrap">
        <v-btn :to="{ name: 'PendingActions' }" color="primary" class="mb-5 mb-md-2 mr-4">
          Télédéclarer mes cantines
        </v-btn>
        <p class="text-body-2 mb-5 mb-md-2 mr-4">
          <a
            href="https://ma-cantine-1.gitbook.io/ma-cantine-egalim/infos-generales-sur-contexte-r%C3%A9glementaire/master/procedure-campagne-de-remontee-des-donnees-annuelle"
=======
      <v-card-actions class="px-4 pb-2 mt-2">
        <p class="mb-0">
          <v-btn :to="{ name: 'PendingActions' }" color="primary" class="mb-2 mr-4">
            Télédéclarer mes cantines
          </v-btn>
          <v-btn
            text
            href="https://894795896-files.gitbook.io/~/files/v0/b/gitbook-x-prod.appspot.com/o/spaces%2F-MSCF7Mdc8yfeIjMxMZr%2Fuploads%2F5ykK6Oj3jbALj2Vfzo48%2FGuide_Campagne_teledeclaration_2024_110124.pdf?alt=media"
>>>>>>> f59378eb
            target="_blank"
            rel="noopener external"
            title="Le guide de télédéclaration - ouvre une nouvelle fenêtre"
            class="grey--text text--darken-4"
          >
            Le guide de télédéclaration
            <v-icon small class="ml-2 grey--text text--darken-4">mdi-open-in-new</v-icon>
          </a>
        </p>
        <p class="text-body-2 mb-5 mb-md-2">
          <a
            href="https://1648047458-files.gitbook.io/~/files/v0/b/gitbook-x-prod.appspot.com/o/spaces%2F-MSCF7Mdc8yfeIjMxMZr%2Fuploads%2FlNPOtFoTKyfj5UnjZKJj%2FEGAlim%20Bilan%20statistique%202023%20d%C3%A9finitif.pdf?alt=media"
            target="_blank"
            rel="noopener external"
            title="Bilan EGAlim pour la campagne de 2022 - ouvre une nouvelle fenêtre"
            class="grey--text text--darken-4"
          >
            Bilan EGAlim pour la campagne de 2022
            <v-icon small class="ml-2 grey--text text--darken-4">mdi-open-in-new</v-icon>
          </a>
        </p>
      </v-card-actions>
    </div>
  </v-card>
</template>

<script>
export default {
  name: "TeledeclarationBanner",
}
</script>

<style scoped>
.v-sheet--shaped {
  border-radius: 26px 4px !important;
}
</style><|MERGE_RESOLUTION|>--- conflicted
+++ resolved
@@ -1,15 +1,10 @@
 <template>
   <v-card color="primary lighten-4" elevation="1" shaped class="d-flex align-center">
     <div>
-<<<<<<< HEAD
       <v-card-title>
         <h2 class="text-body-1 font-weight-bold mb-0">
-          CAMPAGNE DE TELEDECLARATION 2024 : du 9 janvier au 31 mars 2024
+          CAMPAGNE DE TELEDECLARATION 2024 : prolongation exceptionnelle jusqu'au 15 avril !
         </h2>
-=======
-      <v-card-title class="text-body-1 font-weight-bold">
-        <p class="mb-0">CAMPAGNE DE TELEDECLARATION 2024 : prolongation exceptionnelle jusqu'au 15 avril !</p>
->>>>>>> f59378eb
       </v-card-title>
       <v-card-text class="pb-0">
         <p class="mb-0">
@@ -18,24 +13,13 @@
           des mesures EGAlim permettant de mieux piloter cette politique publique par l'administration.
         </p>
       </v-card-text>
-<<<<<<< HEAD
       <v-card-actions class="px-4 pb-2 mt-2 flex-wrap">
         <v-btn :to="{ name: 'PendingActions' }" color="primary" class="mb-5 mb-md-2 mr-4">
           Télédéclarer mes cantines
         </v-btn>
         <p class="text-body-2 mb-5 mb-md-2 mr-4">
           <a
-            href="https://ma-cantine-1.gitbook.io/ma-cantine-egalim/infos-generales-sur-contexte-r%C3%A9glementaire/master/procedure-campagne-de-remontee-des-donnees-annuelle"
-=======
-      <v-card-actions class="px-4 pb-2 mt-2">
-        <p class="mb-0">
-          <v-btn :to="{ name: 'PendingActions' }" color="primary" class="mb-2 mr-4">
-            Télédéclarer mes cantines
-          </v-btn>
-          <v-btn
-            text
             href="https://894795896-files.gitbook.io/~/files/v0/b/gitbook-x-prod.appspot.com/o/spaces%2F-MSCF7Mdc8yfeIjMxMZr%2Fuploads%2F5ykK6Oj3jbALj2Vfzo48%2FGuide_Campagne_teledeclaration_2024_110124.pdf?alt=media"
->>>>>>> f59378eb
             target="_blank"
             rel="noopener external"
             title="Le guide de télédéclaration - ouvre une nouvelle fenêtre"
