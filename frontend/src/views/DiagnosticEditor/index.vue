<template>
  <div>
    <v-row class="mt-2">
      <v-col cols="12" sm="4" md="3" v-if="canteen">
        <CanteenNavigation :canteen="canteen" />
        <!-- TODO: add general navigation if no canteen -->
      </v-col>
      <v-col class="text-left pb-10">
        <h1 class="font-weight-black text-h4 my-4">
          {{ isNewDiagnostic ? "Nouveau diagnostic" : "Modifier mon diagnostic" }}
        </h1>
        <v-form ref="select" v-model="formIsValid.select">
          <v-row>
            <v-col cols="12" md="5">
              <p class="body-2 my-2">Cantine</p>
              <v-select
                solo
                ref="canteenSelect"
                v-model="selectedCanteenId"
                :rules="[validators.required, validators.diagnosticIsUnique]"
                :items="userCanteens"
                item-text="name"
                item-value="id"
                hide-details="auto"
                placeholder="Choisissez votre cantine"
                v-if="!canteen"
              ></v-select>
              <div v-else class="text-h6 font-weight-bold">{{ canteen.name }}</div>
            </v-col>
            <v-col cols="12" md="4">
              <p class="body-2 my-2">Année</p>
              <v-select
                solo
                ref="yearSelect"
                v-model="diagnostic.year"
                :rules="[validators.required, validators.diagnosticIsUnique]"
                :items="allowedYears"
                hide-details="auto"
                placeholder="Année du diagnostic"
                v-if="isNewDiagnostic"
              ></v-select>
              <div v-else class="text-h6 font-weight-bold">{{ diagnostic.year }}</div>
            </v-col>
            <v-col v-if="!diagnosticIsUnique" cols="12" class="ma-0 text-body-2 red--text">
              Un diagnostic pour cette cantine et cette année existe déjà.
              <v-btn small text class="text-decoration-underline text-body-2 mt-n1" @click="goToExistingDiagnostic">
                Modifier le diagnostic existant.
              </v-btn>
            </v-col>

            <p v-if="!hasActiveTeledeclaration && !canSubmitTeledeclaration" class="text-caption ma-0 pl-4">
              <v-icon small>mdi-alert</v-icon>
              Remplissez les données d'approvisionnement pour télédéclarer ce diagnostic
            </p>
            <p v-else-if="!hasActiveTeledeclaration" class="text-caption ma-0 pl-4">
              <v-icon small>mdi-information</v-icon>
              Vous n'avez pas encore télédéclaré ce diagnostic
            </p>
            <div v-else class="px-2 mt-2">
              <p class="text-caption mb-2">
                <v-icon small>mdi-check-circle</v-icon>
                Ce diagnostic a été télédéclaré {{ timeAgo(diagnostic.teledeclaration.creationDate, true) }}.
              </p>
              <v-btn
                large
                color="primary"
                :href="`/api/v1/teledeclaration/${diagnostic.teledeclaration.id}/document.pdf`"
              >
                <v-icon class="mr-2">mdi-file-download</v-icon>
                Télécharger mon justificatif
              </v-btn>
            </div>

            <v-col cols="12" class="mb-8 mt-3">
              <v-divider></v-divider>
            </v-col>
          </v-row>
        </v-form>

        <p class="caption grey--text text--darken-1" v-if="!hasActiveTeledeclaration">
          Cliquez sur les catégories ci-dessous pour remplir votre diagnostic
        </p>
        <div class="caption grey--text text--darken-1" v-else>
          <p class="mb-0">Une fois télédéclaré, vous ne pouvez plus modifier votre diagnostic.</p>
          <TeledeclarationCancelDialog
            v-model="cancelDialog"
            @cancel="cancelTeledeclaration"
            :diagnostic="diagnostic"
          />
        </div>

        <v-expansion-panels class="mb-8" :disabled="!diagnosticIsUnique" :value="openedPanel">
          <DiagnosticExpansionPanel
            iconColour="red"
            icon="mdi-food-apple"
            heading="Au moins 50 % de produits de qualité et durables dont 20 % de bio"
            :summary="approSummary() || 'Incomplet'"
            :formIsValid="formIsValid.quality"
          >
            <v-form ref="quality" v-model="formIsValid.quality">
              <QualityMeasureValuesInput
                :originalDiagnostic="diagnostic"
                label="La valeur (en HT) de mes achats alimentaires..."
                :readonly="hasActiveTeledeclaration"
              />
            </v-form>
          </DiagnosticExpansionPanel>

          <DiagnosticExpansionPanel
            iconColour="orange darken-2"
            icon="mdi-offer"
            heading="Lutte contre le gaspillage alimentaire et dons alimentaires"
            :formIsValid="formIsValid.waste"
          >
            <v-form ref="waste" v-model="formIsValid.waste">
              <WasteMeasure :diagnostic="diagnostic" :readonly="hasActiveTeledeclaration" />
            </v-form>
          </DiagnosticExpansionPanel>

          <DiagnosticExpansionPanel
            iconColour="green darken-1"
            icon="mdi-leaf"
            heading="Diversification des sources de protéines et menus végétariens"
            :formIsValid="formIsValid.diversification"
          >
            <v-form ref="diversification" v-model="formIsValid.diversification">
              <DiversificationMeasure :diagnostic="diagnostic" :readonly="hasActiveTeledeclaration" />
            </v-form>
          </DiagnosticExpansionPanel>

          <DiagnosticExpansionPanel
            iconColour="blue darken-1"
            icon="mdi-weather-windy"
            heading="Substitution des plastiques"
            :summary="plasticSummary()"
            :formIsValid="formIsValid.plastic"
          >
            <v-form ref="plastic" v-model="formIsValid.plastic">
              <NoPlasticMeasure :diagnostic="diagnostic" :readonly="hasActiveTeledeclaration" />
            </v-form>
          </DiagnosticExpansionPanel>

          <DiagnosticExpansionPanel
            iconColour="amber darken-2"
            icon="mdi-bullhorn"
            heading="Information des usagers et convives"
            :formIsValid="formIsValid.information"
          >
            <v-form ref="information" v-model="formIsValid.information">
              <InformationMeasure :diagnostic="diagnostic" :readonly="hasActiveTeledeclaration" />
            </v-form>
          </DiagnosticExpansionPanel>
        </v-expansion-panels>

        <v-sheet rounded color="grey lighten-4 pa-3" v-if="!hasActiveTeledeclaration" class="d-flex">
          <v-spacer></v-spacer>
          <v-btn x-large outlined color="primary" class="mr-4 align-self-center" :to="{ name: 'ManagementPage' }">
            Annuler
          </v-btn>
          <v-btn x-large color="primary" @click="saveDiagnostic" :disabled="!diagnosticIsUnique">
            Valider
          </v-btn>
        </v-sheet>

        <div v-if="!hasActiveTeledeclaration">
          <v-divider class="mt-8"></v-divider>
          <h2 class="font-weight-black text-h5 mt-8 mb-4">Télédéclarer mon diagnostic</h2>
          <p>
            Conformément à l’article 24 de la loi EGAlim, chaque établissement est tenu de renseigner et transmettre à
            l’administration ses données, notamment en termes d’approvisionnement sur l’année civile passée. Afin de
            faciliter cette démarche, nous vous proposons d’utiliser les informations de votre autodiagnostic 2020 afin
            de les envoyer, avec votre accord, à la DGAL qui en fera un bilan statistique global des données des
            établissements.
          </p>
          <v-form ref="teledeclarationForm" v-model="teledeclarationFormIsValid">
            <v-checkbox
              :rules="[validators.checked]"
              label="Je déclare sur l’honneur la véracité de mes informations"
              :disabled="!canSubmitTeledeclaration"
            ></v-checkbox>
          </v-form>
          <v-sheet rounded color="white" class="d-flex">
            <v-spacer></v-spacer>
            <v-btn x-large color="primary" @click="submitTeledeclaration" :disabled="!canSubmitTeledeclaration">
              <v-icon class="mr-2">mdi-cloud-upload</v-icon>
              Télédéclarer mon diagnostic
            </v-btn>
          </v-sheet>
          <p
            v-if="!diagnostic.teledeclaration && !canSubmitTeledeclaration"
            class="text-caption mt-2 mb-0 text-right amber--text text--darken-3"
          >
            <v-icon small color="amber darken-3">mdi-alert</v-icon>
            Données d'approvisionnement manquantes
          </p>
        </div>
      </v-col>
    </v-row>
  </div>
</template>

<script>
import validators from "@/validators"
import CanteenNavigation from "@/components/CanteenNavigation"
import InformationMeasure from "@/components/KeyMeasureDiagnostic/InformationMeasure"
import WasteMeasure from "@/components/KeyMeasureDiagnostic/WasteMeasure"
import DiversificationMeasure from "@/components/KeyMeasureDiagnostic/DiversificationMeasure"
import NoPlasticMeasure from "@/components/KeyMeasureDiagnostic/NoPlasticMeasure"
import QualityMeasureValuesInput from "@/components/KeyMeasureDiagnostic/QualityMeasureValuesInput"
import DiagnosticExpansionPanel from "./DiagnosticExpansionPanel"
<<<<<<< HEAD
import TeledeclarationCancelDialog from "./TeledeclarationCancelDialog"
import { getObjectDiff, timeAgo } from "@/utils"
=======
import { getObjectDiff, strictIsNaN } from "@/utils"
>>>>>>> 52b3b67f

function percentage(part, total) {
  return Math.round((part / total) * 100)
}

const LEAVE_WARNING = "Êtes-vous sûr de vouloir quitter cette page ? Le diagnostic n'a pas été sauvegardé."

export default {
  name: "DiagnosticEditor",
  data() {
    return {
      diagnostic: {},
      selectedCanteenId: undefined,
      bypassLeaveWarning: false,
      formIsValid: {
        quality: true,
        waste: true,
        plastic: true,
        diversification: true,
        information: true,
        select: true,
      },
      teledeclarationFormIsValid: true,
      openedPanel: null,
      cancelDialog: false,
    }
  },
  components: {
    CanteenNavigation,
    InformationMeasure,
    WasteMeasure,
    DiversificationMeasure,
    NoPlasticMeasure,
    QualityMeasureValuesInput,
    DiagnosticExpansionPanel,
    TeledeclarationCancelDialog,
  },
  props: {
    canteenUrlComponent: {
      type: String,
      required: false,
    },
    year: {
      required: false,
    },
  },
  computed: {
    isNewDiagnostic() {
      return !this.year
    },
    canteen() {
      if (!this.canteenUrlComponent) return null
      return this.$store.getters.getCanteenFromUrlComponent(this.canteenUrlComponent)
    },
    canteenId() {
      return this.selectedCanteenId || this.canteen?.id
    },
    userCanteens() {
      return this.$store.state.userCanteens
    },
    validators() {
      return {
        ...validators,
        diagnosticIsUnique: this.diagnosticIsUnique,
      }
    },
    originalDiagnostic() {
      if (this.isNewDiagnostic) return {}
      return this.canteen.diagnostics.find((diagnostic) => diagnostic.year === parseInt(this.year))
    },
    diagnosticIsUnique() {
      if (!this.isNewDiagnostic) return true
      if (!this.canteenId || !this.diagnostic.year) return true

      const existingDiagnostic = this.userCanteens
        .find((x) => x.id === this.canteenId)
        .diagnostics.some((x) => x.year === this.diagnostic.year)

      return !existingDiagnostic
    },
    allowedYears() {
      // TODO : Should be dynamic
      return [
        {
          text: "2019",
          value: 2019,
        },
        {
          text: "2020",
          value: 2020,
        },
        {
          text: "2021 (prévisionnel)",
          value: 2021,
        },
        {
          text: "2022 (prévisionnel)",
          value: 2022,
        },
      ]
    },
    hasChanged() {
      const diff = getObjectDiff(this.originalDiagnostic, this.diagnostic)
      return Object.keys(diff).length > 0
    },
    canSubmitTeledeclaration() {
      return [
        parseFloat(this.diagnostic.valueBioHt),
        parseFloat(this.diagnostic.valueSustainableHt),
        parseFloat(this.diagnostic.valueFairTradeHt),
        parseFloat(this.diagnostic.valueTotalHt),
      ].every((x) => Number(x) === x)
    },
    hasActiveTeledeclaration() {
      return this.diagnostic.teledeclaration && this.diagnostic.teledeclaration.status === "SUBMITTED"
    },
  },
  beforeMount() {
    if (this.isNewDiagnostic) return

    if (!this.canteen) this.$router.replace({ name: "NotFound" })

    const diagnostic = this.originalDiagnostic
    if (diagnostic) this.diagnostic = JSON.parse(JSON.stringify(diagnostic))
    else this.$router.replace({ name: "NotFound" })
  },
  methods: {
    approSummary() {
      if (this.diagnostic.valueTotalHt > 0) {
        let summary = []
<<<<<<< HEAD
        if (Number(this.diagnostic.valueBioHt) === this.diagnostic.valueBioHt) {
          summary.push(`${percentage(this.diagnostic.valueBioHt, this.diagnostic.valueTotalHt)} % bio`)
        }
        if (Number(this.diagnostic.valueSustainableHt) === this.diagnostic.valueSustainableHt) {
=======
        if (hasValue(this.diagnostic.valueBioHt)) {
          summary.push(`${percentage(this.diagnostic.valueBioHt, this.diagnostic.valueTotalHt)} % bio`)
        }
        if (hasValue(this.diagnostic.valueSustainableHt)) {
>>>>>>> 52b3b67f
          summary.push(
            `${percentage(this.diagnostic.valueSustainableHt, this.diagnostic.valueTotalHt)} % de qualité et durable`
          )
        }
        return summary.join(", ")
      }
    },
    plasticSummary() {
      let summary = []
      if (this.diagnostic.cookingPlasticSubstituted) summary.push("contenants de cuisson")
      if (this.diagnostic.servingPlasticSubstituted) summary.push("contenants de service")
      if (this.diagnostic.plasticBottlesSubstituted) summary.push("bouteilles")
      if (this.diagnostic.plasticTablewareSubstituted) summary.push("ustensils")
      if (summary.length === 0) return "Pas de mesures de substitution"
      summary = summary.join(", ") + " substitués"
      return summary.charAt(0).toUpperCase() + summary.slice(1)
    },
    saveDiagnostic() {
      const diagnosticFormsAreValid = this.validateForms()

      if (!diagnosticFormsAreValid) {
        this.$store.dispatch("notifyRequiredFieldsError")
        this.openedPanel = Object.values(this.formIsValid).findIndex((isValid) => !isValid)
        return
      }
      const payload = getObjectDiff(this.originalDiagnostic, this.diagnostic)
      this.$store
        .dispatch(this.isNewDiagnostic ? "createDiagnostic" : "updateDiagnostic", {
          id: this.diagnostic.id,
          canteenId: this.canteenId,
          payload,
        })
        .then(() => {
          this.bypassLeaveWarning = true
          this.$store.dispatch("notify", {
            title: "Mise à jour prise en compte",
            message: `Votre diagnostic a bien été ${this.isNewDiagnostic ? "créé" : "modifié"}`,
            status: "success",
          })
          this.navigateToDiagnosticList()
        })
        .catch(() => {
          this.$store.dispatch("notifyServerError")
        })
    },
    goToExistingDiagnostic() {
      this.bypassLeaveWarning = true
      const existingCanteen = this.userCanteens.find((x) => x.id === this.canteenId)
      const canteenUrlComponent = this.$store.getters.getCanteenUrlComponent(existingCanteen)
      const year = this.diagnostic.year
      this.$router.replace({ name: "DiagnosticModification", params: { canteenUrlComponent, year } })
    },
    navigateToDiagnosticList() {
      let canteenUrlComponent = this.canteenUrlComponent
      if (!canteenUrlComponent && this.canteen) {
        canteenUrlComponent = this.$store.getters.getCanteenUrlComponent(this.canteen)
      } else if (!canteenUrlComponent) {
        let canteen = this.userCanteens.find((x) => x.id === this.canteenId)
        canteenUrlComponent = this.$store.getters.getCanteenUrlComponent(canteen)
      }
      this.$router.push({ name: "DiagnosticList", params: { canteenUrlComponent } })
    },
    validateForms() {
      const refs = this.$refs
      Object.keys(this.formIsValid).forEach((ref) => refs[ref] && refs[ref].validate())
      return Object.values(this.formIsValid).every((isValid) => isValid)
    },
    handleUnload(e) {
      if (this.hasChanged && !this.bypassLeaveWarning) {
        e.preventDefault()
        e.returnValue = LEAVE_WARNING
      } else {
        delete e["returnValue"]
      }
    },
    submitTeledeclaration() {
      const diagnosticFormsAreValid = this.validateForms()
      const teledeclarationFormIsValid = this.$refs["teledeclarationForm"].validate()
      const payload = getObjectDiff(this.originalDiagnostic, this.diagnostic)

      if (!diagnosticFormsAreValid) return this.$store.dispatch("notifyRequiredFieldsError")

      if (!teledeclarationFormIsValid) return

      const saveIfChanged = () => {
        if (!this.hasChanged) return Promise.resolve()

        return this.$store.dispatch(this.isNewDiagnostic ? "createDiagnostic" : "updateDiagnostic", {
          id: this.diagnostic.id,
          canteenId: this.canteenId,
          payload,
        })
      }

      saveIfChanged()
        .then(() =>
          this.$store.dispatch("submitTeledeclaration", {
            id: this.diagnostic.id,
            canteenId: this.canteenId,
          })
        )
        .then(() => {
          this.bypassLeaveWarning = true
          this.$store.dispatch("notify", {
            title: "Télédéclaration prise en compte",
            status: "success",
          })
          this.navigateToDiagnosticList()
        })
        .catch(() => this.$store.dispatch("notifyServerError"))
    },
    cancelTeledeclaration() {
      return this.$store
        .dispatch("cancelTeledeclaration", {
          canteenId: this.canteenId,
          id: this.diagnostic.teledeclaration.id,
        })
        .then(() => {
          this.bypassLeaveWarning = true
          this.$store.dispatch("notify", {
            title: "Votre télédéclaration a bien été annulée",
          })
          this.navigateToDiagnosticList()
        })
        .catch(() => this.$store.dispatch("notifyServerError"))
    },
    timeAgo: timeAgo,
  },
  created() {
    window.addEventListener("beforeunload", this.handleUnload)
  },
  beforeDestroy() {
    window.removeEventListener("beforeunload", this.handleUnload)
  },
  beforeRouteLeave(to, from, next) {
    if (!this.hasChanged || this.bypassLeaveWarning) {
      next()
      return
    }
    window.confirm(LEAVE_WARNING) ? next() : next(false)
  },
}
<<<<<<< HEAD
</script>

<style scoped>
form >>> .v-input--checkbox .v-label.theme--light {
  font-size: 16px;
  font-weight: bold;
  color: rgba(0, 0, 0, 0.87);
}
form >>> .v-input--checkbox .v-label.theme--light.v-label--is-disabled {
  color: rgba(0, 0, 0, 0.37);
}
</style>
=======

function hasValue(val) {
  if (typeof val === "string") {
    return !!val
  } else {
    return !strictIsNaN(val)
  }
}
</script>
>>>>>>> 52b3b67f
<|MERGE_RESOLUTION|>--- conflicted
+++ resolved
@@ -208,12 +208,8 @@
 import NoPlasticMeasure from "@/components/KeyMeasureDiagnostic/NoPlasticMeasure"
 import QualityMeasureValuesInput from "@/components/KeyMeasureDiagnostic/QualityMeasureValuesInput"
 import DiagnosticExpansionPanel from "./DiagnosticExpansionPanel"
-<<<<<<< HEAD
 import TeledeclarationCancelDialog from "./TeledeclarationCancelDialog"
-import { getObjectDiff, timeAgo } from "@/utils"
-=======
-import { getObjectDiff, strictIsNaN } from "@/utils"
->>>>>>> 52b3b67f
+import { getObjectDiff, timeAgo, strictIsNaN } from "@/utils"
 
 function percentage(part, total) {
   return Math.round((part / total) * 100)
@@ -344,17 +340,10 @@
     approSummary() {
       if (this.diagnostic.valueTotalHt > 0) {
         let summary = []
-<<<<<<< HEAD
-        if (Number(this.diagnostic.valueBioHt) === this.diagnostic.valueBioHt) {
-          summary.push(`${percentage(this.diagnostic.valueBioHt, this.diagnostic.valueTotalHt)} % bio`)
-        }
-        if (Number(this.diagnostic.valueSustainableHt) === this.diagnostic.valueSustainableHt) {
-=======
         if (hasValue(this.diagnostic.valueBioHt)) {
           summary.push(`${percentage(this.diagnostic.valueBioHt, this.diagnostic.valueTotalHt)} % bio`)
         }
         if (hasValue(this.diagnostic.valueSustainableHt)) {
->>>>>>> 52b3b67f
           summary.push(
             `${percentage(this.diagnostic.valueSustainableHt, this.diagnostic.valueTotalHt)} % de qualité et durable`
           )
@@ -497,7 +486,14 @@
     window.confirm(LEAVE_WARNING) ? next() : next(false)
   },
 }
-<<<<<<< HEAD
+
+function hasValue(val) {
+  if (typeof val === "string") {
+    return !!val
+  } else {
+    return !strictIsNaN(val)
+  }
+}
 </script>
 
 <style scoped>
@@ -509,15 +505,4 @@
 form >>> .v-input--checkbox .v-label.theme--light.v-label--is-disabled {
   color: rgba(0, 0, 0, 0.37);
 }
-</style>
-=======
-
-function hasValue(val) {
-  if (typeof val === "string") {
-    return !!val
-  } else {
-    return !strictIsNaN(val)
-  }
-}
-</script>
->>>>>>> 52b3b67f
+</style>