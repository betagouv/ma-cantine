<template>
  <div>
    <v-row class="text-left">
      <v-spacer></v-spacer>
      <v-col cols="12" sm="6">
        <v-card v-if="loggedUser" elevation="0" class="fill-height pa-4 d-flex flex-column">
          <v-img
            src="/static/images/ChartDoodle.png"
            v-if="$vuetify.breakpoint.smAndUp"
            class="mx-auto rounded-0"
            contain
            max-height="130"
          ></v-img>
<<<<<<< HEAD
          <v-card-title class="text-h6 font-weight-bold">
            Gérez les informations de votre compte
=======
          <v-card-title>
            <h2 class="text-h6 font-weight-bold">
              Vous connaissez déjà la part de bio, durable et produits issus du commerce équitable de votre cantine
              scolaire
            </h2>
>>>>>>> 0017fd9e
          </v-card-title>
          <v-card-text>
            Pour modifier vos données personnelles, mettre à jour votre photo de profil ou changer votre mot de passe
            rendez-vous sur votre compte.
          </v-card-text>
          <v-spacer></v-spacer>
          <v-card-actions class="pa-4">
            <v-btn :to="{ name: 'AccountSummaryPage' }" outlined color="primary">Mon compte</v-btn>
          </v-card-actions>
        </v-card>

        <v-card v-else elevation="0" class="fill-height pa-4 d-flex flex-column">
          <v-img
            src="/static/images/ChartDoodle.png"
            v-if="$vuetify.breakpoint.smAndUp"
            class="mx-auto rounded-0"
            contain
            max-height="130"
          ></v-img>
          <v-card-title class="text-h6 font-weight-bold">
            Vous voulez savoir où vous en êtes des mesures EGAlim
          </v-card-title>
          <v-card-text>
            Vous pouvez faire une simulation sur les différents aspects de la loi EGAlim avec les données de votre
            cantine.
          </v-card-text>
          <v-spacer></v-spacer>
          <v-card-actions class="pa-4">
            <v-btn :to="{ name: 'DiagnosticPage' }" outlined color="primary">Simuler la situation de ma cantine</v-btn>
          </v-card-actions>
        </v-card>
      </v-col>

      <v-col cols="12" sm="6">
        <v-card elevation="0" class="fill-height pa-0 pa-sm-4 d-flex flex-column">
          <v-img
            src="/static/images/ReadingDoodle.png"
            v-if="$vuetify.breakpoint.smAndUp"
            class="mx-auto rounded-0"
            contain
            max-height="130"
          ></v-img>
          <v-card-title class="text-h6 font-weight-bold">
            <h2 class="text-h6 font-weight-bold">Vous avez besoin d’aide pour le calcul ?</h2>
          </v-card-title>
          <v-card-text>
            Si vous ne connaissez pas votre part de bio, produits durables, produits issues du commerce équitable, nous
            vous proposons un outil simple pour les calculer. Sous forme de tableur, remplissez vos achats HT suivant
            leurs labels et/ou sigles de qualité.
          </v-card-text>
          <v-spacer></v-spacer>
          <v-card-actions class="pa-4">
            <v-dialog max-width="700" v-model="calculatorModal" @input="stopVideo">
              <template v-slot:activator="{ on, attrs }">
                <v-btn outlined color="primary" v-on="on" v-bind="attrs">
                  Télécharger un tableur d’aide au calcul
                </v-btn>
              </template>
              <CalculatorResourceModal ref="modalContent" @closeModal="closeCalculatorModal" />
            </v-dialog>
          </v-card-actions>
        </v-card>
      </v-col>
      <v-spacer></v-spacer>
    </v-row>
  </div>
</template>

<script>
import CalculatorResourceModal from "@/components/KeyMeasureResource/CalculatorResourceModal"

export default {
  components: {
    CalculatorResourceModal,
  },
  data() {
    return {
      calculatorModal: false,
    }
  },
  computed: {
    loggedUser() {
      return this.$store.state.loggedUser
    },
  },
  methods: {
    closeCalculatorModal() {
      this.$refs.modalContent.stopVideo()
      this.calculatorModal = false
    },
    stopVideo(modalIsOpened) {
      if (!modalIsOpened) this.$refs.modalContent.stopVideo()
    },
  },
}
</script><|MERGE_RESOLUTION|>--- conflicted
+++ resolved
@@ -11,16 +11,10 @@
             contain
             max-height="130"
           ></v-img>
-<<<<<<< HEAD
-          <v-card-title class="text-h6 font-weight-bold">
-            Gérez les informations de votre compte
-=======
           <v-card-title>
             <h2 class="text-h6 font-weight-bold">
-              Vous connaissez déjà la part de bio, durable et produits issus du commerce équitable de votre cantine
-              scolaire
+              Gérez les informations de votre compte
             </h2>
->>>>>>> 0017fd9e
           </v-card-title>
           <v-card-text>
             Pour modifier vos données personnelles, mettre à jour votre photo de profil ou changer votre mot de passe
@@ -40,8 +34,10 @@
             contain
             max-height="130"
           ></v-img>
-          <v-card-title class="text-h6 font-weight-bold">
-            Vous voulez savoir où vous en êtes des mesures EGAlim
+          <v-card-title>
+            <h2 class="text-h6 font-weight-bold">
+              Vous voulez savoir où vous en êtes des mesures EGAlim
+            </h2>
           </v-card-title>
           <v-card-text>
             Vous pouvez faire une simulation sur les différents aspects de la loi EGAlim avec les données de votre
