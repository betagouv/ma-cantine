--- conflicted
+++ resolved
@@ -46,11 +46,7 @@
             </v-btn>
             <p v-if="step && step.isSynthesis" class="mb-0"><router-link :to="firstStepLink">Modifier</router-link></p>
             <p v-else class="mb-0">
-<<<<<<< HEAD
-              <router-link v-if="previousStep" :to="previousStep.to">
-=======
-              <router-link :to="previousStep ? stepLink(previousStep) : {}">
->>>>>>> 63e2287c
+              <router-link v-if="previousStep" :to="stepLink(previousStep)">
                 Revenir à l'étape précédente
               </router-link>
               <a v-else class="grey--text text-darken-2" role="link" aria-disabled="true">
