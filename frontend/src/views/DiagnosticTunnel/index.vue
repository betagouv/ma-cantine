--- conflicted
+++ resolved
@@ -1,13 +1,7 @@
 <template>
-<<<<<<< HEAD
   <div class="tunnel text-left d-flex flex-column my-n5" ref="container" v-resize="onResize" style="width: 100%">
-    <div v-if="!step || !step.isSynthesis || $vuetify.breakpoint.smAndUp" class="header pa-2">
-      <v-row class="mx-auto constrained align-center my-3 my-sm-6">
-=======
-  <div class="text-left d-flex flex-column my-n5" ref="container" v-resize="onResize" style="width: 100%">
     <div class="header px-2 py-sm-2">
       <v-row class="mx-auto constrained align-center my-1 my-sm-3">
->>>>>>> eef660a1
         <v-col cols="9" class="py-4 d-flex" v-if="$vuetify.breakpoint.smAndUp">
           <div v-for="tunnel in tunnels" :key="tunnel.id" class="px-4 header-icon">
             <div v-if="tunnel.id === measure.id" class="d-flex align-center my-1">
@@ -36,12 +30,13 @@
         </v-col>
       </v-row>
     </div>
-<<<<<<< HEAD
-    <div v-if="diagnostic" class="flex-grow-1 scroll">
-      <div v-if="step && step.isSynthesis" style="height: 100%;">
-        <SummaryWrapper class="scroll" :measure="measure" :canteen="canteen" :diagnostic="diagnostic" />
-      </div>
-      <div v-else style="height: 100%; width: 100%; background: #fff;">
+    <div
+      v-if="diagnostic && !isSynthesis"
+      class="flex-grow-1 d-flex flex-column"
+      style="width: 100%; overflow-y: scroll; overflow-x: hidden; background: #FFF"
+    >
+      <v-spacer />
+      <div class="mx-auto constrained px-4 py-10" style="width: 100%">
         <component
           :is="`${measure.baseComponent}Steps`"
           :canteen="canteen"
@@ -49,24 +44,14 @@
           :stepUrlSlug="stepUrlSlug"
           v-on:update-payload="updatePayload"
           v-on:update-steps="updateSteps"
-          class="mx-auto constrained px-4 py-10 scroll"
         />
       </div>
-=======
-    <div
-      v-if="diagnostic"
-      class="mx-auto constrained px-4 py-10 flex-grow-1 d-flex flex-column justify-center"
-      style="width: 100%; overflow-y: scroll; overflow-x: hidden;"
-    >
-      <component
-        :is="`${measure.baseComponent}Steps`"
-        :canteen="canteen"
-        :diagnostic="diagnostic"
-        :stepUrlSlug="stepUrlSlug"
-        v-on:update-payload="updatePayload"
-        v-on:update-steps="updateSteps"
-      />
->>>>>>> eef660a1
+      <v-spacer />
+    </div>
+    <div v-else-if="diagnostic" class="flex-grow-1 d-flex flex-column" style="overflow-y: scroll; overflow-x: hidden;">
+      <div class="mx-auto constrained d-flex flex-column flex-grow-1" style="width: 100%; background: #FFF;">
+        <SummaryWrapper :measure="measure" :canteen="canteen" :diagnostic="diagnostic" />
+      </div>
     </div>
     <div class="footer pa-2" style="width: 100%">
       <div class="d-flex mx-auto constrained align-center">
@@ -177,6 +162,9 @@
     previousStep() {
       return this.stepIdx > 0 ? this.steps[this.stepIdx - 1] : null
     },
+    isSynthesis() {
+      return this.step?.isSynthesis
+    },
     continueActionText() {
       const returnToTable = !this.nextTunnel && this.step?.isSynthesis
       if (returnToTable) return "Retour au tableau de bord"
