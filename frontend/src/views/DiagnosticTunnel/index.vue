--- conflicted
+++ resolved
@@ -2,7 +2,6 @@
   <div class="text-left">
     <v-row class="header">
       <v-row class="mx-auto constrained align-center py-6">
-<<<<<<< HEAD
         <v-col cols="9" class="py-4 d-flex" v-if="$vuetify.breakpoint.smAndUp">
           <div v-for="tunnel in tunnels" :key="tunnel.id" class="px-4 header-icon">
             <div v-if="tunnel.id === measure.id" class="d-flex align-center my-1">
@@ -15,22 +14,6 @@
               <v-icon small color="primary lighten-4">{{ tunnel.icon }}</v-icon>
             </div>
           </div>
-=======
-        <v-col cols="9" class="py-4">
-          <v-row>
-            <div v-for="tunnel in tunnels" :key="tunnel.id" class="px-4 header-icon">
-              <div v-if="tunnel.id === measure.id" class="d-flex align-center my-1">
-                <v-icon small color="primary" class="mr-2">{{ measure.mdiIcon }}</v-icon>
-                <p class="fr-text-xs text-uppercase mb-0 grey--text text--darken-2 font-weight-bold">
-                  {{ measure.shortTitle }}
-                </p>
-              </div>
-              <div v-else>
-                <v-icon small color="primary lighten-4">{{ tunnel.icon }}</v-icon>
-              </div>
-            </div>
-          </v-row>
->>>>>>> 7cc82111
         </v-col>
         <v-col class="text-right py-0">
           <p class="mb-0">
@@ -127,9 +110,6 @@
       payload: {},
       steps: [],
       tunnels: [
-<<<<<<< HEAD
-        ...keyMeasures.map((km) => ({ id: km.id, title: km.title, shortTitle: km.shortTitle, icon: km.mdiIcon })),
-=======
         ...keyMeasures.map((km) => ({
           id: km.id,
           title: km.title,
@@ -137,7 +117,6 @@
           icon: km.mdiIcon,
           backendField: km.progressField,
         })),
->>>>>>> 7cc82111
       ],
     }
   },
