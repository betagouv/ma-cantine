--- conflicted
+++ resolved
@@ -266,7 +266,13 @@
         return Object.assign(x, { canteen__name: canteen?.name, date, hasAttachment })
       })
     },
-<<<<<<< HEAD
+    exportUrl() {
+      const orderingItems = this.getOrderingItems()
+      let exportUrl = `/api/v1/export-achats.xlsx?`
+      if (orderingItems.length > 0) exportUrl += `&ordering=${orderingItems.join(",")}`
+      if (this.searchTerm) exportUrl += `&search=${this.searchTerm}`
+      return exportUrl
+    },
     hasActiveFilter() {
       return (
         this.appliedFilters.category !== null ||
@@ -276,15 +282,6 @@
       )
     },
     // TODO: format choice lists to have explanation of inactive choices
-=======
-    exportUrl() {
-      const orderingItems = this.getOrderingItems()
-      let exportUrl = `/api/v1/export-achats.xlsx?`
-      if (orderingItems.length > 0) exportUrl += `&ordering=${orderingItems.join(",")}`
-      if (this.searchTerm) exportUrl += `&search=${this.searchTerm}`
-      return exportUrl
-    },
->>>>>>> e3e21ba7
   },
   methods: {
     getCategoryDisplayValue(category) {
