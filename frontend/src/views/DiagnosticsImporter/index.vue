--- conflicted
+++ resolved
@@ -247,14 +247,9 @@
             message: `Fichier traité en ${Math.round(this.seconds)} secondes`,
           })
         })
-<<<<<<< HEAD
         .catch((e) => {
+          this.importInProgress = false
           this.$store.dispatch("notifyServerError", e)
-=======
-        .catch(() => {
-          this.importInProgress = false
-          this.$store.dispatch("notifyServerError")
->>>>>>> 578b2094
         })
     },
   },
