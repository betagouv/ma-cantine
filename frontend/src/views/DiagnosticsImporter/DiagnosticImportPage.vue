<template>
  <div class="text-left">
    <BreadcrumbsNav
      :links="[{ to: { name: 'ManagementPage' } }, { to: { name: 'DiagnosticsImporter' } }]"
      :title="type.title"
    />

    <v-row class="my-4 mx-0">
      <v-icon large class="mr-4" color="black">{{ type.icon }}</v-icon>
      <h1>{{ type.title }}</h1>
      <p v-if="type.description">{{ type.description }}</p>
    </v-row>
    <h2 class="my-4">1. Préparer le fichier</h2>
    <p>
      <a href="#documentation">
        Voir les données requises pour
        <b>{{ importDocString }}</b>
        .
      </a>
    </p>
    <DownloadLinkList
      groupTitle="On met à votre disposition un fichier exemple avec les données en bon format"
      :links="downloadLinks"
    />

    <!-- TODO: for now hide if COMPLETE -->
    <DsfrCallout v-if="isStaff" class="body-2 my-4">
      En tant que membre de l'équipe ma cantine, vous pouvez ajoter trois colonnes additionnelles à la fin du fichier
      CSV :
      <br />
      <ul>
        <li>Une liste d'adresses email de gestionnaires qui seront ajoutés sans être notifiés par email, et</li>
        <li>Un identifiant décrivant la source de données</li>
        <li>
          Optionnel : Un état de publication (les options sont
          <code>published</code>
          ou
          <code>draft</code>
          )
        </li>
        <li>
          Optionnel : Un état de télédéclaration (les options sont
          <code>teledeclared</code>
          , ou vide)
        </li>
      </ul>
      Téléchargez l'en-tête en format :
      <a class="text-decoration-underline" href="/static/documents/fichier_exemple_staff.xlsx" download>
        Excel (.xlsx)
      </a>
      ,
      <a class="text-decoration-underline" href="/static/documents/fichier_exemple_staff.csv" download>
        CSV
      </a>
      ,
      <a class="text-decoration-underline" href="/static/documents/fichier_exemple_staff.ods" download>
        OpenDocument (.ods)
      </a>
      <br />
      À noter que vous ne serez pas ajouté.e.s automatiquement à l'équipe de gestion sauf si votre mail se trouve dans
      une des colonnes de listes de gestionnaires.
      <br />
      Bon courage ! 👾 🚀
    </DsfrCallout>

    <h2 class="mt-8">2. Transfèrer le fichier</h2>
    <FileDrop
      v-model="file"
      subtitle="Format CSV encodé en UTF-8 attendu"
      :acceptTypes="['.csv', 'text/csv', '.tsv', 'text/tsv']"
      maxSize="10485760"
      @upload="upload"
      :disabled="importInProgress"
    />

    <v-card outlined class="pa-4" v-if="importInProgress">
      <v-progress-circular indeterminate color="primary" size="28" class="mr-4"></v-progress-circular>
      <span class="mt-1">Traitement en cours...</span>
    </v-card>
    <div v-if="!isNaN(canteenCount) && !importInProgress">
      <!-- TODO: maybe just redirect to mes cantines on success ? -->
      <div v-if="canteenCount > 0">
        <v-alert type="success" outlined>
          <span class="grey--text text--darken-4 body-2">
            {{ canteenCount }} cantines
            <span v-if="diagnosticCount">et {{ diagnosticCount }} diagnostics&nbsp;</span>
            <span v-if="teledeclarationCount">et {{ teledeclarationCount }} télédéclarations&nbsp;</span>
            <span>ont été {{ diagnosticCount ? "traités" : "traitées" }}.</span>
          </span>
        </v-alert>
        <router-link :to="{ name: 'ManagementPage' }" class="ma-4">← Retourner à mes cantines</router-link>
      </div>
      <div v-if="errors && errors.length">
        <h2 class="my-4">3. Adresser les erreurs suivants, et re-essayer</h2>
        <p class="text-body-2 red--text text--darken-4" v-if="canteenCount === 0">
          Nous n'avons pas pu traiter votre fichier. Vous trouverez ci-dessous des informations sur les erreurs
          rencontrées.
        </p>
        <p class="text-body-2">
          Revoir
          <a href="#documentation">notre documentation</a>
          pour repondre aux questions les plus fréquentes, ou
          <a href="#contact">contactez-nous</a>
          pour plus d'aide.
        </p>
        <v-alert type="error" outlined>
          <v-simple-table color="red darken-2" dense>
            <template v-slot:default>
              <thead>
                <tr>
                  <th>Ligne</th>
                  <th>Erreur</th>
                </tr>
              </thead>
              <tbody>
                <tr v-for="error in errors" :key="error.row">
                  <td>{{ error.row }}</td>
                  <td>{{ error.message }}</td>
                </tr>
              </tbody>
            </template>
          </v-simple-table>
        </v-alert>
      </div>
    </div>

    <v-divider class="my-8" />

    <h2 class="my-4" id="documentation">Le détail</h2>
    <v-card
      :class="{ 'd-flex': true, 'flex-column': $vuetify.breakpoint.xs, 'align-center': $vuetify.breakpoint.xs }"
      outlined
    >
      <video
        ref="video"
        class="ma-4"
        :style="`max-width: ${$vuetify.breakpoint.xs ? '70%' : '30%'}; background: #333; border-radius: 10px`"
        poster="/static/images/video-poster-import-masse.webp"
        controls
      >
        <source
          type="video/mp4"
          src="https://cellar-c2.services.clever-cloud.com/ma-cantine-egalim/videos/Tutoriel-import-de-masse.m4v"
        />
        Votre navigateur ne peut pas afficher des vidéos.
      </video>

      <div>
        <p class="ma-4">
          Régardez notre vidéo tutorial pour repondre aux questions les plus fréquentes.
          <br />
          <br />
          Si vous avez toujours des questions ou des problèmes, n'hésitez pas à nous contacter à
          <a href="mailto:support-egalim@beta.gouv.fr">support-egalim@beta.gouv.fr</a>
          .
        </p>
      </div>
    </v-card>
    <h3 class="my-6">Format du fichier</h3>
    <p>
      Le fichier CSV doit être encodé avec UTF-8 et contenir un bilan par ligne. Chaque ligne doit aussi inclure les
      informations de la cantine associée.
    </p>
    <p>Les données doivent être présentées dans l'ordre indiqué ci-dessous.</p>
<<<<<<< HEAD
    <p>Ce n'est pas possible de modifier les diagnostics télédéclarés.</p>
=======
    <p>Si un bilan pour la même année et la même cantine existe déjà il ne sera pas modifié.</p>
>>>>>>> 3a883ea2
    <h4 class="my-6">Colonnes</h4>
    <v-simple-table class="my-6">
      <template v-slot:default>
        <thead>
          <tr>
            <th>Colonne</th>
            <th>Champ</th>
            <th>Description</th>
            <th>Type</th>
            <th>Exemple</th>
            <th>Obligatoire</th>
          </tr>
        </thead>
        <tbody>
          <tr v-for="(field, idx) in sharedDocumentation" :key="idx">
            <td class="text-center">{{ idx + 1 }}</td>
            <td>{{ field.name }}</td>
            <td v-html="field.description"></td>
            <td>{{ field.type }}</td>
            <td style="min-width: 160px;">{{ field.example }}</td>
            <td class="text-center">{{ field.optional ? "✘" : "✔" }}</td>
          </tr>
        </tbody>
      </template>
    </v-simple-table>
    <p v-if="ccDocumentation && ccDocumentation.length > 0">
      Les champs suivants concernent les cuisines centrales
    </p>
    <v-simple-table class="mt-0 mb-6" v-if="ccDocumentation.length && ccDocumentation.length > 0">
      <template v-slot:default>
        <thead>
          <tr>
            <th>Colonne</th>
            <th>Champ</th>
            <th>Description</th>
            <th>Type</th>
            <th>Exemple</th>
            <th>Obligatoire</th>
          </tr>
        </thead>
        <tbody>
          <tr v-for="(field, idx) in ccDocumentation" :key="idx">
            <td class="text-center">{{ sharedDocumentation.length + idx + 1 }}</td>
            <td>{{ field.name }}</td>
            <td v-html="field.description"></td>
            <td>{{ field.type }}</td>
            <td>{{ field.example }}</td>
            <td class="text-center">{{ field.optional ? "✘" : "✔" }}</td>
          </tr>
        </tbody>
      </template>
    </v-simple-table>
    <p>
      Les champs suivants concernent les données d'approvisionnement.
    </p>
    <v-simple-table class="my-2" v-if="diagnosticDocumentation.length">
      <template v-slot:default>
        <thead>
          <tr>
            <th>Colonne</th>
            <th>Champ</th>
            <th>Description</th>
            <th>Type</th>
            <th>Exemple</th>
            <th>Obligatoire</th>
          </tr>
        </thead>
        <tbody>
          <tr v-for="(field, idx) in diagnosticDocumentation" :key="idx">
            <td class="text-center">{{ sharedDocumentation.length + ccDocumentation.length + idx + 1 }}</td>
            <td>{{ field.name }}</td>
            <td v-html="field.description"></td>
            <td>{{ field.type }}</td>
            <td>{{ field.example }}</td>
            <td class="text-center">{{ field.optional ? "✘" : "✔" }}</td>
          </tr>
        </tbody>
      </template>
    </v-simple-table>
    <p v-else>Rien d'autre colonnes requises.</p>

    <DownloadLinkList
      groupTitle="On met à votre disposition un fichier exemple avec les données en bon format"
      :links="downloadLinks"
    />

    <HelpForm />
  </div>
</template>

<script>
import BreadcrumbsNav from "@/components/BreadcrumbsNav.vue"
import FileDrop from "@/components/FileDrop"
import HelpForm from "./HelpForm"
import Constants from "@/constants"
import DownloadLinkList from "@/components/DownloadLinkList.vue"
import DsfrCallout from "@/components/DsfrCallout"

export default {
  name: "DiagnosticImportPage",
  components: { BreadcrumbsNav, FileDrop, HelpForm, DownloadLinkList, DsfrCallout },
  props: ["importUrlSlug"],
  data() {
    const user = this.$store.state.loggedUser
    const importLevels = Constants.DiagnosticImportLevels.concat(Constants.CentralKitchenImportLevels)
    return {
      importLevels,
      importLevel: importLevels.find((x) => x.urlSlug === this.importUrlSlug)["key"],
      file: undefined,
      canteens: undefined,
      canteenCount: undefined,
      diagnosticCount: undefined,
      teledeclarationCount: undefined,
      errors: undefined,
      seconds: undefined,
      importInProgress: false,
      sharedDocumentation: [
        {
          name: "SIRET de l'établissement",
          description: "Ce SIRET doit être unique car il correspond à un lieu physique.",
          type: "14 chiffres, avec ou sans espaces",
          example: "000 000 000 00000",
        },
        {
          name: "Nom de l'établissement",
          example: "Ma Cantine",
          type: "Texte libre",
        },
        {
          name: "Code géographique INSEE de la ville",
          example: "69123",
          optional: true,
        },
        {
          name: "Code postal",
          description: "En cas d'absence de code INSEE, ce champ devient obligatoire.",
          example: "69001",
          optional: true,
        },
        {
          name: "SIRET de la cantine distributrice ou SRC",
          description:
            "Ce SIRET peut être vide ou utilisé pour plusieurs lignes, dans le cas où c'est le gestionnaire de la SRC ou de la cuisine centrale qui remplit les lignes pour chaque cuisine-site/satellite.",
          type: "14 chiffres, avec ou sans espaces",
          example: "999 999 999 99999",
          optional: true,
        },
        {
          name: "Nombre de repas servis par jour",
          type: "Chiffre",
          example: "300",
        },
        {
          name: "Nombre total de couverts à l'année",
          type: "Chiffre",
          description: "Y compris les couverts livrés",
          example: "67000",
        },
        {
          name: "Secteurs",
          description: `Options acceptées : ${this.$store.state.sectors.map(
            (x) => " <code>" + x.name + "</code>"
          )}. Spécifiez plusieurs en séparant avec un <code>+</code>.`,
          type: "Texte",
          example: `${this.$store.state.sectors[0].name}+${this.$store.state.sectors[1].name}`,
        },
        {
          name: "Mode de production",
          description:
            "Le mode de production de votre cantine. Les options :<br />- <code>central</code> si vous êtes une cuisine centrale sans lieu de consommation<br/>- <code>central_serving</code> si vous êtes une cuisine centrale qui accueille aussi des convives sur place,<br/>- <code>site</code> si vous êtes une cantine qui produit les repas sur place, et<br/>- <code>site_cooked_elsewhere</code> si vous êtes une cantine qui sert des repas preparés par une cuisine centrale.<br/>",
          type: "Texte (choix unique)",
          example: "central",
        },
        {
          name: "Mode de gestion",
          description:
            "Comment le service des repas est géré. Options acceptées : <code>direct</code> (directe) et <code>conceded</code> (concédé).",
          type: "Texte (choix unique)",
          example: "direct",
        },
        {
          name: "Secteur économique",
          description:
            "Le type d'établissement. Options acceptées : <code>public</code> et <code>private</code> (privé).",
          type: "Texte (choix unique)",
          example: "public",
          optional: true,
        },
        {
          name: "Gestionnaires additionnels (adresses emails)",
          description:
            "Les personnes avec ces adresses seront considérées comme gestionnaires de la cantine et pourront modifier toutes ses données.",
          type: "Texte (adresses email séparées par une virgule)",
          example: "gestionnaire1@example.com, gestionnaire2@example.com",
          optional: true,
        },
      ],
      isStaff: user.isStaff,
    }
  },
  computed: {
    type() {
      return this.importLevels.find((level) => level.key === this.importLevel)
    },
    ccDocumentation() {
      if (this.importLevel !== "CC_SIMPLE" && this.importLevel !== "CC_COMPLETE") return []
      return [
        {
          name: "Nombre de cantines satellites",
          description:
            "Nombre de cantines/lieux de service à qui je fournis des repas. Obligatoire pour les cuisines centrales.",
          type: "Chiffre entier",
          example: "14",
          optional: true,
        },
      ]
    },
    diagnosticDocumentation() {
      if (this.importLevel === "NONE") return []
      const numberFormatExample = "En format <code>1234</code>/<code>1234.5</code>/<code>1234.56</code>."
      const simpleValues = [
        "Valeur d'achats bio HT",
        "Valeur d'achats SIQO (hors bio) HT",
        "Valeur (en € HT) de mes achats prenant en compte les coûts imputés aux externalités environnementales ou acquis sur la base de leurs performances en matière environnementale",
        "Valeur (en € HT) des autres achats EGAlim",
        "Valeur (en € HT) de mes achats en viandes et volailles fraiches ou surgelées total",
        "Valeur (en € HT) de mes achats EGAlim en viandes et volailles fraiches ou surgelées",
        "Valeur (en € HT) de mes achats provenance France en viandes et volailles fraiches ou surgelées",
        "Valeur (en € HT) de mes achats en poissons, produits de la mer et de l'aquaculture total",
        "Valeur (en € HT) de mes achats EGAlim en poissons, produits de la mer et de l'aquaculture",
      ]
      let valuesArray = simpleValues
      const array = [
        {
          name: "Année du bilan",
          description: "En format <code>YYYY</code>.",
          type: "Chiffre",
          example: "2020",
        },
        {
          name: "Valeur totale d'achats HT",
          description: numberFormatExample,
          type: "Chiffre",
          example: "1234.99",
        },
      ]
      if (this.importLevel === "COMPLETE" || this.importLevel === "CC_COMPLETE") {
        valuesArray = [
          "La valeur totale (en € HT) de mes achats en viandes et volailles fraiches ou surgelées",
          "La valeur totale (en € HT) de mes achats en poissons, produits de la mer et de l'aquaculture",
          "Bio : Viandes et volailles fraîches et surgelées",
          "Bio : Produits aquatiques frais et surgelés",
          "Bio : Fruits et légumes frais et surgelés",
          "Bio : Charcuterie",
          "Bio : BOF (Produits laitiers, beurre et œufs)",
          "Bio : Boulangerie/Pâtisserie fraîches",
          "Bio : Boissons",
          "Bio : Autres produits frais, surgelés et d’épicerie",
          "Label rouge : Viandes et volailles fraîches et surgelées",
          "Label rouge : Produits aquatiques frais et surgelés",
          "Label rouge : Fruits et légumes frais et surgelés",
          "Label rouge : Charcuterie",
          "Label rouge : BOF (Produits laitiers, beurre et œufs)",
          "Label rouge : Boulangerie/Pâtisserie fraîches",
          "Label rouge : Boissons",
          "Label rouge : Autres produits frais, surgelés et d’épicerie",
          "AOC / AOP / IGP / STG : Viandes et volailles fraîches et surgelées",
          "AOC / AOP / IGP / STG : Produits aquatiques frais et surgelés",
          "AOC / AOP / IGP / STG : Fruits et légumes frais et surgelés",
          "AOC / AOP / IGP / STG : Charcuterie",
          "AOC / AOP / IGP / STG : BOF (Produits laitiers, beurre et œufs)",
          "AOC / AOP / IGP / STG : Boulangerie/Pâtisserie fraîches",
          "AOC / AOP / IGP / STG : Boissons",
          "AOC / AOP / IGP / STG : Autres produits frais, surgelés et d’épicerie",
          "Certification environnementale de niveau 2 ou HVE : Viandes et volailles fraîches et surgelées",
          "Certification environnementale de niveau 2 ou HVE : Produits aquatiques frais et surgelés",
          "Certification environnementale de niveau 2 ou HVE : Fruits et légumes frais et surgelés",
          "Certification environnementale de niveau 2 ou HVE : Charcuterie",
          "Certification environnementale de niveau 2 ou HVE : BOF (Produits laitiers, beurre et œufs)",
          "Certification environnementale de niveau 2 ou HVE : Boulangerie/Pâtisserie fraîches",
          "Certification environnementale de niveau 2 ou HVE : Boissons",
          "Certification environnementale de niveau 2 ou HVE : Autres produits frais, surgelés et d’épicerie",
          "Pêche durable : Viandes et volailles fraîches et surgelées",
          "Pêche durable : Produits aquatiques frais et surgelés",
          "Pêche durable : Fruits et légumes frais et surgelés",
          "Pêche durable : Charcuterie",
          "Pêche durable : BOF (Produits laitiers, beurre et œufs)",
          "Pêche durable : Boulangerie/Pâtisserie fraîches",
          "Pêche durable : Boissons",
          "Pêche durable : Autres produits frais, surgelés et d’épicerie",
          "Région ultrapériphérique : Viandes et volailles fraîches et surgelées",
          "Région ultrapériphérique : Produits aquatiques frais et surgelés",
          "Région ultrapériphérique : Fruits et légumes frais et surgelés",
          "Région ultrapériphérique : Charcuterie",
          "Région ultrapériphérique : BOF (Produits laitiers, beurre et œufs)",
          "Région ultrapériphérique : Boulangerie/Pâtisserie fraîches",
          "Région ultrapériphérique : Boissons",
          "Région ultrapériphérique : Autres produits frais, surgelés et d’épicerie",
          "Commerce équitable : Viandes et volailles fraîches et surgelées",
          "Commerce équitable : Produits aquatiques frais et surgelés",
          "Commerce équitable : Fruits et légumes frais et surgelés",
          "Commerce équitable : Charcuterie",
          "Commerce équitable : BOF (Produits laitiers, beurre et œufs)",
          "Commerce équitable : Boulangerie/Pâtisserie fraîches",
          "Commerce équitable : Boissons",
          "Commerce équitable : Autres produits frais, surgelés et d’épicerie",
          "Fermier : Viandes et volailles fraîches et surgelées",
          "Fermier : Produits aquatiques frais et surgelés",
          "Fermier : Fruits et légumes frais et surgelés",
          "Fermier : Charcuterie",
          "Fermier : BOF (Produits laitiers, beurre et œufs)",
          "Fermier : Boulangerie/Pâtisserie fraîches",
          "Fermier : Boissons",
          "Fermier : Autres produits frais, surgelés et d’épicerie",
          "Produit prenant en compte les coûts imputés aux externalités environnementales pendant son cycle de vie : Viandes et volailles fraîches et surgelées",
          "Produit prenant en compte les coûts imputés aux externalités environnementales pendant son cycle de vie : Produits aquatiques frais et surgelés",
          "Produit prenant en compte les coûts imputés aux externalités environnementales pendant son cycle de vie : Fruits et légumes frais et surgelés",
          "Produit prenant en compte les coûts imputés aux externalités environnementales pendant son cycle de vie : Charcuterie",
          "Produit prenant en compte les coûts imputés aux externalités environnementales pendant son cycle de vie : BOF (Produits laitiers, beurre et œufs)",
          "Produit prenant en compte les coûts imputés aux externalités environnementales pendant son cycle de vie : Boulangerie/Pâtisserie fraîches",
          "Produit prenant en compte les coûts imputés aux externalités environnementales pendant son cycle de vie : Boissons",
          "Produit prenant en compte les coûts imputés aux externalités environnementales pendant son cycle de vie : Autres produits frais, surgelés et d’épicerie",
          "Produits acquis sur la base de leurs performances en matière environnementale : Viandes et volailles fraîches et surgelées",
          "Produits acquis sur la base de leurs performances en matière environnementale : Produits aquatiques frais et surgelés",
          "Produits acquis sur la base de leurs performances en matière environnementale : Fruits et légumes frais et surgelés",
          "Produits acquis sur la base de leurs performances en matière environnementale : Charcuterie",
          "Produits acquis sur la base de leurs performances en matière environnementale : BOF (Produits laitiers, beurre et œufs)",
          "Produits acquis sur la base de leurs performances en matière environnementale : Boulangerie/Pâtisserie fraîches",
          "Produits acquis sur la base de leurs performances en matière environnementale : Boissons",
          "Produits acquis sur la base de leurs performances en matière environnementale : Autres produits frais, surgelés et d’épicerie",
          "Non-Egalim : Viandes et volailles fraîches et surgelées",
          "Non-Egalim : Produits aquatiques frais et surgelés",
          "Non-Egalim : Fruits et légumes frais et surgelés",
          "Non-Egalim : Charcuterie",
          "Non-Egalim : BOF (Produits laitiers, beurre et œufs)",
          "Non-Egalim : Boulangerie/Pâtisserie fraîches",
          "Non-Egalim : Boissons",
          "Non-Egalim : Autres produits frais, surgelés et d’épicerie",
          "Provenance France : Viandes et volailles fraîches et surgelées",
          "Provenance France : Produits aquatiques frais et surgelés",
          "Provenance France : Fruits et légumes frais et surgelés",
          "Provenance France : Charcuterie",
          "Provenance France : BOF (Produits laitiers, beurre et œufs)",
          "Provenance France : Boulangerie/Pâtisserie fraîches",
          "Provenance France : Boissons",
          "Provenance France : Autres produits frais, surgelés et d’épicerie",
          "Circuit-court : Viandes et volailles fraîches et surgelées",
          "Circuit-court : Produits aquatiques frais et surgelés",
          "Circuit-court : Fruits et légumes frais et surgelés",
          "Circuit-court : Charcuterie",
          "Circuit-court : BOF (Produits laitiers, beurre et œufs)",
          "Circuit-court : Boulangerie/Pâtisserie fraîches",
          "Circuit-court : Boissons",
          "Circuit-court : Autres produits frais, surgelés et d’épicerie",
          "Produit local : Viandes et volailles fraîches et surgelées",
          "Produit local : Produits aquatiques frais et surgelés",
          "Produit local : Fruits et légumes frais et surgelés",
          "Produit local : Charcuterie",
          "Produit local : BOF (Produits laitiers, beurre et œufs)",
          "Produit local : Boulangerie/Pâtisserie fraîches",
          "Produit local : Boissons",
          "Produit local : Autres produits frais, surgelés et d’épicerie",
        ]
      }
      valuesArray.forEach((value) => {
        array.push({
          name: value,
          description: numberFormatExample,
          type: "Chiffre",
          example: "1234.99",
          optional: true,
        })
      })
      return array
    },
    downloadLinks() {
      const labels = {
        xlsx: "Excel",
        ods: "OpenDocument",
        csv: "CSV",
      }
      const importSizes = {
        CC_COMPLETE: {
          csv: "5.5 ko",
          ods: "21 ko",
          xlsx: "9.4 ko",
        },
        CC_SIMPLE: {
          csv: "782 o",
          ods: "17.1 ko",
          xlsx: "6 ko",
        },
        COMPLETE: {
          csv: "5 Ko",
          ods: "15 Ko",
          xlsx: "13 Ko",
        },
        SIMPLE: {
          csv: "771 o",
          ods: "11 Ko",
          xlsx: "11 Ko",
        },
        NONE: {
          csv: "321 o",
          ods: "10 Ko",
          xlsx: "6 Ko",
        },
      }
      let filename = "/static/documents/"
      if (this.importLevel === "COMPLETE") filename = filename + "fichier_exemple_complet_ma_cantine"
      else if (this.importLevel === "CC_SIMPLE") filename = filename + "fichier_exemple_ma_cantine_cc_simple"
      else if (this.importLevel === "CC_COMPLETE") filename = filename + "fichier_exemple_ma_cantine_cc_complet"
      else if (this.importLevel === "NONE") filename = filename + "fichier_exemple_ma_cantine_no_diag"
      else filename = filename + "fichier_exemple_ma_cantine"
      return ["xlsx", "ods", "csv"].map((fileType) => ({
        href: `${filename}.${fileType}`,
        label: `Télécharger le fichier exemple en format ${labels[fileType]}`,
        sizeStr: importSizes[this.importLevel][fileType],
      }))
    },
    importDocString() {
      return {
        SIMPLE: "l'import simple",
        COMPLETE: "l'import complet",
        NONE: "l'import de cantines seulement",
        CC_SIMPLE: "la mise à jour des satellites et l'import simple",
        CC_COMPLETE: "la mise à jour des satellites et l'import complet",
      }[this.importLevel]
    },
  },
  created() {
    document.title = `${this.type.title} - Importer des bilans - ${this.$store.state.pageTitleSuffix}`
  },
  methods: {
    upload() {
      this.importInProgress = true
      this.$store
        .dispatch("importDiagnostics", {
          importLevel: this.importLevel,
          payload: { file: this.file },
        })
        .then((json) => {
          this.importInProgress = false
          this.file = null
          this.canteens = json.canteens
          this.canteenCount = json.canteens.length
          this.diagnosticCount = json.count
          this.teledeclarationCount = json.teledeclarations
          this.errors = json.errors
          this.seconds = json.seconds
          let resultMessage = {
            message: `${this.canteenCount} cantines traitées`,
            status: "success",
          }
          if (this.errors.length) {
            resultMessage.title = "Echec d'import"
            resultMessage.message = "Merci de vérifier les erreurs détaillés et de réessayer"
            resultMessage.status = "error"
          }
          this.$store.dispatch("notify", resultMessage)
          if (this.$matomo) {
            this.$matomo.trackEvent("inquiry", "send", "import-diagnostics-success")
          }
        })
        .catch((e) => {
          this.importInProgress = false
          this.$store.dispatch("notifyServerError", e)
        })
    },
  },
  beforeRouteEnter(to, from, next) {
    const importLevels = Constants.DiagnosticImportLevels.concat(Constants.CentralKitchenImportLevels)
    const legacyUrlKeys = importLevels.map((x) => ({ key: x.key, slug: x.urlSlug }))
    for (let i = 0; i < legacyUrlKeys.length; i++) {
      if (to.params.importUrlSlug === legacyUrlKeys[i].key)
        return next({ name: "DiagnosticImportPage", params: { importUrlSlug: legacyUrlKeys[i].slug } })
    }

    if (importLevels.map((x) => x.urlSlug).indexOf(to.params.importUrlSlug) === -1) return next({ name: "NotFound" })

    return next()
  },
}
</script><|MERGE_RESOLUTION|>--- conflicted
+++ resolved
@@ -162,11 +162,7 @@
       informations de la cantine associée.
     </p>
     <p>Les données doivent être présentées dans l'ordre indiqué ci-dessous.</p>
-<<<<<<< HEAD
-    <p>Ce n'est pas possible de modifier les diagnostics télédéclarés.</p>
-=======
-    <p>Si un bilan pour la même année et la même cantine existe déjà il ne sera pas modifié.</p>
->>>>>>> 3a883ea2
+    <p>Ce n'est pas possible de modifier les bilans télédéclarés.</p>
     <h4 class="my-6">Colonnes</h4>
     <v-simple-table class="my-6">
       <template v-slot:default>
