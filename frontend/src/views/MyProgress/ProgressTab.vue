<template>
  <div class="pa-2 pa-md-8 pb-4">
    <div>
<<<<<<< HEAD
      <v-row v-if="displayDiagnostic && !isCanteenTab">
=======
      <v-row v-if="!showIntroduction && !isCanteenTab">
>>>>>>> 30eb0751
        <v-col cols="12" md="8">
          <h3 class="fr-h6 font-weight-bold mb-0">
            {{ keyMeasure.title }}
          </h3>
          <v-btn text color="primary" class="px-0" @click="() => (expandIntro = !expandIntro)">
            En savoir plus
          </v-btn>
        </v-col>
      </v-row>
      <h3 v-else class="fr-h6 font-weight-bold mb-4">
        {{ keyMeasure.title }}
      </h3>
<<<<<<< HEAD
      <div v-if="!isCanteenTab && (!displayDiagnostic || showIntro)">
=======
      <div v-if="showIntroduction || expandIntro">
>>>>>>> 30eb0751
        <component :is="`${keyMeasure.baseComponent}Info`" :canteen="canteen" />
        <p><i>Sauf mention contraire, toutes les questions sont obligatoires.</i></p>
        <v-btn v-if="showIntroduction" color="primary" :disabled="requestOngoing" @click="startTunnel" class="mt-4">
          Commencer
        </v-btn>
      </div>
<<<<<<< HEAD
      <div v-if="displayDiagnostic || isCanteenTab" class="summary">
=======
      <div v-if="showPurchasesSection">
        <hr aria-hidden="true" role="presentation" class="mt-4 mb-8" />
        <PurchasesSummary :canteen="canteen" />
      </div>
      <div v-else-if="showSynthesis">
>>>>>>> 30eb0751
        <hr aria-hidden="true" role="presentation" class="mt-4 mb-8" />
        <div
          v-if="!isCanteenTab && usesOtherDiagnosticForMeasure && isSatellite"
          class="fr-text pa-6 grey lighten-4 mb-6"
        >
          <p class="mb-1 grey--text text--darken-4">
            Votre cantine sert des repas préparés par
            <span class="font-weight-bold">{{ centralKitchenName }}</span>
          </p>
          <p class="mb-0 grey--text text--darken-2">
            Votre cuisine centrale a déjà renseigné les données de cette mesure pour votre cantine. Retrouvez la
            synthèse ci-dessous.
            <span v-if="centralDiagnostic.centralKitchenDiagnosticMode !== 'ALL' && measureId === approId">
              Les autres volets de la loi EGAlim vous restent accessibles.
            </span>
          </p>
        </div>
        <v-row class="mb-4 align-center">
          <v-col class="d-flex align-center">
            <h4 class="fr-text-sm font-weight-bold my-1 mr-2">SYNTHÈSE</h4>
            <DsfrBadge v-if="usingLastDiagnostic">
              <p class="mb-0">Données de {{ displayDiagnostic.year }}</p>
            </DsfrBadge>
          </v-col>
          <v-col
            v-if="isCanteenTab || (!hasActiveTeledeclaration && !usesOtherDiagnosticForMeasure)"
            class="text-right"
          >
            <v-btn v-if="usingLastDiagnostic" color="primary" @click="createDiagnosticAndRedirect">
              <v-icon small class="mr-2">$pencil-line</v-icon>
              Mettre à jour
            </v-btn>
            <v-btn v-else outlined small color="primary" class="fr-btn--tertiary px-2" :to="modificationLink">
              <v-icon small class="mr-2">$pencil-line</v-icon>
              Modifier mes données
            </v-btn>
            <v-btn
              v-else-if="hasActiveTeledeclaration"
              outlined
              small
              color="primary"
              class="fr-btn--tertiary px-2"
              :disabled="true"
            >
              <v-icon small class="mr-2">$check-line</v-icon>
              Données télédéclarées
            </v-btn>
          </v-col>
        </v-row>
        <component
          :is="`${keyMeasure.baseComponent}Summary`"
          :usesCentralDiagnostic="hasCentralDiagnosticForMeasure"
          :canteen="canteen"
          :diagnostic="displayDiagnostic"
          :showEditButton="true"
        />
      </div>
    </div>
  </div>
</template>

<script>
import DsfrBadge from "@/components/DsfrBadge"
import QualityMeasureInfo from "./information/QualityMeasureInfo"
import DiversificationMeasureInfo from "./information/DiversificationMeasureInfo"
import InformationMeasureInfo from "./information/InformationMeasureInfo"
import NoPlasticMeasureInfo from "./information/NoPlasticMeasureInfo"
import WasteMeasureInfo from "./information/WasteMeasureInfo"
import QualityMeasureSummary from "@/components/DiagnosticSummary/QualityMeasureSummary"
import DiversificationMeasureSummary from "@/components/DiagnosticSummary/DiversificationMeasureSummary"
import InformationMeasureSummary from "@/components/DiagnosticSummary/InformationMeasureSummary"
import NoPlasticMeasureSummary from "@/components/DiagnosticSummary/NoPlasticMeasureSummary"
import WasteMeasureSummary from "@/components/DiagnosticSummary/WasteMeasureSummary"
import CanteenSummary from "@/components/DiagnosticSummary/CanteenSummary"
import PurchasesSummary from "@/components/DiagnosticSummary/PurchasesSummary"
import keyMeasures from "@/data/key-measures.json"
import { hasDiagnosticApproData, lastYear, hasStartedMeasureTunnel } from "@/utils"

export default {
  name: "ProgressTab",
  props: {
    measureId: {
      type: String,
      required: true,
    },
    year: {
      type: Number,
      required: true,
    },
    canteen: {
      type: Object,
      required: true,
    },
    diagnostic: Object,
    centralDiagnostic: Object,
    centralKitchenDiagnosticMode: String,
  },
  components: {
    DsfrBadge,
    QualityMeasureInfo,
    DiversificationMeasureInfo,
    InformationMeasureInfo,
    NoPlasticMeasureInfo,
    WasteMeasureInfo,
    QualityMeasureSummary,
    DiversificationMeasureSummary,
    InformationMeasureSummary,
    NoPlasticMeasureSummary,
    WasteMeasureSummary,
    CanteenSummary,
    PurchasesSummary,
  },
  data() {
    return {
      approId: "qualite-des-produits",
      establishmentId: "etablissement",
      expandIntro: false,
      requestOngoing: false,
    }
  },
  computed: {
    isApproTab() {
      return this.measureId === this.approId
    },
    isCanteenTab() {
      return this.measureId === this.establishmentId
    },
    keyMeasure() {
      if (this.isCanteenTab) {
        return { title: "Données relatives à mon établissement", baseComponent: "Canteen" }
      }
      return keyMeasures.find((x) => x.id === this.measureId)
    },
    canteenUrlComponent() {
      return this.$store.getters.getCanteenUrlComponent(this.canteen)
    },
    isSatellite() {
      return this.canteen.productionType === "site_cooked_elsewhere"
    },
    centralKitchenName() {
      if (!this.isSatellite) return null
      if (this.canteen.centralKitchen?.name) {
        return this.canteen.centralKitchen.name
      }
      return this.canteen.centralProducerSiret
        ? `l'établissement avec le SIRET ${this.canteen.centralProducerSiret}`
        : "un établissement inconnu"
    },
    usesOtherDiagnosticForMeasure() {
      if (this.canteen.productionType === "site") {
        return false
      } else if (this.isSatellite) {
        if (this.isApproTab) return !!this.centralDiagnostic
        if (this.centralDiagnostic?.centralKitchenDiagnosticMode === "ALL") {
          return !!this.centralDiagnostic
        }
      } else {
        // both CC production types
        if (!this.isApproTab) {
          const satelliteProvidesOtherMeasures = this.diagnostic?.centralKitchenDiagnosticMode === "APPRO"
          return satelliteProvidesOtherMeasures
        }
      }
      return false
    },
    hasActiveTeledeclaration() {
      return this.diagnostic?.teledeclaration?.status === "SUBMITTED"
    },
    modificationLink() {
      return this.isCanteenTab
        ? { name: "CanteenForm", params: { canteenUrlComponent: this.canteenUrlComponent } }
        : {
            name: "DiagnosticTunnel",
            params: {
              canteenUrlComponent: this.canteenUrlComponent,
              year: this.year,
              measureId: this.measureId,
            },
          }
    },
    hasCentralDiagnosticForMeasure() {
      if (!this.centralDiagnostic) return false
      if (this.isCanteenTab) return false
      if (this.isApproTab) return true
      return this.centralDiagnostic.centralKitchenDiagnosticMode === "ALL"
    },
    relativeLastYear() {
      return this.year - 1
    },
    lastYearDiagnostic() {
      return this.canteen.diagnostics.find((d) => d.year === this.relativeLastYear)
    },
    displayDiagnostic() {
      if (this.hasCentralDiagnosticForMeasure) return this.centralDiagnostic
      if (this.diagnostic) return this.diagnostic
      return this.lastYearDiagnostic
    },
    usingLastDiagnostic() {
      return this.displayDiagnostic.year === this.relativeLastYear
    },
  },
  methods: {
    createDiagnosticAndRedirect() {
      const payload = JSON.parse(JSON.stringify(this.lastYearDiagnostic))
      payload.year = this.year
      return this.$store
        .dispatch("createDiagnostic", {
          canteenId: this.canteen.id,
          payload,
        })
        .then(() => {
          this.$router.push({ name: "DiagnosticModification" })
        })
        .catch((e) => this.$store.dispatch("notifyServerError", e))
    },
    showPurchasesSection() {
      const isCurrentYear = this.year === lastYear() + 1
      const managesOwnPurchases = !this.isSatellite
      const dataProvidedByDiagnostic = this.diagnostic && hasDiagnosticApproData(this.diagnostic)
      return this.isApproTab && isCurrentYear && managesOwnPurchases && !dataProvidedByDiagnostic
    },
    hasData() {
      if (this.hasActiveTeledeclaration) return true // if tunnel wasn't started, but diag was TD'd, show synthesis
      const hasMeasureData = hasStartedMeasureTunnel(this.displayDiagnostic, this.keyMeasure)
      return this.showPurchasesSection || hasMeasureData
    },
    showIntroduction() {
      return !(this.isCanteenTab || this.hasData || this.usesOtherDiagnosticForMeasure)
    },
    showSynthesis() {
      return this.isCanteenTab || this.hasData
    },
  },
  methods: {
    startTunnel() {
      if (this.usesOtherDiagnosticForMeasure) return // more explicit error?
      if (this.diagnostic) {
        this.$router.push(this.modificationLink)
      } else {
        this.requestOngoing = true
        return this.$store
          .dispatch("createDiagnostic", {
            canteenId: this.canteen.id,
            payload: {
              year: this.year,
              creationSource: "TUNNEL",
              centralKitchenDiagnosticMode: this.centralKitchenDiagnosticMode,
            },
          })
          .then(() => {
            this.$router.push(this.modificationLink)
          })
          .catch((e) => {
            this.$store.dispatch("notifyServerError", e)
          })
          .finally(() => (this.requestOngoing = false))
      }
    },
  },
}
</script>

<style scoped>
hr {
  border: none;
  height: 1px;
  /* Set the hr color */
  color: #ddd; /* old IE */
  background-color: #ddd; /* Modern Browsers */
}
</style><|MERGE_RESOLUTION|>--- conflicted
+++ resolved
@@ -1,11 +1,7 @@
 <template>
   <div class="pa-2 pa-md-8 pb-4">
     <div>
-<<<<<<< HEAD
-      <v-row v-if="displayDiagnostic && !isCanteenTab">
-=======
       <v-row v-if="!showIntroduction && !isCanteenTab">
->>>>>>> 30eb0751
         <v-col cols="12" md="8">
           <h3 class="fr-h6 font-weight-bold mb-0">
             {{ keyMeasure.title }}
@@ -18,26 +14,18 @@
       <h3 v-else class="fr-h6 font-weight-bold mb-4">
         {{ keyMeasure.title }}
       </h3>
-<<<<<<< HEAD
-      <div v-if="!isCanteenTab && (!displayDiagnostic || showIntro)">
-=======
       <div v-if="showIntroduction || expandIntro">
->>>>>>> 30eb0751
         <component :is="`${keyMeasure.baseComponent}Info`" :canteen="canteen" />
         <p><i>Sauf mention contraire, toutes les questions sont obligatoires.</i></p>
         <v-btn v-if="showIntroduction" color="primary" :disabled="requestOngoing" @click="startTunnel" class="mt-4">
           Commencer
         </v-btn>
       </div>
-<<<<<<< HEAD
-      <div v-if="displayDiagnostic || isCanteenTab" class="summary">
-=======
       <div v-if="showPurchasesSection">
         <hr aria-hidden="true" role="presentation" class="mt-4 mb-8" />
         <PurchasesSummary :canteen="canteen" />
       </div>
       <div v-else-if="showSynthesis">
->>>>>>> 30eb0751
         <hr aria-hidden="true" role="presentation" class="mt-4 mb-8" />
         <div
           v-if="!isCanteenTab && usesOtherDiagnosticForMeasure && isSatellite"
@@ -66,16 +54,8 @@
             v-if="isCanteenTab || (!hasActiveTeledeclaration && !usesOtherDiagnosticForMeasure)"
             class="text-right"
           >
-            <v-btn v-if="usingLastDiagnostic" color="primary" @click="createDiagnosticAndRedirect">
-              <v-icon small class="mr-2">$pencil-line</v-icon>
-              Mettre à jour
-            </v-btn>
-            <v-btn v-else outlined small color="primary" class="fr-btn--tertiary px-2" :to="modificationLink">
-              <v-icon small class="mr-2">$pencil-line</v-icon>
-              Modifier mes données
-            </v-btn>
             <v-btn
-              v-else-if="hasActiveTeledeclaration"
+              v-if="hasActiveTeledeclaration"
               outlined
               small
               color="primary"
@@ -84,6 +64,14 @@
             >
               <v-icon small class="mr-2">$check-line</v-icon>
               Données télédéclarées
+            </v-btn>
+            <v-btn v-else-if="usingLastDiagnostic" color="primary" @click="createDiagnosticAndRedirect">
+              <v-icon small class="mr-2">$pencil-line</v-icon>
+              Mettre à jour
+            </v-btn>
+            <v-btn v-else outlined small color="primary" class="fr-btn--tertiary px-2" :to="modificationLink">
+              <v-icon small class="mr-2">$pencil-line</v-icon>
+              Modifier mes données
             </v-btn>
           </v-col>
         </v-row>
@@ -238,6 +226,23 @@
     usingLastDiagnostic() {
       return this.displayDiagnostic.year === this.relativeLastYear
     },
+    showPurchasesSection() {
+      const isCurrentYear = this.year === lastYear() + 1
+      const managesOwnPurchases = !this.isSatellite
+      const dataProvidedByDiagnostic = this.diagnostic && hasDiagnosticApproData(this.diagnostic)
+      return this.isApproTab && isCurrentYear && managesOwnPurchases && !dataProvidedByDiagnostic
+    },
+    hasData() {
+      if (this.hasActiveTeledeclaration) return true // if tunnel wasn't started, but diag was TD'd, show synthesis
+      const hasMeasureData = hasStartedMeasureTunnel(this.displayDiagnostic, this.keyMeasure)
+      return this.showPurchasesSection || hasMeasureData
+    },
+    showIntroduction() {
+      return !(this.isCanteenTab || this.hasData || this.usesOtherDiagnosticForMeasure)
+    },
+    showSynthesis() {
+      return this.isCanteenTab || this.hasData
+    },
   },
   methods: {
     createDiagnosticAndRedirect() {
@@ -253,25 +258,6 @@
         })
         .catch((e) => this.$store.dispatch("notifyServerError", e))
     },
-    showPurchasesSection() {
-      const isCurrentYear = this.year === lastYear() + 1
-      const managesOwnPurchases = !this.isSatellite
-      const dataProvidedByDiagnostic = this.diagnostic && hasDiagnosticApproData(this.diagnostic)
-      return this.isApproTab && isCurrentYear && managesOwnPurchases && !dataProvidedByDiagnostic
-    },
-    hasData() {
-      if (this.hasActiveTeledeclaration) return true // if tunnel wasn't started, but diag was TD'd, show synthesis
-      const hasMeasureData = hasStartedMeasureTunnel(this.displayDiagnostic, this.keyMeasure)
-      return this.showPurchasesSection || hasMeasureData
-    },
-    showIntroduction() {
-      return !(this.isCanteenTab || this.hasData || this.usesOtherDiagnosticForMeasure)
-    },
-    showSynthesis() {
-      return this.isCanteenTab || this.hasData
-    },
-  },
-  methods: {
     startTunnel() {
       if (this.usesOtherDiagnosticForMeasure) return // more explicit error?
       if (this.diagnostic) {
