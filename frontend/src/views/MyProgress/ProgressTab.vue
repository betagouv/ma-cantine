<template>
  <div class="pa-8 pb-4">
<<<<<<< HEAD
    <div>
      <v-row v-if="(diagnostic || centralDiagnostic) && !isCanteenTab">
=======
    <div v-if="measureId !== establishmentId">
      <v-row v-if="diagnostic || hasCentralDiagnosticForMeasure">
>>>>>>> 0e8b7ba2
        <v-col cols="12" md="8">
          <h3 class="fr-h6 font-weight-bold mb-0">
            {{ keyMeasure.title }}
          </h3>
          <v-btn text color="primary" class="px-0" @click="() => (showIntro = !showIntro)">
            En savoir plus
          </v-btn>
        </v-col>
        <v-col class="fr-text-xs text-right">
          <p class="mb-0">Votre niveau : {{ level }}</p>
          <p class="grey--text text--darken-2 mb-0">
            {{ levelMessage }}
          </p>
        </v-col>
      </v-row>
      <h3 v-else class="fr-h6 font-weight-bold mb-4">
        {{ keyMeasure.title }}
      </h3>
<<<<<<< HEAD
      <div v-if="!isCanteenTab && ((!diagnostic && !centralDiagnostic) || showIntro)">
=======
      <div v-if="(!diagnostic && !hasCentralDiagnosticForMeasure) || showIntro">
>>>>>>> 0e8b7ba2
        <component
          :is="`${keyMeasure.baseComponent}Info`"
          :canteen="canteen"
          :diagnostic="diagnostic"
          :centralDiagnostic="centralDiagnostic"
        />
        <p><i>Sauf mention contraire, toutes les questions sont obligatoires.</i></p>
        <v-btn
          v-if="measureId !== establishmentId && !diagnostic && !usesOtherDiagnosticForMeasure"
          color="primary"
          :to="{ name: 'NewDiagnosticForCanteen', params: { canteenUrlComponent }, query: { année: year } }"
          class="mt-4"
        >
          Commencer
        </v-btn>
      </div>
<<<<<<< HEAD
      <div v-if="diagnostic || centralDiagnostic || isCanteenTab" class="summary">
=======
      <div v-if="diagnostic || hasCentralDiagnosticForMeasure" class="summary">
>>>>>>> 0e8b7ba2
        <hr aria-hidden="true" role="presentation" class="mt-4 mb-8" />
        <div
          v-if="!isCanteenTab && usesOtherDiagnosticForMeasure && isSatellite"
          class="fr-text pa-6 grey lighten-4 mb-6"
        >
          <p class="mb-1 grey--text text--darken-4">
            Votre cantine sert des repas préparés par
            <span class="font-weight-bold">{{ centralKitchenName }}</span>
          </p>
          <p class="mb-0 grey--text text--darken-2">
            Votre cuisine centrale a déjà renseigné les données de cette mesure pour votre cantine. Retrouvez la
            synthèse ci-dessous.
            <span v-if="centralDiagnostic.centralKitchenDiagnosticMode !== 'ALL' && measureId === approId">
              Les autres volets de la loi EGAlim vous restent accessibles.
            </span>
          </p>
        </div>
        <v-row class="mb-4">
          <v-col class="d-flex align-end">
            <h4 class="fr-text-sm font-weight-bold my-1">SYNTHÈSE</h4>
          </v-col>
          <v-col class="text-right">
            <v-btn
              v-if="isCanteenTab || (!hasActiveTeledeclaration && !usesOtherDiagnosticForMeasure)"
              outlined
              small
              color="primary"
              class="fr-btn--tertiary px-2"
              :to="modificationLink"
            >
              <v-icon small class="mr-2">$pencil-line</v-icon>
              Modifier mes données
            </v-btn>
          </v-col>
        </v-row>
        <component
          :is="`${keyMeasure.baseComponent}Summary`"
          :canteen="canteen"
          :diagnostic="diagnostic"
          :centralDiagnostic="centralDiagnostic"
        />
      </div>
      <v-row class="mt-6">
        <v-col cols="6">
          <router-link :to="{}">Previous tab</router-link>
        </v-col>
        <v-col cols="6" class="text-right">
          <router-link :to="{}">Next tab</router-link>
        </v-col>
      </v-row>
    </div>
  </div>
</template>

<script>
import QualityMeasureInfo from "./information/QualityMeasureInfo"
import DiversificationMeasureInfo from "./information/DiversificationMeasureInfo"
import InformationMeasureInfo from "./information/InformationMeasureInfo"
import NoPlasticMeasureInfo from "./information/NoPlasticMeasureInfo"
import WasteMeasureInfo from "./information/WasteMeasureInfo"
import QualityMeasureSummary from "./summary/QualityMeasureSummary"
import DiversificationMeasureSummary from "./summary/DiversificationMeasureSummary"
import InformationMeasureSummary from "./summary/InformationMeasureSummary"
import NoPlasticMeasureSummary from "./summary/NoPlasticMeasureSummary"
import WasteMeasureSummary from "./summary/WasteMeasureSummary"
import CanteenSummary from "./summary/CanteenSummary"
import keyMeasures from "@/data/key-measures.json"

export default {
  name: "ProgressTab",
  props: {
    measureId: {
      type: String,
      required: true,
    },
    year: {
      type: Number,
      required: true,
    },
    canteen: {
      type: Object,
      required: true,
    },
    diagnostic: Object,
    centralDiagnostic: Object,
  },
  components: {
    QualityMeasureInfo,
    DiversificationMeasureInfo,
    InformationMeasureInfo,
    NoPlasticMeasureInfo,
    WasteMeasureInfo,
    QualityMeasureSummary,
    DiversificationMeasureSummary,
    InformationMeasureSummary,
    NoPlasticMeasureSummary,
    WasteMeasureSummary,
    CanteenSummary,
  },
  data() {
    return {
      approId: "qualite-des-produits",
      establishmentId: "etablissement",
      showIntro: false,
    }
  },
  computed: {
    isCanteenTab() {
      return this.measureId === this.establishmentId
    },
    keyMeasure() {
      if (this.isCanteenTab) {
        return { title: "Données relatives à mon établissement", baseComponent: "Canteen" }
      }
      return keyMeasures.find((x) => x.id === this.measureId)
    },
    canteenUrlComponent() {
      return this.$store.getters.getCanteenUrlComponent(this.canteen)
    },
    isSatellite() {
      return this.canteen.productionType === "site_cooked_elsewhere"
    },
    centralKitchenName() {
      if (!this.isSatellite) return null
      if (this.canteen.centralKitchen?.name) {
        return this.canteen.centralKitchen.name
      }
      return this.canteen.centralProducerSiret
        ? `l'établissement avec le SIRET ${this.canteen.centralProducerSiret}`
        : "un établissement inconnu"
    },
    usesOtherDiagnosticForMeasure() {
      const isApproTab = this.measureId === this.approId
      if (this.canteen.productionType === "site") {
        return false
      } else if (this.isSatellite) {
        if (isApproTab) return !!this.centralDiagnostic
        if (this.centralDiagnostic?.centralKitchenDiagnosticMode === "ALL") {
          return !!this.centralDiagnostic
        }
      } else {
        // both CC production types
        if (!isApproTab) {
          const satelliteProvidesOtherMeasures = this.diagnostic?.centralKitchenDiagnosticMode === "APPRO"
          return satelliteProvidesOtherMeasures
        }
      }
      return false
    },
    hasActiveTeledeclaration() {
      return this.diagnostic?.teledeclaration?.status === "SUBMITTED"
    },
    level() {
      return "EXPERT"
    },
    levelMessage() {
      return "Vous êtes au point, bravo ! Partagez vos meilleures idées pour inspirer d'autres cantines !"
    },
<<<<<<< HEAD
    modificationLink() {
      return this.isCanteenTab
        ? { name: "CanteenForm", params: { canteenUrlComponent: this.canteenUrlComponent } }
        : { name: "DiagnosticModification", params: { canteenUrlComponent: this.canteenUrlComponent, year: this.year } }
=======
    hasCentralDiagnosticForMeasure() {
      if (!this.centralDiagnostic) return false
      if (this.measureId === this.establishmentId) return false
      if (this.measureId === this.approId) return true
      return this.centralDiagnostic.centralKitchenDiagnosticMode === "ALL"
>>>>>>> 0e8b7ba2
    },
  },
}
</script>

<style scoped>
hr {
  border: none;
  height: 1px;
  /* Set the hr color */
  color: #ddd; /* old IE */
  background-color: #ddd; /* Modern Browsers */
}
.summary >>> ul {
  list-style-type: none;
  padding-left: 0;
}
.summary >>> li {
  margin-bottom: 14px;
  display: flex;
}
.summary >>> li .v-icon {
  align-items: baseline;
}
</style><|MERGE_RESOLUTION|>--- conflicted
+++ resolved
@@ -1,12 +1,7 @@
 <template>
   <div class="pa-8 pb-4">
-<<<<<<< HEAD
     <div>
-      <v-row v-if="(diagnostic || centralDiagnostic) && !isCanteenTab">
-=======
-    <div v-if="measureId !== establishmentId">
-      <v-row v-if="diagnostic || hasCentralDiagnosticForMeasure">
->>>>>>> 0e8b7ba2
+      <v-row v-if="(diagnostic || hasCentralDiagnosticForMeasure) && !isCanteenTab">
         <v-col cols="12" md="8">
           <h3 class="fr-h6 font-weight-bold mb-0">
             {{ keyMeasure.title }}
@@ -25,11 +20,7 @@
       <h3 v-else class="fr-h6 font-weight-bold mb-4">
         {{ keyMeasure.title }}
       </h3>
-<<<<<<< HEAD
-      <div v-if="!isCanteenTab && ((!diagnostic && !centralDiagnostic) || showIntro)">
-=======
-      <div v-if="(!diagnostic && !hasCentralDiagnosticForMeasure) || showIntro">
->>>>>>> 0e8b7ba2
+      <div v-if="!isCanteenTab && ((!diagnostic && !hasCentralDiagnosticForMeasure) || showIntro)">
         <component
           :is="`${keyMeasure.baseComponent}Info`"
           :canteen="canteen"
@@ -46,11 +37,7 @@
           Commencer
         </v-btn>
       </div>
-<<<<<<< HEAD
-      <div v-if="diagnostic || centralDiagnostic || isCanteenTab" class="summary">
-=======
-      <div v-if="diagnostic || hasCentralDiagnosticForMeasure" class="summary">
->>>>>>> 0e8b7ba2
+      <div v-if="diagnostic || hasCentralDiagnosticForMeasure || isCanteenTab" class="summary">
         <hr aria-hidden="true" role="presentation" class="mt-4 mb-8" />
         <div
           v-if="!isCanteenTab && usesOtherDiagnosticForMeasure && isSatellite"
@@ -209,18 +196,16 @@
     levelMessage() {
       return "Vous êtes au point, bravo ! Partagez vos meilleures idées pour inspirer d'autres cantines !"
     },
-<<<<<<< HEAD
     modificationLink() {
       return this.isCanteenTab
         ? { name: "CanteenForm", params: { canteenUrlComponent: this.canteenUrlComponent } }
         : { name: "DiagnosticModification", params: { canteenUrlComponent: this.canteenUrlComponent, year: this.year } }
-=======
+    },
     hasCentralDiagnosticForMeasure() {
       if (!this.centralDiagnostic) return false
-      if (this.measureId === this.establishmentId) return false
+      if (this.isCanteenTab) return false
       if (this.measureId === this.approId) return true
       return this.centralDiagnostic.centralKitchenDiagnosticMode === "ALL"
->>>>>>> 0e8b7ba2
     },
   },
 }
