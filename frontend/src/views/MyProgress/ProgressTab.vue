--- conflicted
+++ resolved
@@ -208,17 +208,6 @@
     levelMessage() {
       return "Vous êtes au point, bravo ! Partagez vos meilleures idées pour inspirer d'autres cantines !"
     },
-<<<<<<< HEAD
-    previousTab() {
-      if (this.measureId === this.approId) return null
-      const thisTabIdx = this.measures.findIndex((m) => m.urlSlug === this.measureId)
-      return this.measures[thisTabIdx - 1]
-    },
-    nextTab() {
-      if (this.measureId === this.establishmentId) return null
-      const thisTabIdx = this.measures.findIndex((m) => m.urlSlug === this.measureId)
-      return this.measures[thisTabIdx + 1]
-=======
     modificationLink() {
       return this.isCanteenTab
         ? { name: "CanteenForm", params: { canteenUrlComponent: this.canteenUrlComponent } }
@@ -229,7 +218,17 @@
       if (this.isCanteenTab) return false
       if (this.measureId === this.approId) return true
       return this.centralDiagnostic.centralKitchenDiagnosticMode === "ALL"
->>>>>>> f196922d
+    },
+
+    previousTab() {
+      if (this.measureId === this.approId) return null
+      const thisTabIdx = this.measures.findIndex((m) => m.urlSlug === this.measureId)
+      return this.measures[thisTabIdx - 1]
+    },
+    nextTab() {
+      if (this.measureId === this.establishmentId) return null
+      const thisTabIdx = this.measures.findIndex((m) => m.urlSlug === this.measureId)
+      return this.measures[thisTabIdx + 1]
     },
   },
 }
