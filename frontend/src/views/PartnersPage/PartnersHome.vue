<template>
  <div class="text-left">
    <BreadcrumbsNav />
    <v-row>
      <v-col cols="12" sm="7" md="8">
        <h1 class="fr-h1 mb-4">
          Améliorer votre offre avec le soutien des acteurs de l'éco-système
        </h1>
        <ReferencingInfo />
      </v-col>
      <v-col cols="0" sm="5" md="4" v-if="$vuetify.breakpoint.smAndUp" class="py-0 pr-8 d-flex">
        <v-spacer></v-spacer>
        <v-img src="/static/images/peeps-illustration-couple.png" contain max-width="200"></v-img>
      </v-col>
    </v-row>
    <h2 class="d-sr-only">Les acteurs de l'éco-système</h2>
    <p v-if="$vuetify.breakpoint.mdAndUp" class="font-weight-bold">Vos besoins</p>
    <v-item-group v-if="$vuetify.breakpoint.mdAndUp" multiple v-model="filters.category.value">
      <v-row class="mx-n1">
        <v-col v-for="category in categoryItems" cols="4" :key="category.value" class="pa-1" fill-height>
          <v-item v-slot="{ active, toggle }" :value="category.value">
            <button @click="toggle" style="width: inherit;" class="fill-height">
              <v-card
                :color="active ? 'primary lighten-4' : ''"
                outlined
                class="fill-height d-flex flex-column justify-center"
              >
                <v-card-title class="d-block text-left">
                  <p class="fr-text-sm mb-0 d-flex align-center">
                    <v-icon small class="mr-2" :color="active ? 'primary' : ''">
                      {{ category.icon }}
                    </v-icon>
                    {{ category.text }}
                  </p>
                </v-card-title>
              </v-card>
            </button>
          </v-item>
        </v-col>
      </v-row>
    </v-item-group>
    <div class="d-flex align-center mt-8 pl-0">
      <v-badge :value="hasActiveFilter" color="#CE614A" dot overlap offset-x="-2">
        <p class="font-weight-bold mb-0" style="background-color: #fff; width: max-content">
          Autres filtres
        </p>
      </v-badge>
      <v-btn text color="primary" small @click="showFilters = !showFilters" class="ml-1 py-4 py-sm-0">
        <v-icon small>mdi-filter-outline</v-icon>
        <span v-if="showFilters">Cacher les filtres</span>
        <span v-else>Afficher les filtres</span>
      </v-btn>

      <v-btn text color="primary" small @click="clearFilters" v-if="hasActiveFilter">
        <v-icon small>mdi-filter-off-outline</v-icon>
        Enlever tous les filtres
      </v-btn>
      <v-divider aria-hidden="true" role="presentation" v-if="!showFilters"></v-divider>
    </div>
    <v-expand-transition>
      <v-sheet class="pa-6 text-left mt-2 ma-0" v-show="showFilters" rounded :outlined="showFilters">
        <v-row>
          <v-col cols="12" md="6">
            <DsfrSearchField
              v-model="filters.search.provisionalValue"
              @search="applyProvisionalValue(filters.search)"
              clearable
              @clear="clearFilterField(filters.search)"
              placeholder="Rechercher par nom"
              hide-details="auto"
            />
          </v-col>
        </v-row>
        <v-row>
          <v-col cols="12" sm="6" v-if="$vuetify.breakpoint.smAndDown">
            <label
              for="select-category"
              :class="{
                'active-filter-label': filters.category.value && !!filters.category.value.length,
              }"
            >
              Besoin(s) comblé(s) par l'acteur
            </label>
            <DsfrSelect
              v-model="filters.category.value"
              multiple
              :items="categoryItems"
              clearable
              hide-details
              id="select-category"
              placeholder="Tous les besoins"
              class="mt-1"
            />
          </v-col>
          <v-col cols="12" sm="6">
            <label
              for="select-department"
              :class="{
                'active-filter-label': filters.department.value && !!filters.department.value.length,
              }"
            >
              Département
            </label>
            <DsfrCombobox
              v-model="filters.department.value"
              multiple
              :items="departmentItems"
              clearable
              hide-details
              id="select-department"
              placeholder="Tous les départements"
              class="mt-1"
            />
          </v-col>
          <v-col cols="12" sm="6">
            <label
              for="select-sector"
              :class="{
                'active-filter-label': filters.sectorCategories.value && !!filters.sectorCategories.value.length,
              }"
            >
              Secteur d'activité
            </label>
            <DsfrSelect
              v-model="filters.sectorCategories.value"
              multiple
              :items="sectorCategories"
              clearable
              hide-details
              id="select-sector"
              placeholder="Tous les secteurs"
              class="mt-1"
            />
          </v-col>
        </v-row>
        <v-row>
          <v-col cols="12" sm="6">
            <label
              for="select-type"
              :class="{
                'active-filter-label': filters.type.value && !!filters.type.value.length,
              }"
            >
              Type d'acteur
            </label>
            <DsfrSelect
              v-model="filters.type.value"
              multiple
              :items="typeItems"
              clearable
              hide-details
              id="select-type"
              placeholder="Tous les types"
              class="mt-1"
            />
          </v-col>
          <v-col cols="6">
            <label
              for="select-gratuity-option"
              :class="{
                'active-filter-label': filters.gratuityOption.value && !!filters.gratuityOption.value.length,
              }"
            >
              Type d'offre
            </label>
            <DsfrSelect
              v-model="filters.gratuityOption.value"
              multiple
              :items="gratuityOptions"
              clearable
              hide-details
              id="select-gratuity-option"
              placeholder="Toutes"
              class="mt-1"
            />
          </v-col>
        </v-row>
      </v-sheet>
    </v-expand-transition>
    <div v-if="!!partnerCount" class="mt-3">
      <v-row class="mt-2">
        <v-col>
          <ResultCount :count="partnerCount" class="fr-h6 mb-0" />
        </v-col>
      </v-row>
      <v-row>
        <v-col v-for="partner in visiblePartners" :key="partner.id" style="height: auto;" cols="12" sm="6" md="4">
          <PartnerCard :partner="partner" />
        </v-col>
        <v-col style="height: auto;" cols="12" sm="6" md="4">
          <NewPartnerCard />
        </v-col>
      </v-row>
      <v-row class="justify-center">
        <v-col cols="12" sm="6">
          <DsfrPagination
            v-model="page"
            :length="Math.ceil(partnerCount / limit)"
            :total-visible="7"
            v-if="!!partnerCount"
          />
        </v-col>
      </v-row>
    </div>
    <v-row v-else class="mt-3">
      <v-col cols="12">
        <div class="d-flex flex-column align-center py-0">
          <p class="text-body-1 grey--text text--darken-1 my-2">
            <v-icon class="mr-1 mt-n1">mdi-inbox-remove</v-icon>
            Nous n'avons pas trouvé des acteurs avec ces paramètres
          </p>
          <v-btn color="primary" text @click="clearFilters" class="text-decoration-underline" v-if="hasActiveFilter">
            Désactiver tous les filtres
          </v-btn>
        </div>
      </v-col>
      <v-col style="height: auto;" cols="12" sm="6" md="4">
        <NewPartnerCard />
      </v-col>
    </v-row>
    <v-divider aria-hidden="true" role="presentation" class="mb-8 mt-12"></v-divider>
    <v-row>
      <v-col cols="12">
        <h2 class="fr-h4 mb-4">
          Vous n'avez pas trouvé un ou plusieurs acteurs qui vous intéressent ?
        </h2>
        <p class="fr-text-sm">
          Dites-nous tout, nous ferons en sorte de vous aider.
        </p>
        <GeneralContactForm initialInquiryType="other"></GeneralContactForm>
      </v-col>
    </v-row>
  </div>
</template>

<script>
import Constants from "@/constants"
import BreadcrumbsNav from "@/components/BreadcrumbsNav"
<<<<<<< HEAD
import ResultCount from "@/components/ResultCount"
=======
import DsfrSearchField from "@/components/DsfrSearchField"
>>>>>>> 89fc17be
import DsfrPagination from "@/components/DsfrPagination"
import DsfrSelect from "@/components/DsfrSelect"
import DsfrCombobox from "@/components/DsfrCombobox"
import PartnerCard from "@/views/PartnersPage/PartnerCard"
import NewPartnerCard from "@/views/PartnersPage/NewPartnerCard"
import GeneralContactForm from "@/components/GeneralContactForm"
import ReferencingInfo from "./ReferencingInfo"
import { getObjectDiff, departmentItems } from "@/utils"

export default {
  name: "PartnersHome",
  components: {
    BreadcrumbsNav,
<<<<<<< HEAD
    ResultCount,
=======
    DsfrSearchField,
>>>>>>> 89fc17be
    DsfrPagination,
    DsfrSelect,
    DsfrCombobox,
    PartnerCard,
    NewPartnerCard,
    GeneralContactForm,
    ReferencingInfo,
  },
  data() {
    return {
      limit: 5,
      page: this.$route.query.page,
      types: [],
      visiblePartners: null,
      partnerCount: null,
      filters: {
        search: {
          param: "recherche",
          value: null,
          provisionalValue: null,
          default: null,
        },
        gratuityOption: {
          param: "gratuit",
          value: [],
          default: [],
        },
        category: {
          param: "besoin",
          value: [],
          default: [],
        },
        department: {
          param: "departement",
          value: [],
          default: [],
        },
        sectorCategories: {
          param: "secteur",
          value: [],
          default: [],
        },
        type: {
          param: "type",
          value: [],
          default: [],
        },
      },
      showFilters: false,
      categoryItems: [
        {
          value: "appro",
          text: "Améliorer ma part de produits bio et durables",
          icon: "$leaf-fill",
        },
        {
          value: "suivi",
          text: "Assurer mon suivi d'approvisionnement",
          icon: "$survey-fill",
        },
        {
          value: "waste",
          text: "Diagnostiquer mon gaspillage",
          icon: "$delete-fill",
        },

        {
          value: "asso",
          text: "Donner à une association",
          icon: "$user-heart-fill",
        },
        {
          value: "vege",
          text: "Diversifier mes sources de protéines et atteindre l'équilibre alimentaire des menus",
          icon: "mdi-barley",
        },
        {
          value: "plastic",
          text: "Substituer mes plastiques",
          icon: "$recycle-fill",
        },
        {
          value: "training",
          text: "Me former ou former mon personnel (formation qualifiante)",
          icon: "$team-fill",
        },
        {
          value: "network",
          text: "Me mettre en réseau avec les acteurs du terrain",
          icon: "$user-add-fill",
        },
        {
          value: "financial",
          text: "Obtenir une aide financière / matérielle",
          icon: "$money-euro-box-fill",
        },
      ],
      // Need to create a deep copy to avoid modifying the array elsewhere in the app
      departmentItems: JSON.parse(JSON.stringify(departmentItems)),
      sectorCategories: [],
      typeItems: [],
      gratuityOptions: [
        {
          value: "free",
          text: "Gratuit",
        },
        {
          value: "paid",
          text: "Payant",
        },
        {
          value: "mix",
          text: "Mixte",
        },
      ],
    }
  },
  computed: {
    loading() {
      return this.partnerCount === null
    },
    offset() {
      return (this.page - 1) * this.limit
    },
    query() {
      let query = {}
      if (this.page) query.page = String(this.page)
      Object.values(this.filters).forEach((f) => {
        if (f.value) query[f.param] = f.value
      })
      return query
    },
    hasActiveFilter() {
      const activeMobileFilters = Object.values(this.filters).filter((f) => !!f.value && f.value.length)
      const activeDesktopFilters = activeMobileFilters.filter((f) => f.param !== "besoin")
      const breakpoint = this.$vuetify.breakpoint
      return (
        (breakpoint.smAndDown && activeMobileFilters.length > 0) ||
        (breakpoint.mdAndUp && activeDesktopFilters.length > 0)
      )
    },
  },
  methods: {
    fetchCurrentPage() {
      let queryParam = `limit=${this.limit}&offset=${this.offset}`
      Object.entries(this.filters).forEach(([key, f]) => {
        if (Array.isArray(f.value)) {
          f.value.forEach((v) => {
            queryParam += `&${key}=${v}`
          })
        } else if (f.value) queryParam += `&${key}=${f.value}`
      })
      return fetch(`/api/v1/partners/?${queryParam}`)
        .then((response) => {
          if (response.status < 200 || response.status >= 400) throw new Error(`Error encountered : ${response}`)
          return response.json()
        })
        .then((response) => {
          this.partnerCount = response.count
          this.visiblePartners = response.results
          this.typeItems = response.types
          this.setDepartments(response.departments)
          this.setSectorCategories(response.sectorCategories)
        })
        .catch((e) => {
          this.partnerCount = 0
          this.$store.dispatch("notifyServerError", e)
        })
    },
    populateParameters() {
      Object.values(this.filters).forEach((f) => {
        f.value = this.$route.query[f.param]
        if (f.transformToFrontend) f.value = f.transformToFrontend(f.value)
        if (Object.hasOwn(f, "provisionalValue")) f.provisionalValue = f.value
      })
      this.page = this.$route.query.page ? parseInt(this.$route.query.page) : 1
      this.fetchCurrentPage()
    },
    changePage() {
      const query = Object.assign(this.query, { page: this.page || 1 })
      this.updateRouter(query)
    },
    updateRouter(query) {
      if (this.$route.query.page) {
        this.$router.push({ query }).catch(() => {})
      } else {
        this.$router.replace({ query }).catch(() => {})
      }
    },
    applyFilter() {
      const changedKeys = Object.keys(getObjectDiff(this.query, this.$route.query))
      const shouldNavigate = changedKeys.length > 0
      if (shouldNavigate) {
        this.page = 1
        this.updateRouter(Object.assign(this.query, { page: 1 }))
      }
    },
    clearFilters() {
      Object.entries(this.filters).forEach(([key, f]) => {
        this.filters[key].value = f.default
      })
    },
    setLocations(enabledLocationIds) {
      const enabledLocations = this.departmentItems.filter((x) => enabledLocationIds.indexOf(x.value) > -1)
      const header = { header: `Nous n'avons pas encore de partenaires dans ces departements :` }
      const divider = { divider: true }

      const disabledLocations = this.departmentItems
        .filter((x) => enabledLocationIds.indexOf(x.value) === -1)
        .map((x) => Object.assign(x, { disabled: true }))

      return [...enabledLocations, divider, header, ...disabledLocations]
    },
    setDepartments(enabledDepartmentIds) {
      this.departmentItems = this.setLocations(enabledDepartmentIds)
    },
    setSectorCategories(enabledSectorCategories) {
      const header = { header: `Nous n'avons pas encore de partenaires dans ces domaines :` }
      const divider = { divider: true }
      const disabledCategories = Object.keys(Constants.SectorCategoryTranslations)
        .filter((x) => !enabledSectorCategories.includes(x) && x !== "inconnu")
        .map((x) => {
          return {
            text: Constants.SectorCategoryTranslations[x],
            value: x,
            disabled: true,
          }
        })
      const enabledCategories = enabledSectorCategories.map((x) => {
        return {
          text: Constants.SectorCategoryTranslations[x],
          value: x,
        }
      })
      this.sectorCategories = [...enabledCategories, divider, header, ...disabledCategories]
    },
    applyProvisionalValue(filterTerm) {
      filterTerm.value = filterTerm.provisionalValue
    },
    clearFilterField(filterTerm) {
      filterTerm.provisionalValue = filterTerm.default
      filterTerm.value = filterTerm.provisionalValue
    },
  },
  watch: {
    page() {
      this.changePage()
    },
    $route() {
      this.populateParameters()
    },
    filters: {
      handler() {
        this.applyFilter()
      },
      deep: true,
    },
  },
  mounted() {
    if (this.page) {
      this.populateParameters()
    } else {
      // this will cause a redirect to the URL with the good params
      this.page = 1
    }
  },
}
/*
# How the filters work:

## When the user picks a filter

The filters watcher detects a change in the filter object, triggering applyFilter
applyFilter resets the page to 1 and called updateRouter
updateRouter either pushes or replaces with the new query to the $router...
...causing the $route watcher to call populateParameters
populateParameters sets the values of the filters based on the URL query params and then triggers fetching data

## When the user loads a URL with filters

mounted triggers populateParameters
which after setting the query data, triggers fetching data

*/
</script>

<style scoped>
.active-filter-label {
  font-weight: bold;
}
.active-filter-label::before {
  content: "⚫︎";
  color: #ce614a;
}
.v-item-group >>> .v-card--link:focus::before {
  opacity: 0;
}
.v-item-group >>> .v-card {
  user-select: none;
}
</style><|MERGE_RESOLUTION|>--- conflicted
+++ resolved
@@ -236,11 +236,8 @@
 <script>
 import Constants from "@/constants"
 import BreadcrumbsNav from "@/components/BreadcrumbsNav"
-<<<<<<< HEAD
 import ResultCount from "@/components/ResultCount"
-=======
 import DsfrSearchField from "@/components/DsfrSearchField"
->>>>>>> 89fc17be
 import DsfrPagination from "@/components/DsfrPagination"
 import DsfrSelect from "@/components/DsfrSelect"
 import DsfrCombobox from "@/components/DsfrCombobox"
@@ -254,11 +251,8 @@
   name: "PartnersHome",
   components: {
     BreadcrumbsNav,
-<<<<<<< HEAD
     ResultCount,
-=======
     DsfrSearchField,
->>>>>>> 89fc17be
     DsfrPagination,
     DsfrSelect,
     DsfrCombobox,
