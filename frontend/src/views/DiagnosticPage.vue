--- conflicted
+++ resolved
@@ -12,57 +12,17 @@
       <v-spacer></v-spacer>
     </v-row>
 
-<<<<<<< HEAD
-    <div v-for="measure in keyMeasures" :key="`measure: ${measure.id}`">
-      <v-card elevation="0" class="mb-8">
-        <v-card-title class="font-weight-bold d-flex">
-          <h2 class="fr-h6 mb-0">
-            <KeyMeasureTitle class="flex-shrink-1" :measure="measure" />
-          </h2>
-          <v-spacer></v-spacer>
-          <v-btn
-            :outlined="measure.isEvaluated"
-            :color="measure.isEvaluated ? 'green darken-3' : 'primary'"
-            @click="showDiagnosticModal(measure)"
-          >
-            <span class="mx-2">
-              Je m'évalue
-              <span class="d-sr-only">sur la mesure {{ measure.shortTitle }}</span>
-              !
-            </span>
-            <v-icon
-              small
-              color="green darken-3"
-              v-if="measure.isEvaluated"
-              aria-hidden="false"
-              role="img"
-              aria-label="(Statut : évalué)"
-            >
-              mdi-check
-            </v-icon>
-          </v-btn>
-        </v-card-title>
-        <v-card-text class="py-0" v-for="subMeasure in measure.subMeasures" :key="`submeasure: ${subMeasure.id}`">
-          <v-btn class="d-inline mt-n1" text plain @click="toggleDescriptionDisplay(subMeasure)">
-            <span>{{ subMeasure.title }}.&nbsp;</span>
-            <span class="text-decoration-underline">{{ subMeasure.readMore ? "Moins" : "En savoir plus" }}</span>
-          </v-btn>
-
-          <v-scroll-y-transition>
-            <v-card outlined flat v-if="subMeasure.readMore" class="pa-4">
-              <KeyMeasureDescription class="measure-description grey--text text--darken-4" :measure="subMeasure" />
-            </v-card>
-          </v-scroll-y-transition>
-        </v-card-text>
-      </v-card>
-=======
     <div v-for="measure in keyMeasures" :key="`measure: ${measure.id}`" class="mb-10">
       <div class="d-flex flex-column flex-sm-row mb-4 mb-sm-0">
         <h2 class="fr-h6">
           <KeyMeasureTitle class="flex-shrink-1" :measure="measure" />
         </h2>
         <v-spacer></v-spacer>
-        <v-btn outlined :color="measure.isEvaluated ? 'green' : 'primary'" @click="showDiagnosticModal(measure)">
+        <v-btn
+          :outlined="measure.isEvaluated"
+          :color="measure.isEvaluated ? 'green darken-3' : 'primary'"
+          @click="showDiagnosticModal(measure)"
+        >
           <span class="mx-2">
             Je m'évalue
             <span class="d-sr-only">sur la mesure {{ measure.shortTitle }}</span>
@@ -70,7 +30,7 @@
           </span>
           <v-icon
             small
-            color="green"
+            color="green darken-3"
             v-if="measure.isEvaluated"
             aria-hidden="false"
             role="img"
@@ -85,7 +45,6 @@
           <KeyMeasureDescription class="measure-description grey--text text--darken-4 mb-n4" :measure="item" />
         </template>
       </DsfrAccordion>
->>>>>>> 16bca686
 
       <v-divider aria-hidden="true" role="presentation" class="mb-2"></v-divider>
     </div>
