--- conflicted
+++ resolved
@@ -27,208 +27,6 @@
     canteen() {
       return this.canteenUrlComponent && this.$store.getters.getCanteenFromUrlComponent(this.canteenUrlComponent)
     },
-<<<<<<< HEAD
-    isNewCanteen() {
-      return !this.canteenUrlComponent
-    },
-    hasChanged() {
-      if (this.originalCanteen) {
-        const diff = getObjectDiff(this.originalCanteen, this.canteen, ["managers", "managerInvitations"])
-        return Object.keys(diff).length > 0
-      } else {
-        return Object.keys(this.canteen).length > 0
-      }
-    },
-    managers() {
-      const managersCopy = [...this.originalCanteen.managers]
-      const loggedUserIndex = managersCopy.findIndex((x) => x.email === this.$store.state.loggedUser.email)
-      managersCopy.splice(0, 0, managersCopy.splice(loggedUserIndex, 1)[0])
-      return managersCopy
-    },
-    managerInvitations() {
-      return this.originalCanteen.managerInvitations
-    },
-  },
-  beforeMount() {
-    if (this.isNewCanteen) return
-    const canteen = this.originalCanteen
-    if (canteen) {
-      this.canteen = JSON.parse(JSON.stringify(canteen))
-      this.publicationRequested = !!canteen.publicationStatus && canteen.publicationStatus !== "draft"
-      const initialCityAutocomplete = {
-        text: canteen.city,
-        value: {
-          label: canteen.city,
-          citycode: canteen.cityInseeCode,
-          postcode: canteen.postalCode,
-          context: canteen.department,
-        },
-      }
-      this.communes = [initialCityAutocomplete]
-      this.cityAutocompleteChoice = initialCityAutocomplete.value
-    } else this.$router.push({ name: "NewCanteen" })
-  },
-  created() {
-    window.addEventListener("beforeunload", this.handleUnload)
-  },
-  beforeDestroy() {
-    window.removeEventListener("beforeunload", this.handleUnload)
-  },
-  methods: {
-    saveCanteen() {
-      this.$refs.form.validate()
-
-      if (!this.formIsValid) {
-        this.$store.dispatch("notifyRequiredFieldsError")
-        return
-      }
-
-      if (!this.publicationRequested) {
-        this.canteen.publicationStatus = "draft"
-      } else if (this.canteen.publicationStatus === "draft") {
-        this.canteen.publicationStatus = "pending"
-      }
-      const payload = this.originalCanteen ? getObjectDiff(this.originalCanteen, this.canteen) : this.canteen
-      this.$store
-        .dispatch(this.isNewCanteen ? "createCanteen" : "updateCanteen", {
-          id: this.canteen.id,
-          payload,
-        })
-        .then(() => {
-          this.bypassLeaveWarning = true
-          this.$store.dispatch("notify", {
-            title: "Mise à jour prise en compte",
-            message: `Votre cantine a bien été ${this.isNewCanteen ? "créée" : "modifiée"}`,
-            status: "success",
-          })
-          this.$router.push({ name: "ManagementPage" })
-        })
-        .catch(() => {
-          this.$store.dispatch("notifyServerError")
-        })
-    },
-    onProfilePhotoUploadClick() {
-      this.$refs.uploader.click()
-    },
-    onProfilePhotoChanged(e) {
-      this.changeProfileImage(e.target.files[0])
-    },
-    changeProfileImage(file) {
-      if (!file) {
-        this.canteen.mainImage = null
-        return
-      }
-      toBase64(file, (base64) => {
-        this.$set(this.canteen, "mainImage", base64)
-      })
-    },
-    handleUnload(e) {
-      if (this.hasChanged && !this.bypassLeaveWarning) {
-        e.preventDefault()
-        e.returnValue = LEAVE_WARNING
-      } else {
-        delete e["returnValue"]
-      }
-    },
-    deleteCanteen() {
-      this.$store
-        .dispatch("deleteCanteen", { id: this.canteen.id })
-        .then(() => {
-          this.bypassLeaveWarning = true
-          this.$store.dispatch("notify", {
-            message:
-              "Votre cantine a bien été supprimée. En cas d'erreur vous pouvez nous contacter à l'adresse contact@egalim.beta.gouv.fr",
-            status: "success",
-          })
-          this.$router.push({ name: "ManagementPage" })
-        })
-        .catch(() => {
-          this.$store.dispatch("notifyServerError")
-        })
-    },
-    queryCommunes(val) {
-      this.loadingCommunes = true
-      const queryUrl = "https://api-adresse.data.gouv.fr/search/?q=" + val + "&type=municipality&autocomplete=1"
-      return fetch(queryUrl)
-        .then((response) => response.json())
-        .then((response) => {
-          const communes = response.features
-          this.communes = communes.map((commune) => {
-            return { text: `${commune.properties.label} (${commune.properties.context})`, value: commune.properties }
-          })
-          this.loadingCommunes = false
-        })
-        .catch((error) => {
-          console.log(error)
-        })
-    },
-    addManager() {
-      this.$refs.managerForm.validate()
-
-      if (!this.managerFormIsValid) {
-        this.$store.dispatch("notifyRequiredFieldsError")
-        return
-      }
-
-      this.$store
-        .dispatch("addManager", {
-          canteenId: this.canteen.id,
-          email: this.newManagerEmail,
-        })
-        .then(() => {
-          this.$store.dispatch("notify", {
-            title: "Mise à jour prise en compte",
-            message: `${this.newManagerEmail} a bien été ajouté`,
-            status: "success",
-          })
-          this.newManagerEmail = undefined
-        })
-        .catch(() => {
-          this.$store.dispatch("notifyServerError")
-          this.newManagerEmail = undefined
-        })
-    },
-    deleteManager(manager) {
-      this.$store
-        .dispatch("removeManager", {
-          canteenId: this.canteen.id,
-          email: manager.email,
-        })
-        .then(() => {
-          this.$store.dispatch("notify", {
-            title: "Mise à jour prise en compte",
-            message: `${manager.email} n'est plus gestionnaire de cette cantine`,
-            status: "success",
-          })
-        })
-        .catch(() => {
-          this.$store.dispatch("notifyServerError")
-        })
-    },
-  },
-  watch: {
-    search(val) {
-      return val && val !== this.canteen.city && this.queryCommunes(val)
-    },
-    cityAutocompleteChoice(val) {
-      if (val?.label) {
-        this.canteen.city = val.label
-        this.canteen.cityInseeCode = val.citycode
-        this.canteen.postalCode = val.postcode
-        this.canteen.department = val.context.split(",")[0]
-      }
-
-      this.search = this.canteen.city
-    },
-  },
-  beforeRouteLeave(to, from, next) {
-    if (!this.hasChanged || this.bypassLeaveWarning) {
-      next()
-      return
-    }
-    window.confirm(LEAVE_WARNING) ? next() : next(false)
-=======
->>>>>>> 8f3f2068
   },
 }
 </script>