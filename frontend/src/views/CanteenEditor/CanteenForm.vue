<template>
  <div class="text-left pb-10">
    <h1 class="font-weight-black text-h4 my-4">
      {{ isNewCanteen ? "Nouvelle cantine" : "Modifier ma cantine" }}
    </h1>

    <PublicationStateNotice :canteen="originalCanteen" :includeLink="true" v-if="!isNewCanteen" />

    <v-form ref="form" v-model="formIsValid">
      <v-row>
        <v-col cols="12" md="8">
          <p class="body-2 my-2">Nom de la cantine</p>
          <v-text-field
            hide-details="auto"
            :rules="[validators.required]"
            validate-on-blur
            solo
            v-model="canteen.name"
          ></v-text-field>

          <p class="body-2 mt-6 mb-2">SIRET</p>
          <v-text-field
            hide-details="auto"
            validate-on-blur
            solo
            v-model="canteen.siret"
            :rules="[validators.length(14), validators.luhn]"
          ></v-text-field>
        </v-col>

        <v-col cols="12" md="4" height="100%" class="d-flex flex-column">
          <label class="body-2" for="logo">
            Logo
          </label>
          <div v-if="canteen.logo" class="body-2 grey--text grey--lighten-2">
            Cliquez sur le logo pour changer
          </div>
          <div>
            <input ref="uploader" class="d-none" type="file" accept="image/*" @change="onLogoChanged" id="logo" />
          </div>
          <div class="flex-grow-1 mt-2 fill-height">
            <v-card
              @click="onLogoUploadClick"
              rounded
              color="grey lighten-5"
              class="fill-height"
              style="overflow: hidden;"
            >
              <div v-if="canteen.logo" class="d-flex flex-column fill-height">
                <v-spacer></v-spacer>
                <v-img contain :src="canteen.logo" max-height="135"></v-img>
                <v-spacer></v-spacer>
              </div>
              <div v-else class="d-flex flex-column align-center justify-center fill-height">
                <v-icon class="pb-2">mdi-shape</v-icon>
                <p class="ma-0 text-center font-weight-bold body-2 grey--text text--darken-2">Ajoutez un logo</p>
              </div>
              <div v-if="canteen.logo" style="position: absolute; top: 10px; left: 10px;">
                <v-btn fab small @click.stop.prevent="changeLogo(null)">
                  <v-icon aria-label="Supprimer logo" aria-hidden="false" color="red">mdi-trash-can-outline</v-icon>
                </v-btn>
              </div>
            </v-card>
          </div>
        </v-col>
      </v-row>

      <v-row>
        <v-col cols="12" md="8">
          <p class="body-2 my-2">Ville</p>
          <v-autocomplete
            hide-details="auto"
            :rules="[validators.required]"
            :loading="loadingCommunes"
            :items="communes"
            :search-input.sync="search"
            ref="cityAutocomplete"
            solo
            auto-select-first
            cache-items
            v-model="cityAutocompleteChoice"
            :placeholder="canteen.city"
          ></v-autocomplete>
        </v-col>

        <v-col cols="12" md="4">
          <p class="body-2 my-2">Couverts moyen par jour</p>
          <v-text-field
            hide-details="auto"
            :rules="[validators.greaterThanZero]"
            validate-on-blur
            solo
            v-model="canteen.dailyMealCount"
          ></v-text-field>
        </v-col>

        <v-col cols="12">
          <v-divider></v-divider>
        </v-col>

        <v-col cols="12" md="6">
          <p class="body-2 my-2">Secteurs d'activité</p>
          <v-select
            multiple
            :items="sectors"
            solo
            v-model="canteen.sectors"
            item-text="name"
            item-value="id"
          ></v-select>
        </v-col>

        <v-col cols="12" sm="6" md="3">
          <p class="body-2 ml-4">Mode de gestion</p>
          <v-radio-group v-model="canteen.managementType">
            <v-radio
              class="ml-8"
              v-for="item in managementTypes"
              :key="item.value"
              :label="item.text"
              :value="item.value"
            ></v-radio>
          </v-radio-group>
        </v-col>

        <v-col cols="12" sm="6" md="3">
          <p class="body-2 ml-4">Mode de production</p>
          <v-radio-group v-model="canteen.productionType">
            <v-radio
              class="ml-8"
              v-for="item in productionTypes"
              :key="item.value"
              :label="item.text"
              :value="item.value"
            ></v-radio>
          </v-radio-group>
        </v-col>
      </v-row>
      <div>
        <label class="body-2" for="images">Images</label>
        <ImagesField class="mt-0 mb-4" :imageArray.sync="canteen.images" id="images" />
      </div>
    </v-form>

    <v-sheet rounded color="grey lighten-4 pa-3" class="d-flex">
      <v-spacer></v-spacer>
      <v-btn x-large outlined color="primary" class="mr-4 align-self-center" :to="{ name: 'ManagementPage' }">
        Annuler
      </v-btn>
      <v-btn x-large color="primary" @click="saveCanteen">
        Valider
      </v-btn>
    </v-sheet>
  </div>
</template>

<script>
import validators from "@/validators"
import { toBase64, getObjectDiff } from "@/utils"
import PublicationStateNotice from "./PublicationStateNotice"
<<<<<<< HEAD
import Constants from "@/constants"
=======
import ImagesField from "./ImagesField"
>>>>>>> a3833564

const LEAVE_WARNING = "Voulez-vous vraiment quitter cette page ? Votre cantine n'a pas été sauvegardée."

export default {
  name: "CanteenForm",
  components: { PublicationStateNotice, ImagesField },
  props: {
    originalCanteen: {
      type: Object,
      required: false,
    },
  },
  data() {
    return {
      canteen: {},
      formIsValid: true,
      bypassLeaveWarning: false,
      deletionDialog: false,
      cityAutocompleteChoice: {},
      communes: [],
      loadingCommunes: false,
      search: null,
      managementTypes: Constants.ManagementTypes,
      productionTypes: [
        {
          text: "Cuisine centrale",
          value: "central",
        },
        {
          text: "Cuisine-site",
          value: "site",
        },
      ],
    }
  },
  computed: {
    validators() {
      return validators
    },
    sectors() {
      return this.$store.state.sectors
    },
    isNewCanteen() {
      return !this.originalCanteen
    },
    hasChanged() {
      if (this.originalCanteen) {
        const diff = getObjectDiff(this.originalCanteen, this.canteen)
        return Object.keys(diff).length > 0
      } else {
        return Object.keys(this.canteen).length > 0
      }
    },
  },
  beforeMount() {
    if (this.isNewCanteen) return
    const canteen = this.originalCanteen
    if (canteen) {
      this.canteen = JSON.parse(JSON.stringify(canteen))
      if (canteen.city) {
        const initialCityAutocomplete = {
          text: canteen.city,
          value: {
            label: canteen.city,
            citycode: canteen.cityInseeCode,
            postcode: canteen.postalCode,
            context: canteen.department,
          },
        }
        this.communes = [initialCityAutocomplete]
        this.cityAutocompleteChoice = initialCityAutocomplete.value
      }
      if (!this.canteen.images) this.canteen.images = []
    } else this.$router.push({ name: "NewCanteen" })
  },
  created() {
    window.addEventListener("beforeunload", this.handleUnload)
    if (this.originalCanteen) {
      document.title = `Modifier - ${this.originalCanteen.name} - ma-cantine.beta.gouv.fr`
    } else {
      document.title = `Nouvelle cantine - ma-cantine.beta.gouv.fr`
    }
  },
  beforeDestroy() {
    window.removeEventListener("beforeunload", this.handleUnload)
  },
  methods: {
    saveCanteen() {
      this.$refs.form.validate()

      if (!this.formIsValid) {
        this.$store.dispatch("notifyRequiredFieldsError")
        return
      }

      const payload = this.originalCanteen ? getObjectDiff(this.originalCanteen, this.canteen) : this.canteen
      this.$store
        .dispatch(this.isNewCanteen ? "createCanteen" : "updateCanteen", {
          id: this.canteen.id,
          payload,
        })
        .then(() => {
          this.bypassLeaveWarning = true
          this.$store.dispatch("notify", {
            title: "Mise à jour prise en compte",
            message: `Votre cantine a bien été ${this.isNewCanteen ? "créée" : "modifiée"}`,
            status: "success",
          })
          this.$router.push({ name: "ManagementPage" })
        })
        .catch(() => {
          this.$store.dispatch("notifyServerError")
        })
    },
    onLogoUploadClick() {
      this.$refs.uploader.click()
    },
    onLogoChanged(e) {
      this.changeLogo(e.target.files[0])
    },
    changeLogo(file) {
      if (!file) {
        this.canteen.logo = null
        return
      }
      toBase64(file, (base64) => {
        this.$set(this.canteen, "logo", base64)
      })
    },
    handleUnload(e) {
      if (this.hasChanged && !this.bypassLeaveWarning) {
        e.preventDefault()
        e.returnValue = LEAVE_WARNING
      } else {
        delete e["returnValue"]
      }
    },
    queryCommunes(val) {
      this.loadingCommunes = true
      const queryUrl = "https://api-adresse.data.gouv.fr/search/?q=" + val + "&type=municipality&autocomplete=1"
      return fetch(queryUrl)
        .then((response) => response.json())
        .then((response) => {
          const communes = response.features
          this.communes = communes.map((commune) => {
            return { text: `${commune.properties.label} (${commune.properties.context})`, value: commune.properties }
          })
          this.loadingCommunes = false
        })
        .catch((error) => {
          console.log(error)
        })
    },
  },
  watch: {
    search(val) {
      return val && val !== this.canteen.city && this.queryCommunes(val)
    },
    cityAutocompleteChoice(val) {
      if (val?.label) {
        this.canteen.city = val.label
        this.canteen.cityInseeCode = val.citycode
        this.canteen.postalCode = val.postcode
        this.canteen.department = val.context.split(",")[0]
      }

      this.search = this.canteen.city
    },
  },
  beforeRouteLeave(to, from, next) {
    if (!this.hasChanged || this.bypassLeaveWarning) {
      next()
      return
    }
    window.confirm(LEAVE_WARNING) ? next() : next(false)
  },
}
</script><|MERGE_RESOLUTION|>--- conflicted
+++ resolved
@@ -158,11 +158,8 @@
 import validators from "@/validators"
 import { toBase64, getObjectDiff } from "@/utils"
 import PublicationStateNotice from "./PublicationStateNotice"
-<<<<<<< HEAD
+import ImagesField from "./ImagesField"
 import Constants from "@/constants"
-=======
-import ImagesField from "./ImagesField"
->>>>>>> a3833564
 
 const LEAVE_WARNING = "Voulez-vous vraiment quitter cette page ? Votre cantine n'a pas été sauvegardée."
 
