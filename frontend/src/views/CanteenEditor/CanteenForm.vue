<template>
  <div class="text-left">
    <h1 class="font-weight-black text-h4 my-4">
      {{ isNewCanteen ? "Ajouter ma cantine" : "Modifier ma cantine" }}
    </h1>

    <TechnicalControlDialog
      :bodyText="technicalControlText"
      v-model="showTechnicalControlDialog"
      @save="(e) => saveCanteen(e, true)"
    />

    <div v-if="$route.query.etape === steps[0]">
      <h2 class="body-1 font-weight-bold mb-4">Étape 1/2 : Renseignez le SIRET de votre établissement</h2>
      <p>
        Vous ne le connaissez pas ? Utilisez
        <a
          href="https://annuaire-entreprises.data.gouv.fr/"
          target="_blank"
          rel="noopener external"
          title="l'Annuaire des Entreprises - ouvre une nouvelle fenêtre"
        >
          l'Annuaire des Entreprises
          <v-icon color="primary" small>mdi-open-in-new</v-icon>
        </a>
        pour trouver le SIRET de votre cantine, ou
        <a
          href="https://annuaire-education.fr/"
          target="_blank"
          rel="noopener external"
          title="l'Annuaire de l'Éducation - ouvre une nouvelle fenêtre"
        >
          l'Annuaire de l'Éducation
          <v-icon color="primary" small>mdi-open-in-new</v-icon>
        </a>
        pour les cantines scolaires.
      </p>

      <SiretCheck
        @siretIsValid="setCanteenData"
        :canteen="canteen"
        @updateCanteen="(x) => $emit('updateCanteen', x)"
        :backTo="{ name: 'ManagementPage' }"
        class="mt-10"
        ref="siret-check"
      />

      <p class="caption mb-n8">
        Pour toute question ou difficulté veuillez consulter notre
        <router-link :to="{ name: 'FaqPage' }">foire aux questions</router-link>
        ou
        <router-link :to="{ name: 'ContactPage' }">contactez-nous</router-link>
      </p>
    </div>

    <v-form v-else ref="form" v-model="formIsValid">
      <h2 class="mb-4" v-if="isNewCanteen">Étape 2/2 : Compléter les informations</h2>
      <v-row>
        <v-col cols="12" md="8">
          <p class="mb-2">SIRET</p>
          <p class="grey--text text--darken-2 d-flex align-center">
            {{ siret || canteen.siret }}
            <v-btn small @click="goToStep(0)" class="ml-2">Modifier</v-btn>
          </p>

          <DsfrTextField
            hide-details="auto"
            label="Nom de la cantine"
            :rules="[validators.required]"
            validate-on-blur
            v-model="canteen.name"
            labelClasses="body-2 mb-2"
            aria-describedby="name-description"
          />

          <div class="mt-3 mb-6">
            <DsfrCallout>
              <p class="ma-0 body-2" id="name-description">
                Choisir un nom précis pour votre établissement permet aux convives de vous trouver plus facilement. Par
                exemple :
                <span class="font-italic">
                  École maternelle Olympe de Gouges, Centre Hospitalier de Bayonne...
                </span>
              </p>
            </DsfrCallout>
          </div>

          <CityField
            label="Ville"
            labelClasses="body-2 mb-2"
            :location="canteen"
            :rules="[validators.required]"
            @locationUpdate="setLocation"
          />
        </v-col>
      </v-row>

      <v-row>
        <v-col cols="12" class="mt-2">
          <v-divider aria-hidden="true" role="presentation"></v-divider>
        </v-col>

        <v-col cols="12">
          <DsfrRadio
            label="Mon établissement..."
            labelClasses="body-2 mb-2 grey--text text--darken-4"
            :items="productionTypes"
            v-model="canteen.productionType"
            :rules="[validators.required]"
            class="mt-2"
          />
        </v-col>

        <v-col cols="12" md="4" :class="showDailyMealCount ? '' : 'grey--text text--darken-1'">
          <label for="daily-meals" class="body-2 mb-2 d-block">
            Nombre moyen de couverts par
            <b>jour</b>
            (convives sur place)
          </label>
          <DsfrTextField
            id="daily-meals"
            hide-details="auto"
            :rules="showDailyMealCount ? [validators.greaterThanZero, validators.isInteger] : []"
            :disabled="!showDailyMealCount"
            :messages="showDailyMealCount ? [] : 'Concerne uniquement les cantines recevant des convives'"
            validate-on-blur
            v-model.number="canteen.dailyMealCount"
            prepend-icon="$restaurant-fill"
          />
        </v-col>

        <v-col cols="12" md="4">
          <label
            for="yearly-meals"
            class="body-2 d-block mb-2"
            :class="{
              'mb-md-7': !showSatelliteCanteensCount,
            }"
          >
            Nombre total de couverts par
            <b>an</b>
            <span v-if="showSatelliteCanteensCount">&nbsp;(y compris les couverts livrés)</span>
          </label>
          <DsfrTextField
            id="yearly-meals"
            hide-details="auto"
            :rules="[validators.isInteger, validators.greaterThanZero, greaterThanDailyMealCount]"
            validate-on-blur
            v-model.number="canteen.yearlyMealCount"
            prepend-icon="$restaurant-fill"
          />
        </v-col>

        <v-col cols="12" md="4" :class="showSatelliteCanteensCount ? '' : 'grey--text text--darken-1'">
          <DsfrTextField
            label="Nombre de cantines/lieux de service à qui je fournis des repas"
            hide-details="auto"
            :rules="showSatelliteCanteensCount ? [validators.greaterThanZero, validators.isInteger] : []"
            :disabled="!showSatelliteCanteensCount"
            :messages="
              showSatelliteCanteensCount ? [] : 'Concerne uniquement les cuisines qui livrent à des satellites'
            "
            validate-on-blur
            v-model.number="canteen.satelliteCanteensCount"
            prepend-icon="$community-fill"
            labelClasses="body-2 mb-2"
            :hideOptional="true"
          />
        </v-col>

        <v-expand-transition>
          <v-col cols="12" md="8" v-if="usesCentralProducer" class="py-0">
            <DsfrTextField
              label="SIRET de la cuisine centrale"
              labelClasses="body-2 mb-2"
              hide-details="auto"
              validate-on-blur
              v-model="canteen.centralProducerSiret"
              :rules="[
                validators.length(14),
                validators.luhn,
                validators.isDifferent(canteen.siret, satelliteSiretMessage),
              ]"
              @blur="getCentralKitchen"
            />
            <p class="caption mt-1 ml-2">
              Vous ne le connaissez pas ? Utilisez cet
              <a
                href="https://annuaire-entreprises.data.gouv.fr/"
                target="_blank"
                rel="noopener external"
                title="outil de recherche pour trouver le SIRET - ouvre une nouvelle fenêtre"
              >
                outil de recherche pour trouver le SIRET
                <v-icon x-small color="primary">mdi-open-in-new</v-icon>
              </a>
              de la cuisine centrale.
            </p>
            <v-expand-transition>
              <DsfrCallout v-if="centralKitchen && centralKitchen.id && centralKitchen.name">
                <p v-if="centralKitchen.isManagedByUser" class="mb-0">
                  Ce SIRET correspond à l'établissement que vous gérez
                  <router-link
                    :to="{
                      name: 'CanteenModification',
                      params: { canteenUrlComponent: this.$store.getters.getCanteenUrlComponent(centralKitchen) },
                    }"
                    target="_blank"
                    :title="`${centralKitchen.name} - ouvre une nouvelle fenêtre`"
                  >
                    « {{ centralKitchen.name }} »
                    <v-icon small color="primary">mdi-open-in-new</v-icon>
                  </router-link>
                </p>
                <p v-else class="mb-0">Ce SIRET correspond à l'établissement « {{ centralKitchen.name }} »</p>
              </DsfrCallout>
            </v-expand-transition>
          </v-col>
        </v-expand-transition>
      </v-row>

      <v-row>
        <v-col cols="12" class="mt-4">
          <v-divider aria-hidden="true" role="presentation"></v-divider>
        </v-col>

        <v-col cols="12" sm="6" md="4">
          <div>
            <DsfrSelect
              label="Catégorie de secteur"
              labelClasses="body-2 mb-2"
              clearable
              :items="sectorCategories"
              v-model="sectorCategory"
              hide-details="auto"
            />
          </div>
        </v-col>
        <v-col cols="12" md="6">
          <div>
            <DsfrSelect
              label="Secteurs d'activité"
              labelClasses="body-2 mb-2"
              :items="filteredSectors"
              :rules="canteen.sectors && canteen.sectors.length ? [] : [validators.required]"
              @change="addSector"
              v-model="chosenSector"
              item-text="name"
              item-value="id"
              hide-details="auto"
              no-data-text="Veuillez séléctionner la catégorie de secteur"
            />
            <div class="d-flex flex-wrap mt-2">
              <p v-for="id in canteen.sectors" :key="id" class="mb-0">
                <v-chip
                  close
                  @click="removeSector(id)"
                  @click:close="removeSector(id)"
                  class="mr-1 mt-1"
                  color="primary"
                >
                  {{ sectorName(id) }}
                </v-chip>
              </p>
            </div>
          </div>
        </v-col>
        <v-col v-if="showMinistryField" cols="12" md="10">
          <DsfrSelect
            label="Ministère de tutelle"
            labelClasses="body-2 mb-2"
            :items="ministries"
            v-model="canteen.lineMinistry"
            :rules="[validators.required]"
            placeholder="Sélectionnez le Ministère de tutelle"
            hide-details="auto"
            clearable
          />
        </v-col>
      </v-row>
      <v-row>
        <v-col cols="12" sm="6" md="3">
          <DsfrRadio
            label="Type d'établissement"
            labelClasses="body-2 mb-2 grey--text text--darken-4"
            :items="economicModels"
            v-model="canteen.economicModel"
            :rules="[validators.required]"
            class="mt-2"
          />
        </v-col>
        <v-col cols="12" sm="6" md="3">
          <DsfrRadio
            label="Mode de gestion"
            labelClasses="body-2 mb-2 grey--text text--darken-4"
            :items="managementTypes"
            v-model="canteen.managementType"
            :rules="[validators.required]"
            class="mt-2"
          />
        </v-col>
      </v-row>
      <v-sheet rounded color="grey lighten-4 pa-3" class="d-flex">
        <v-btn v-if="showDelete" x-large outlined color="red" :to="{ name: 'CanteenDeletion' }">
          Supprimer
        </v-btn>
        <v-spacer></v-spacer>
        <v-btn x-large outlined color="primary" class="mr-4 align-self-center" :to="{ name: 'ManagementPage' }">
          Annuler
        </v-btn>
        <v-btn x-large color="primary" @click="saveCanteen">
          Valider
        </v-btn>
      </v-sheet>
    </v-form>
  </div>
</template>

<script>
import validators from "@/validators"
import { getObjectDiff, sectorsSelectList, readCookie } from "@/utils"
import TechnicalControlDialog from "./TechnicalControlDialog"
import SiretCheck from "./SiretCheck"
import Constants from "@/constants"
import DsfrTextField from "@/components/DsfrTextField"
import DsfrRadio from "@/components/DsfrRadio"
import CityField from "./CityField"
import DsfrSelect from "@/components/DsfrSelect"
import DsfrCallout from "@/components/DsfrCallout"

const LEAVE_WARNING = "Voulez-vous vraiment quitter cette page ? Votre cantine n'a pas été sauvegardée."

export default {
  name: "CanteenForm",
  components: {
<<<<<<< HEAD
    PublicationStateNotice,
=======
    ImagesField,
>>>>>>> 00bce9b4
    TechnicalControlDialog,
    DsfrTextField,
    DsfrRadio,
    CityField,
    DsfrSelect,
    DsfrCallout,
    SiretCheck,
  },
  props: {
    canteenUrlComponent: {
      type: String,
      required: false,
    },
    originalCanteen: {
      type: Object,
      required: false,
    },
  },
  data() {
    const blankCanteen = { sectors: [] }
    return {
      siret: null,
      blankCanteen,
      canteen: JSON.parse(JSON.stringify(blankCanteen)),
      technicalControlText: null,
      showTechnicalControlDialog: false,
      formIsValid: true,
      bypassLeaveWarning: false,
      deletionDialog: false,
      managementTypes: Constants.ManagementTypes,
      steps: ["siret", "informations-cantine"],
      satelliteSiretMessage:
        "Le numéro SIRET de la cuisine centrale ne peut pas être le même que celui de la cantine satellite.",
      productionTypes: Constants.ProductionTypesDetailed.map((pt) => ({ text: pt.title, value: pt.value })),
      economicModels: Constants.EconomicModels,
      sectorCategory: null,
      chosenSector: null,
      ministries: Constants.Ministries,
      centralKitchen: null,
    }
  },
  computed: {
    validators() {
      return validators
    },
    sectors() {
      return this.$store.state.sectors
    },
    filteredSectors() {
      if (!this.sectorCategory) return []
      return sectorsSelectList(this.sectors, this.sectorCategory)
    },
    sectorCategories() {
      const displayValueMap = Constants.SectorCategoryTranslations
      const categoriesInUse = this.sectors.map((s) => s.category)
      const categories = categoriesInUse.map((c) => ({ value: c, text: displayValueMap[c] }))
      categories.sort((a, b) => {
        if (a.value === "autres" && b.value === "inconnu") return 0
        else if (a.value === "autres") return 1
        else if (a.value === "inconnu") return 1
        else if (b.value === "autres") return -1
        else if (b.value === "inconnu") return -1
        return a.text.localeCompare(b.text)
      })
      return categories
    },
    isNewCanteen() {
      return !this.canteenUrlComponent
    },
    hasChanged() {
      const comparisonCanteen = this.originalCanteen || this.blankCanteen
      const diff = getObjectDiff(comparisonCanteen, this.canteen)
      return Object.keys(diff).length > 0
    },
    showSatelliteCanteensCount() {
      return this.canteen.productionType === "central" || this.canteen.productionType === "central_serving"
    },
    showDailyMealCount() {
      return this.canteen.productionType && this.canteen.productionType !== "central"
    },
    showMinistryField() {
      const concernedSectors = this.sectors.filter((x) => !!x.hasLineMinistry).map((x) => x.id)
      if (concernedSectors.length === 0) return false
      return this.canteen.sectors?.some((x) => concernedSectors.indexOf(x) > -1)
    },
    usesCentralProducer() {
      return this.canteen.productionType === "site_cooked_elsewhere"
    },
    showDelete() {
      return !this.isNewCanteen && window.ENABLE_DASHBOARD
    },
  },
  mounted() {
    if (this.$route.query && this.$route.query["valider"]) {
      this.$nextTick(() => {
        const message = "Merci de vérifier les champs en rouge ci dessous"
        const title = null
        if (!this.$refs.form.validate()) this.$store.dispatch("notify", { title, message, status })
      })
    }
  },
  beforeMount() {
    if (this.isNewCanteen) return

    const canteen = this.originalCanteen
    if (canteen) {
      this.canteen = JSON.parse(JSON.stringify(canteen))
      this.getCentralKitchen()
    } else this.$router.push({ name: "NewCanteen", query: this.$route.query })
  },
  created() {
    window.addEventListener("beforeunload", this.handleUnload)
    if (this.originalCanteen) {
      document.title = `Modifier - ${this.originalCanteen.name} - ${this.$store.state.pageTitleSuffix}`
    } else {
      document.title = `Ajouter ma cantine - ${this.$store.state.pageTitleSuffix}`
    }
    const step = this.siret || this.canteen?.siret || this.originalCanteen?.siret ? 1 : 0
    const queryParamsSiret = this.$route.query.siret
    this.goToStep(step, false)
    if (step === 0 && queryParamsSiret && !this.siret) {
      this.$nextTick(() => {
        this.$refs["siret-check"].siret = queryParamsSiret
        this.$nextTick(() => this.$refs["siret-check"].validateSiret())
      })
    }
  },
  beforeDestroy() {
    window.removeEventListener("beforeunload", this.handleUnload)
  },
  methods: {
    setCanteenData(data) {
      this.siret = data.siret
      this.canteen.siret = this.siret
      if (!this.canteen.name) {
        this.canteen.name = data.name
      }
      if (!this.canteen.city) {
        this.canteen.city = data.city
        this.canteen.cityInseeCode = data.cityInseeCode
        this.canteen.postalCode = data.postalCode
        this.canteen.department = data.department
      }
      this.goToStep(1)
    },
    goToStep(index, addHistory = true) {
      const params = {
        path: this.$route.path,
        query: { ...(this.$route.query || {}), ...{ etape: this.steps[index] } },
      }
      if (addHistory) this.$router.push(params).catch(() => {})
      else this.$router.replace(params).catch(() => {})
    },
    saveCanteen(e, bypassTechnicalControl = false) {
      if (!this.$refs.form.validate()) {
        this.$store.dispatch("notifyRequiredFieldsError")
        window.scrollTo(0, 0)
        return
      }

      const payload = this.originalCanteen ? getObjectDiff(this.originalCanteen, this.canteen) : this.canteen
      const fieldsToClean = ["dailyMealCount", "satelliteCanteensCount"]
      fieldsToClean.forEach((x) => {
        if (Object.prototype.hasOwnProperty.call(payload, x) && payload[x] === "") payload[x] = null
      })

      if (!bypassTechnicalControl) {
        if (this.canteen.productionType === "central_serving" && this.canteen.satelliteCanteensCount == 1) {
          this.displayTechnicalControlDialog("Est-ce que vous ne livrez vraiment qu'un seul autre site de service ?")
          return
        }
        const isCentralCanteen =
          this.canteen.productionType === "central_serving" || this.canteen.productionType === "central"
        if (isCentralCanteen && parseInt(this.canteen.satelliteCanteensCount) >= 250) {
          this.displayTechnicalControlDialog(
            `Vous êtes sur le point de déclarer une livraison depuis votre cuisine centrale à ${parseInt(
              this.canteen.satelliteCanteensCount
            )} établissements de service. Voulez-vous vraiment continuer ?`
          )
          return
        }
      }

      if (this.isNewCanteen) {
        for (let i = 0; i < Constants.TrackingParams.length; i++) {
          const cookieValue = readCookie(Constants.TrackingParams[i])
          if (cookieValue) payload[`creation_${Constants.TrackingParams[i]}`] = cookieValue
        }
      }

      this.$store
        .dispatch(this.isNewCanteen ? "createCanteen" : "updateCanteen", {
          id: this.canteen.id,
          payload,
        })
        .then((canteenJson) => {
          this.bypassLeaveWarning = true
          const message = this.isNewCanteen
            ? "Votre cantine a bien été créée. Vous pouvez maintenant ajouter des diagnostics."
            : "Votre cantine a bien été modifiée"
          const notify = () => {
            this.$store.dispatch("notify", {
              title: "Mise à jour prise en compte",
              message,
              status: "success",
            })
          }
          this.$emit("updateCanteen", canteenJson)
          if (this.isNewCanteen) {
            const canteenUrlComponent = this.$store.getters.getCanteenUrlComponent(canteenJson)

            let name = "DashboardManager"
            if (this.showSatelliteCanteensCount) name = "SatelliteManagement"

            this.$router
              .push({
                // form validation ensures that the count will be > 0
                name,
                params: { canteenUrlComponent },
              })
              .then(notify)
          } else {
            this.$router
              .push({
                name: "DashboardManager",
                params: {
                  canteenUrlComponent: this.canteenUrlComponent,
                },
              })
              .then(notify)
          }
        })
        .catch((e) => {
          this.$store.dispatch("notifyServerError", e)
        })
    },
    handleUnload(e) {
      if (this.hasChanged && !this.bypassLeaveWarning) {
        e.preventDefault()
        e.returnValue = LEAVE_WARNING
      } else {
        delete e["returnValue"]
      }
    },
    displayTechnicalControlDialog(bodyText) {
      this.technicalControlText = bodyText
      this.showTechnicalControlDialog = true
    },
    greaterThanDailyMealCount(input) {
      if (input && this.canteen.productionType !== "central" && Number(input) < Number(this.canteen.dailyMealCount)) {
        return `Ce total doit être superieur du moyen de repas par jour sur place, actuellement ${this.canteen.dailyMealCount}`
      }
      return true
    },
    getCentralKitchen() {
      if (this.canteen.centralProducerSiret && this.canteen.siret !== this.canteen.centralProducerSiret) {
        fetch("/api/v1/canteenStatus/siret/" + this.canteen.centralProducerSiret)
          .then((response) => response.json())
          .then((response) => (this.centralKitchen = response))
      }
    },
    setLocation(location) {
      this.canteen.city = location.city
      this.canteen.cityInseeCode = location.cityInseeCode
      this.canteen.postalCode = location.postalCode
      this.canteen.department = location.department
    },
    sectorName(id) {
      return this.sectors.find((s) => s.id === id)?.name || id
    },
    addSector(id) {
      if (!id || id < 0) return
      if (!this.canteen.sectors) this.canteen.sectors = []
      if (this.canteen.sectors.indexOf(id) === -1) this.canteen.sectors.push(id)
      this.$nextTick(() => {
        this.chosenSector = null
      })
    },
    removeSector(id) {
      this.canteen.sectors?.splice(this.canteen.sectors?.indexOf(id), 1)
    },
  },
  beforeRouteLeave(to, from, next) {
    if (!this.hasChanged || this.bypassLeaveWarning) {
      next()
      return
    }
    window.confirm(LEAVE_WARNING) ? next() : next(false)
  },
}
</script><|MERGE_RESOLUTION|>--- conflicted
+++ resolved
@@ -333,11 +333,6 @@
 export default {
   name: "CanteenForm",
   components: {
-<<<<<<< HEAD
-    PublicationStateNotice,
-=======
-    ImagesField,
->>>>>>> 00bce9b4
     TechnicalControlDialog,
     DsfrTextField,
     DsfrRadio,
