<template>
  <div>
    <v-dialog v-if="showProgressIndicator" persistent fullscreen :value="true" :transition="false">
      <v-sheet color="rgba(0, 0, 0, .36)" class="fill-height d-flex justify-center align-center">
        <v-progress-circular indeterminate></v-progress-circular>
      </v-sheet>
    </v-dialog>
    <v-form ref="siretForm" @submit.prevent>
      <div class="mb-6">
        <v-alert v-if="duplicateSiretCanteen" outlined type="info" color="primary">
          <div v-if="duplicateSiretCanteen.isManagedByUser" class="black--text">
            <h2 class="mb-4 body-1 font-weight-bold black--text" style="line-height: 1.25rem;">
              La cantine « {{ duplicateSiretCanteen.name }} » avec le SIRET {{ duplicateSiretCanteen.siret }} fait déjà
              partie de vos cantines.
            </h2>
            <v-btn
              color="primary"
              :to="{
                name: 'CanteenModification',
                params: { canteenUrlComponent: $store.getters.getCanteenUrlComponent(duplicateSiretCanteen) },
              }"
            >
              Accéder à « {{ duplicateSiretCanteen.name }} »
            </v-btn>
          </div>
          <div v-else-if="duplicateSiretCanteen.canBeClaimed" class="black--text">
            <h2 class="mb-4 body-1 font-weight-bold black--text" style="line-height: 1.25rem;">
              Il existe déjà une cantine avec le SIRET {{ duplicateSiretCanteen.siret }}
            </h2>
            <div v-if="!requestSent">
              <p>
                La cantine « {{ duplicateSiretCanteen.name }} » est déjà référencée sur notre site mais n'a pas encore
                de gestionnaire enregistré.
              </p>
              <v-btn color="primary" @click="claimCanteen">
                <v-icon class="mr-2">mdi-key</v-icon>
                Revendiquer cette cantine
              </v-btn>
            </div>
            <v-alert v-else type="success" class="mb-0">
              <p class="mb-0">
                Votre demande a bien été prise en compte. Nous reviendrons vers vous au plus vite.
                <router-link class="white--text" :to="{ name: 'ManagementPage' }">
                  Revenir à mes cantines
                </router-link>
              </p>
            </v-alert>
          </div>
          <div v-else class="black--text">
            <h2 class="mb-4 body-1 font-weight-bold black--text" style="line-height: 1.25rem;">
              Il existe déjà une cantine avec le SIRET {{ duplicateSiretCanteen.siret }}
            </h2>
            <div v-if="!requestSent">
              <p>
                Ceci peut arriver lors qu'un autre membre de votre équipe a déjà ajouté votre cantine sur notre site.
                Vous pouvez cependant demander l'accès aux gestionnaires de « {{ duplicateSiretCanteen.name }} »
              </p>
              <DsfrTextarea
                v-model="messageJoinCanteen"
                label="Message (optionnel)"
                hide-details="auto"
                rows="2"
                class="mt-2 body-2"
              />
              <v-btn color="primary" class="mt-4" @click="sendMgmtRequest">
                <v-icon class="mr-2">mdi-key</v-icon>
                Demander l'accès
              </v-btn>
            </div>
            <v-alert v-else type="success" class="mb-0">
              <p class="mb-0">
                Message envoyé,
                <router-link class="white--text" :to="{ name: 'ManagementPage' }">
                  revenir à mes cantines
                </router-link>
              </p>
            </v-alert>
          </div>
        </v-alert>
      </div>

<<<<<<< HEAD
      <v-row class="pa-4">
        <DsfrTextField
          validate-on-blur
          label="SIRET"
          v-model="siret"
          :rules="[validators.length(14), validators.luhn]"
          labelClasses="body-2 mb-2"
          style="max-width: 30rem;"
        />
        <v-btn
          large
          color="primary"
          class="ml-4 align-self-center"
          @click="validateSiret"
          :disabled="!siret && !!duplicateSiretCanteen"
        >
          Valider
        </v-btn>
        <v-btn
          large
          outlined
          color="primary"
          v-if="!canteen || !canteen.siret"
          class="ml-4 align-self-center"
          :to="{ name: 'ManagementPage' }"
        >
          Annuler
        </v-btn>
      </v-row>
    </v-form>
  </div>
=======
    <v-row class="pa-4">
      <DsfrTextField
        validate-on-blur
        label="SIRET"
        v-model="siret"
        :rules="[validators.length(14), validators.luhn]"
        labelClasses="body-2 mb-2"
        style="max-width: 30rem;"
      />
      <v-btn
        large
        color="primary"
        class="ml-4 align-self-center"
        @click="validateSiret"
        :disabled="!siret && !!duplicateSiretCanteen"
      >
        Valider
      </v-btn>
      <v-btn
        large
        outlined
        color="primary"
        v-if="backTo && (!canteen || !canteen.siret)"
        class="ml-4 align-self-center"
        :to="backTo"
      >
        Annuler
      </v-btn>
    </v-row>
  </v-form>
>>>>>>> dd0bb3cb
</template>

<script>
import validators from "@/validators"
import DsfrTextField from "@/components/DsfrTextField"
import DsfrTextarea from "@/components/DsfrTextarea"

export default {
  name: "SiretCheck",
  components: { DsfrTextField, DsfrTextarea },
  props: ["canteen", "backTo"],
  data() {
    const user = this.$store.state.loggedUser
    return {
      siret: this.canteen?.siret,
      duplicateSiretCanteen: undefined,
      user,
      fromName: `${user.firstName} ${user.lastName}`,
      messageJoinCanteen: null,
      requestSent: false,
      showProgressIndicator: false,
    }
  },
  computed: {
    validators() {
      return validators
    },
  },
  methods: {
    validateSiret() {
      if (!this.$refs.siretForm.validate()) {
        this.$store.dispatch("notifyRequiredFieldsError")
        window.scrollTo(0, 0)
        return
      }

      if (this.canteen?.siret && this.siret === this.canteen?.siret) {
        this.$emit("siretIsValid", this.siret)
        return
      }

      this.showProgressIndicator = true
      return fetch("/api/v1/canteenStatus/siret/" + this.siret)
        .then((response) => response.json())
        .then((response) => {
          const isDuplicateSiret = !!response.id
          if (isDuplicateSiret) {
            this.siret = null
            this.requestSent = false
            this.duplicateSiretCanteen = response
          } else {
            this.saveSiretIfNeeded().then(() => this.$emit("siretIsValid", response))
          }
        })
        .finally(() => (this.showProgressIndicator = false))
    },
    sendMgmtRequest() {
      const payload = {
        email: this.user.email,
        name: this.fromName,
        message: this.messageJoinCanteen,
      }

      this.$store
        .dispatch("sendCanteenTeamRequest", { canteenId: this.duplicateSiretCanteen.id, payload })
        .then(() => {
          this.requestSent = true
          this.$store.dispatch("notify", {
            status: "success",
            message: `Votre message a bien été envoyé.`,
          })
          window.scrollTo(0, 0)
        })
        .catch((e) => this.$store.dispatch("notifyServerError", e))
    },
    claimCanteen() {
      const canteenId = this.duplicateSiretCanteen.id
      return this.$store
        .dispatch("claimCanteen", { canteenId })
        .then(() => (this.requestSent = true))
        .catch((e) => this.$store.dispatch("notifyServerError", e))
    },
    saveSiretIfNeeded() {
      if (!this.canteen?.id) return Promise.resolve()
      const payload = { siret: this.siret }
      return this.$store.dispatch("updateCanteen", { id: this.canteen?.id, payload }).then((canteen) => {
        this.$store.dispatch("notify", {
          status: "success",
          message: "Votre SIRET a bien été mis à jour",
        })
        this.$emit("updateCanteen", canteen)
      })
    },
  },
}
</script><|MERGE_RESOLUTION|>--- conflicted
+++ resolved
@@ -79,7 +79,6 @@
         </v-alert>
       </div>
 
-<<<<<<< HEAD
       <v-row class="pa-4">
         <DsfrTextField
           validate-on-blur
@@ -102,47 +101,15 @@
           large
           outlined
           color="primary"
-          v-if="!canteen || !canteen.siret"
+          v-if="backTo && (!canteen || !canteen.siret)"
           class="ml-4 align-self-center"
-          :to="{ name: 'ManagementPage' }"
+          :to="backTo"
         >
           Annuler
         </v-btn>
       </v-row>
     </v-form>
   </div>
-=======
-    <v-row class="pa-4">
-      <DsfrTextField
-        validate-on-blur
-        label="SIRET"
-        v-model="siret"
-        :rules="[validators.length(14), validators.luhn]"
-        labelClasses="body-2 mb-2"
-        style="max-width: 30rem;"
-      />
-      <v-btn
-        large
-        color="primary"
-        class="ml-4 align-self-center"
-        @click="validateSiret"
-        :disabled="!siret && !!duplicateSiretCanteen"
-      >
-        Valider
-      </v-btn>
-      <v-btn
-        large
-        outlined
-        color="primary"
-        v-if="backTo && (!canteen || !canteen.siret)"
-        class="ml-4 align-self-center"
-        :to="backTo"
-      >
-        Annuler
-      </v-btn>
-    </v-row>
-  </v-form>
->>>>>>> dd0bb3cb
 </template>
 
 <script>
