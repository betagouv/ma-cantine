<template>
  <div class="text-left">
    <div class="d-block d-sm-flex align-center justify-space-between">
      <div class="d-flex flex-column mb-2">
        <h1 class="fr-text font-weight-bold">Mon affiche</h1>
        <div v-if="receivesGuests">
          <DsfrBadge :mode="badge.mode" :icon="badge.icon">
            <p class="mb-0 text-uppercase">{{ badge.text }}</p>
          </DsfrBadge>
        </div>
      </div>
      <div class="mx-2 px-3 py-2" style="border: dotted 2px #CCC" v-if="$vuetify.breakpoint.mdAndUp">
        <p class="mb-0 fr-text-sm font-weight-medium">
          Personnalisez votre affiche pour communiquer avec vos convives
        </p>
      </div>
      <div>
        <v-btn
          :large="$vuetify.breakpoint.smAndUp"
          color="primary"
          outlined
          class="mr-2 mb-4 mb-sm-0"
          :to="{ name: 'CanteenGeneratePoster' }"
        >
          Télécharger en .pdf
        </v-btn>
        <v-btn
          :large="$vuetify.breakpoint.smAndUp"
          :disabled="!isPublished"
          color="primary"
          :to="{
            name: 'CanteenPage',
            params: { canteenUrlComponent },
          }"
          target="_blank"
          rel="noopener external"
          title="Voir la version en ligne - ouvre une nouvelle fenêtre"
        >
          Voir la version en ligne
          <v-icon small class="ml-1" color="white">mdi-open-in-new</v-icon>
        </v-btn>
      </div>
    </div>

    <ImagesField :canteen="canteen" :end="imageHeaderLimit" class="mt-0 mb-4" />
    <CanteenHeader class="my-6" :canteen="canteen" @logoChanged="(x) => (originalCanteen.logo = x)" />

    <PublicationStateNotice v-if="receivesGuests" :canteen="originalCanteen" class="my-4" />
    <div v-if="isPublished">
      <AddPublishedCanteenWidget :canteen="originalCanteen" />
      <div v-if="!receivesGuests">
        <p class="mt-8">
          Précédemment vous aviez choisi de publier cette cantine. En tant que cuisine centrale, vous pouvez désormais
          retirer cette publication.
        </p>
        <v-sheet rounded color="grey lighten-4 pa-3 my-6" class="d-flex">
          <v-spacer></v-spacer>
          <v-btn x-large color="primary" @click="removeCanteenPublication">
            Retirer la publication
          </v-btn>
        </v-sheet>
      </div>
    </div>
    <div v-else-if="!hasDiagnostics && receivesGuests">
      <p>
        Vous n'avez pas encore rempli des diagnostics pour « {{ originalCanteen.name }} ». Les diagnostics sont un
        prérequis pour la publication
      </p>
      <v-btn
        x-large
        color="primary"
        class="mb-8"
        :to="{
          name: 'MyProgress',
          params: { canteenUrlComponent: $store.getters.getCanteenUrlComponent(originalCanteen) },
        }"
      >
        Ajouter un diagnostic
      </v-btn>
    </div>
    <p v-if="isCentralCuisine">
      <router-link :to="{ name: 'PublishSatellites' }">Gérer la publication de mes satellites</router-link>
    </p>
    <div v-if="receivesGuests">
      <v-form ref="form" @submit.prevent>
<<<<<<< HEAD
        <DsfrTextarea
          id="general"
          label="Décrivez si vous le souhaitez le fonctionnement, l'organisation, l'historique de votre établissement..."
          class="my-2"
          rows="5"
          counter="500"
          v-model="canteen.publicationComments"
        />
        <ImagesField
          v-if="canteen.images.length > imageHeaderLimit"
          :canteen="canteen"
          :start="imageHeaderLimit"
          :end="additionalImagesMax"
          class="mt-0 mb-4"
        />
=======
        <DsfrTextarea class="my-2" rows="5" counter="500" v-model="canteen.publicationComments">
          <template v-slot:label>
            <span class="fr-label mb-1">Déscription de l'établissement</span>
            <span class="fr-hint-text mb-2">
              Si vous le souhaitez, personnalisez votre affiche en écrivant quelques mots sur votre établissement : son
              fonctionnement, l'organisation, l'historique...
            </span>
          </template>
        </DsfrTextarea>
>>>>>>> cf6a0112
        <PublicationField class="mb-4" :canteen="canteen" v-model="acceptPublication" />
      </v-form>
      <v-sheet rounded color="grey lighten-4 pa-3 my-6" class="d-flex flex-wrap">
        <v-spacer v-if="$vuetify.breakpoint.smAndUp"></v-spacer>
        <v-btn
          x-large
          outlined
          color="primary"
          class="mr-4 align-self-center"
          :to="{
            name: 'DashboardManager',
            params: { canteenUrlComponent },
          }"
        >
          Annuler
        </v-btn>
        <v-btn v-if="!isPublished" x-large color="primary" @click="publishCanteen">
          Publier
        </v-btn>
        <v-btn v-else x-large color="red darken-3" class="mr-4" outlined @click="removeCanteenPublication">
          Retirer la publication
        </v-btn>
        <v-btn v-if="isPublished" x-large color="primary" @click="saveCanteen">
          Mettre à jour
        </v-btn>
      </v-sheet>
    </div>
  </div>
</template>

<script>
import PublicationField from "../PublicationField"
import { getObjectDiff, lastYear } from "@/utils"
import PublicationStateNotice from "../PublicationStateNotice"
import DsfrTextarea from "@/components/DsfrTextarea"
import AddPublishedCanteenWidget from "@/components/AddPublishedCanteenWidget"
import DsfrBadge from "@/components/DsfrBadge"
import CanteenHeader from "./CanteenHeader"
import ImagesField from "./ImagesField"

const LEAVE_WARNING = "Voulez-vous vraiment quitter cette page ? Vos changements n'ont pas été sauvegardés."

export default {
  name: "PublicationForm",
  props: {
    originalCanteen: {
      type: Object,
    },
  },
  components: {
    DsfrBadge,
    PublicationField,
    PublicationStateNotice,
    DsfrTextarea,
    AddPublishedCanteenWidget,
    CanteenHeader,
    ImagesField,
  },
  data() {
    return {
      acceptPublication: false,
      canteen: {},
      bypassLeaveWarning: false,
      publicationYear: lastYear(),
      idealImageMax: 3,
    }
  },
  beforeMount() {
    const canteen = this.originalCanteen
    if (canteen) {
      this.canteen = JSON.parse(JSON.stringify(canteen))
      if (!this.canteen.images) this.canteen.images = []
      this.acceptPublication = !!canteen.publicationStatus && canteen.publicationStatus !== "draft"
    }
  },
  methods: {
    publishCanteen() {
      const valid = this.$refs.form.validate()
      if (!valid) {
        this.$store.dispatch("notifyRequiredFieldsError")
        return
      }
      this.changePublicationStatus(true)
    },
    saveCanteen() {
      this.publishCanteen(true, "Votre publication est mise à jour")
    },
    removeCanteenPublication() {
      this.changePublicationStatus(false)
    },
    changePublicationStatus(toPublish, title) {
      if (!title) {
        title = toPublish ? "Votre cantine est publiée" : "Votre cantine n'est plus publiée"
      }
      this.$store
        .dispatch(toPublish ? "publishCanteen" : "unpublishCanteen", {
          id: this.canteen.id,
          payload: this.canteen,
        })
        .then(() => {
          this.bypassLeaveWarning = true
          if (toPublish) {
            return this.$router.push({
              name: "CanteenPage",
              params: { canteenUrlComponent: this.$store.getters.getCanteenUrlComponent(this.canteen) },
            })
          } else {
            return this.$router.push({
              name: "DashboardManager",
              params: {
                canteenUrlComponent: this.canteenUrlComponent,
              },
            })
          }
        })
        .then(() => this.$store.dispatch("notify", { title, status: "success" }))
        .catch((e) => {
          this.$store.dispatch("notifyServerError", e)
        })
    },
    handleUnload(e) {
      if (this.hasChanged && !this.bypassLeaveWarning) {
        e.preventDefault()
        e.returnValue = LEAVE_WARNING
      } else {
        delete e["returnValue"]
      }
    },
  },
  created() {
    window.addEventListener("beforeunload", this.handleUnload)
    document.title = `Éditer mon affiche - ${this.originalCanteen.name} - ${this.$store.state.pageTitleSuffix}`
  },
  beforeDestroy() {
    window.removeEventListener("beforeunload", this.handleUnload)
  },
  beforeRouteLeave(to, from, next) {
    if (!this.hasChanged || this.bypassLeaveWarning) {
      next()
      return
    }
    window.confirm(LEAVE_WARNING) ? next() : next(false)
  },
  computed: {
    hasChanged() {
      const diff = getObjectDiff(this.originalCanteen, this.canteen)
      let changes = Object.keys(diff)
      const ignoreKeys = ["images", "logo"]
      changes = changes.filter((changedKey) => !ignoreKeys.includes(changedKey))
      return changes.length > 0
    },
    canteenUrlComponent() {
      return this.$store.getters.getCanteenUrlComponent(this.canteen)
    },
    isCentralCuisine() {
      return (
        this.originalCanteen.productionType === "central" || this.originalCanteen.productionType === "central_serving"
      )
    },
    receivesGuests() {
      return this.originalCanteen.productionType !== "central"
    },
    hasDiagnostics() {
      return this.originalCanteen.diagnostics && this.originalCanteen.diagnostics.length > 0
    },
    isPublished() {
      return this.canteen.publicationStatus === "published"
    },
    badge() {
      return {
        true: {
          mode: "SUCCESS",
          text: "En ligne",
          icon: "mdi-circle",
        },
        false: {
          mode: "INFO",
          text: "Non publiée",
          icon: "mdi-circle-outline",
        },
      }[this.isPublished]
    },
    imageHeaderLimit() {
      return this.$vuetify.breakpoint.xs ? 1 : this.idealImageMax
    },
    additionalImagesMax() {
      if (this.canteen.images.length > this.idealImageMax) return this.canteen.images.length
      return this.idealImageMax
    },
  },
}
</script><|MERGE_RESOLUTION|>--- conflicted
+++ resolved
@@ -83,23 +83,6 @@
     </p>
     <div v-if="receivesGuests">
       <v-form ref="form" @submit.prevent>
-<<<<<<< HEAD
-        <DsfrTextarea
-          id="general"
-          label="Décrivez si vous le souhaitez le fonctionnement, l'organisation, l'historique de votre établissement..."
-          class="my-2"
-          rows="5"
-          counter="500"
-          v-model="canteen.publicationComments"
-        />
-        <ImagesField
-          v-if="canteen.images.length > imageHeaderLimit"
-          :canteen="canteen"
-          :start="imageHeaderLimit"
-          :end="additionalImagesMax"
-          class="mt-0 mb-4"
-        />
-=======
         <DsfrTextarea class="my-2" rows="5" counter="500" v-model="canteen.publicationComments">
           <template v-slot:label>
             <span class="fr-label mb-1">Déscription de l'établissement</span>
@@ -109,7 +92,13 @@
             </span>
           </template>
         </DsfrTextarea>
->>>>>>> cf6a0112
+        <ImagesField
+          v-if="canteen.images.length > imageHeaderLimit"
+          :canteen="canteen"
+          :start="imageHeaderLimit"
+          :end="additionalImagesMax"
+          class="mt-0 mb-4"
+        />
         <PublicationField class="mb-4" :canteen="canteen" v-model="acceptPublication" />
       </v-form>
       <v-sheet rounded color="grey lighten-4 pa-3 my-6" class="d-flex flex-wrap">
