<template>
  <div class="text-left">
    <div class="d-block d-sm-flex align-center justify-space-between">
      <div class="d-flex flex-column mb-2">
        <h1 class="fr-text font-weight-bold">Mon affiche</h1>
        <div v-if="receivesGuests">
          <DsfrBadge :mode="badge.mode" :icon="badge.icon">
            <p class="mb-0 text-uppercase">{{ badge.text }}</p>
          </DsfrBadge>
        </div>
      </div>
      <div class="mx-2 px-3 py-2" style="border: dotted 2px #CCC" v-if="$vuetify.breakpoint.mdAndUp">
        <p class="mb-0 fr-text-sm font-weight-medium">
          Personnalisez votre affiche pour communiquer avec vos convives
        </p>
      </div>
      <div>
        <v-btn
          :large="$vuetify.breakpoint.smAndUp"
          color="primary"
          outlined
          class="mr-2 mb-4 mb-sm-0"
          :to="{ name: 'CanteenGeneratePoster' }"
        >
          Télécharger en .pdf
        </v-btn>
        <v-btn
          :large="$vuetify.breakpoint.smAndUp"
          :disabled="!isPublished"
          color="primary"
          :to="{
            name: 'CanteenPage',
            params: { canteenUrlComponent },
          }"
          target="_blank"
          rel="noopener external"
          title="Voir la version en ligne - ouvre une nouvelle fenêtre"
        >
          Voir la version en ligne
          <v-icon small class="ml-1" color="white">mdi-open-in-new</v-icon>
        </v-btn>
      </div>
    </div>

    <ImagesField v-if="$vuetify.breakpoint.smAndUp" :canteen="canteen" :end="imageHeaderLimit" class="mt-0 mb-4" />
    <CanteenHeader class="my-6" :canteen="canteen" @logoChanged="(x) => (originalCanteen.logo = x)" />

    <div v-if="isPublished">
      <div v-if="!receivesGuests">
        <p class="mt-8">
          Précédemment vous aviez choisi de publier cette cantine. En tant que cuisine centrale, vous pouvez désormais
          retirer cette publication.
        </p>
        <v-sheet rounded color="grey lighten-4 pa-3 my-6" class="d-flex">
          <v-spacer></v-spacer>
          <v-btn x-large color="primary" @click="removeCanteenPublication">
            Retirer la publication
          </v-btn>
        </v-sheet>
      </div>
    </div>
    <div v-else-if="!hasDiagnostics && receivesGuests">
      <p>
        Vous n'avez pas encore rempli des diagnostics pour « {{ originalCanteen.name }} ». Les diagnostics sont un
        prérequis pour la publication
      </p>
      <v-btn
        x-large
        color="primary"
        class="mb-8"
        :to="{
          name: 'MyProgress',
          params: { canteenUrlComponent: $store.getters.getCanteenUrlComponent(originalCanteen) },
        }"
      >
        Ajouter un diagnostic
      </v-btn>
    </div>
    <p v-if="isCentralCuisine">
      <router-link :to="{ name: 'PublishSatellites' }">Gérer la publication de mes satellites</router-link>
    </p>
    <CanteenPublication v-if="receivesGuests" :canteen="canteen" :editable="true" />
    <div v-if="receivesGuests">
<<<<<<< HEAD
=======
      <v-form ref="form" @submit.prevent>
        <DsfrTextarea class="my-2" rows="5" counter="500" v-model="canteen.publicationComments">
          <template v-slot:label>
            <span class="fr-label mb-1">Déscription de l'établissement</span>
            <span class="fr-hint-text mb-2">
              Si vous le souhaitez, personnalisez votre affiche en écrivant quelques mots sur votre établissement : son
              fonctionnement, l'organisation, l'historique...
            </span>
          </template>
        </DsfrTextarea>
        <div v-if="showImagesOverflow">
          <h3>Galerie</h3>
          <ImagesField :canteen="canteen" :start="imageHeaderLimit" :end="additionalImagesMax" class="mt-0 mb-4" />
        </div>
        <PublicationField class="mb-4" :canteen="canteen" v-model="acceptPublication" />
      </v-form>
>>>>>>> 57dff005
      <DsfrAccordion v-if="isPublished" :items="[{ title: 'Ajouter un aperçu sur votre site' }]" class="my-6">
        <template>
          <AddPublishedCanteenWidget :canteen="canteen" />
        </template>
      </DsfrAccordion>
<<<<<<< HEAD
      <v-sheet rounded color="grey lighten-4 pa-3 my-6" class="d-flex flex-wrap align-center">
        <v-form ref="form" @submit.prevent class="publication-checkbox">
          <PublicationField :canteen="canteen" v-model="acceptPublication" />
        </v-form>
        <v-spacer></v-spacer>
=======
      <v-sheet rounded color="grey lighten-4 pa-3 my-6" class="d-flex flex-wrap">
        <v-spacer v-if="$vuetify.breakpoint.smAndUp"></v-spacer>
>>>>>>> 57dff005
        <v-btn
          v-if="!isPublished"
          x-large
          outlined
          color="primary"
          class="mr-4 align-self-center"
          :to="{
            name: 'DashboardManager',
            params: { canteenUrlComponent },
          }"
        >
          Annuler
        </v-btn>
        <v-btn v-if="!isPublished" x-large color="primary" @click="publishCanteen">
          Publier
        </v-btn>
        <v-btn v-else x-large color="red darken-3" class="mr-4" outlined @click="removeCanteenPublication">
          Retirer la publication
        </v-btn>
      </v-sheet>
    </div>
  </div>
</template>

<script>
import PublicationField from "../PublicationField"
import { lastYear } from "@/utils"
import AddPublishedCanteenWidget from "@/components/AddPublishedCanteenWidget"
import DsfrBadge from "@/components/DsfrBadge"
import DsfrAccordion from "@/components/DsfrAccordion"
import CanteenHeader from "./CanteenHeader"
<<<<<<< HEAD
import CanteenPublication from "@/components/CanteenPublication"
=======
import ImagesField from "./ImagesField"

const LEAVE_WARNING = "Voulez-vous vraiment quitter cette page ? Vos changements n'ont pas été sauvegardés."
>>>>>>> 57dff005

export default {
  name: "PublicationForm",
  props: {
    originalCanteen: {
      type: Object,
    },
  },
  components: {
    DsfrBadge,
    PublicationField,
    AddPublishedCanteenWidget,
    CanteenHeader,
<<<<<<< HEAD
    CanteenPublication,
=======
    ImagesField,
>>>>>>> 57dff005
    DsfrAccordion,
  },
  data() {
    return {
      acceptPublication: false,
      canteen: {},
      publicationYear: lastYear(),
    }
  },
  beforeMount() {
    const canteen = this.originalCanteen
    if (canteen) {
      this.canteen = JSON.parse(JSON.stringify(canteen))
      if (!this.canteen.images) this.canteen.images = []
      this.acceptPublication = !!canteen.publicationStatus && canteen.publicationStatus !== "draft"
    }
  },
  methods: {
    publishCanteen() {
      const valid = this.$refs.form.validate()
      if (!valid) {
        this.$store.dispatch("notifyRequiredFieldsError")
        return
      }
      this.changePublicationStatus(true)
    },
    removeCanteenPublication() {
      this.changePublicationStatus(false)
    },
    changePublicationStatus(toPublish, title) {
      if (!title) {
        title = toPublish ? "Votre cantine est publiée" : "Votre cantine n'est plus publiée"
      }
      this.$store
        .dispatch(toPublish ? "publishCanteen" : "unpublishCanteen", {
          id: this.canteen.id,
          payload: this.canteen,
        })
        .then(() => {
          if (toPublish) {
            return this.$router.push({
              name: "CanteenPage",
              params: { canteenUrlComponent: this.$store.getters.getCanteenUrlComponent(this.canteen) },
            })
          } else {
            return this.$router.push({
              name: "DashboardManager",
              params: {
                canteenUrlComponent: this.canteenUrlComponent,
              },
            })
          }
        })
        .then(() => this.$store.dispatch("notify", { title, status: "success" }))
        .catch((e) => {
          this.$store.dispatch("notifyServerError", e)
        })
    },
  },
  created() {
    document.title = `Éditer mon affiche - ${this.originalCanteen.name} - ${this.$store.state.pageTitleSuffix}`
  },
  computed: {
<<<<<<< HEAD
=======
    hasChanged() {
      const diff = getObjectDiff(this.originalCanteen, this.canteen)
      let changes = Object.keys(diff)
      const ignoreKeys = ["images", "logo"]
      changes = changes.filter((changedKey) => !ignoreKeys.includes(changedKey))
      return changes.length > 0
    },
>>>>>>> 57dff005
    canteenUrlComponent() {
      return this.$store.getters.getCanteenUrlComponent(this.canteen)
    },
    isCentralCuisine() {
      return (
        this.originalCanteen.productionType === "central" || this.originalCanteen.productionType === "central_serving"
      )
    },
    receivesGuests() {
      return this.originalCanteen.productionType !== "central"
    },
    hasDiagnostics() {
      return this.originalCanteen.diagnostics && this.originalCanteen.diagnostics.length > 0
    },
    isPublished() {
      return this.canteen.publicationStatus === "published"
    },
    badge() {
      return {
        true: {
          mode: "SUCCESS",
          text: "En ligne",
          icon: "mdi-circle",
        },
        false: {
          mode: "INFO",
          text: "Non publiée",
          icon: "mdi-circle-outline",
        },
      }[this.isPublished]
    },
    imageHeaderLimit() {
      return this.$vuetify.breakpoint.xs ? 0 : 3
    },
    additionalImagesMax() {
      return Math.max(this.canteen.images.length, this.imageHeaderLimit)
    },
    showImagesOverflow() {
      const allowMobileAdd = this.$vuetify.breakpoint.xs && this.canteen.images.length === 0
      const showRemainingImages = this.canteen.images.length > this.imageHeaderLimit
      return allowMobileAdd || showRemainingImages
    },
  },
}
</script>

<style scoped>
.publication-checkbox {
  min-width: 40%;
  max-width: 50%;
}
</style><|MERGE_RESOLUTION|>--- conflicted
+++ resolved
@@ -81,40 +81,20 @@
     </p>
     <CanteenPublication v-if="receivesGuests" :canteen="canteen" :editable="true" />
     <div v-if="receivesGuests">
-<<<<<<< HEAD
-=======
-      <v-form ref="form" @submit.prevent>
-        <DsfrTextarea class="my-2" rows="5" counter="500" v-model="canteen.publicationComments">
-          <template v-slot:label>
-            <span class="fr-label mb-1">Déscription de l'établissement</span>
-            <span class="fr-hint-text mb-2">
-              Si vous le souhaitez, personnalisez votre affiche en écrivant quelques mots sur votre établissement : son
-              fonctionnement, l'organisation, l'historique...
-            </span>
-          </template>
-        </DsfrTextarea>
-        <div v-if="showImagesOverflow">
-          <h3>Galerie</h3>
-          <ImagesField :canteen="canteen" :start="imageHeaderLimit" :end="additionalImagesMax" class="mt-0 mb-4" />
-        </div>
-        <PublicationField class="mb-4" :canteen="canteen" v-model="acceptPublication" />
-      </v-form>
->>>>>>> 57dff005
+      <div v-if="showImagesOverflow">
+        <h3>Galerie</h3>
+        <ImagesField :canteen="canteen" :start="imageHeaderLimit" :end="additionalImagesMax" class="mt-0 mb-4" />
+      </div>
       <DsfrAccordion v-if="isPublished" :items="[{ title: 'Ajouter un aperçu sur votre site' }]" class="my-6">
         <template>
           <AddPublishedCanteenWidget :canteen="canteen" />
         </template>
       </DsfrAccordion>
-<<<<<<< HEAD
       <v-sheet rounded color="grey lighten-4 pa-3 my-6" class="d-flex flex-wrap align-center">
         <v-form ref="form" @submit.prevent class="publication-checkbox">
           <PublicationField :canteen="canteen" v-model="acceptPublication" />
         </v-form>
-        <v-spacer></v-spacer>
-=======
-      <v-sheet rounded color="grey lighten-4 pa-3 my-6" class="d-flex flex-wrap">
         <v-spacer v-if="$vuetify.breakpoint.smAndUp"></v-spacer>
->>>>>>> 57dff005
         <v-btn
           v-if="!isPublished"
           x-large
@@ -146,13 +126,8 @@
 import DsfrBadge from "@/components/DsfrBadge"
 import DsfrAccordion from "@/components/DsfrAccordion"
 import CanteenHeader from "./CanteenHeader"
-<<<<<<< HEAD
 import CanteenPublication from "@/components/CanteenPublication"
-=======
 import ImagesField from "./ImagesField"
-
-const LEAVE_WARNING = "Voulez-vous vraiment quitter cette page ? Vos changements n'ont pas été sauvegardés."
->>>>>>> 57dff005
 
 export default {
   name: "PublicationForm",
@@ -166,11 +141,8 @@
     PublicationField,
     AddPublishedCanteenWidget,
     CanteenHeader,
-<<<<<<< HEAD
     CanteenPublication,
-=======
     ImagesField,
->>>>>>> 57dff005
     DsfrAccordion,
   },
   data() {
@@ -234,16 +206,6 @@
     document.title = `Éditer mon affiche - ${this.originalCanteen.name} - ${this.$store.state.pageTitleSuffix}`
   },
   computed: {
-<<<<<<< HEAD
-=======
-    hasChanged() {
-      const diff = getObjectDiff(this.originalCanteen, this.canteen)
-      let changes = Object.keys(diff)
-      const ignoreKeys = ["images", "logo"]
-      changes = changes.filter((changedKey) => !ignoreKeys.includes(changedKey))
-      return changes.length > 0
-    },
->>>>>>> 57dff005
     canteenUrlComponent() {
       return this.$store.getters.getCanteenUrlComponent(this.canteen)
     },
