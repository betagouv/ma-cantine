<template>
  <div class="text-left">
    <div class="d-block d-sm-flex align-center justify-space-between">
      <div class="d-flex flex-column mb-2">
        <h1 class="fr-text font-weight-bold">Mon affiche</h1>
        <div v-if="receivesGuests">
          <DsfrBadge :mode="badge.mode" :icon="badge.icon">
            <p class="mb-0 text-uppercase">{{ badge.text }}</p>
          </DsfrBadge>
        </div>
      </div>
      <div class="mx-2 px-3 py-2" style="border: dotted 2px #CCC" v-if="$vuetify.breakpoint.mdAndUp">
        <p class="mb-0 fr-text-sm font-weight-medium">
          Personnalisez votre affiche pour communiquer avec vos convives
        </p>
      </div>
      <div>
        <v-btn
          :large="$vuetify.breakpoint.smAndUp"
          color="primary"
          outlined
          class="mr-2 mb-4 mb-sm-0"
          :to="{ name: 'CanteenGeneratePoster' }"
        >
          Télécharger en .pdf
        </v-btn>
        <v-btn
          :large="$vuetify.breakpoint.smAndUp"
          :disabled="!isPublished"
          color="primary"
          :to="{
            name: 'CanteenPage',
            params: { canteenUrlComponent },
          }"
          target="_blank"
          rel="noopener external"
          title="Voir la version en ligne - ouvre une nouvelle fenêtre"
        >
          Voir la version en ligne
          <v-icon small class="ml-1" color="white">mdi-open-in-new</v-icon>
        </v-btn>
      </div>
    </div>

    <ImagesField :canteen="canteen" :end="imageHeaderLimit" class="mt-0 mb-4" />
    <CanteenHeader class="my-6" :canteen="canteen" @logoChanged="(x) => (originalCanteen.logo = x)" />

    <div v-if="isPublished">
      <div v-if="!receivesGuests">
        <p class="mt-8">
          Précédemment vous aviez choisi de publier cette cantine. En tant que cuisine centrale, vous pouvez désormais
          retirer cette publication.
        </p>
        <v-sheet rounded color="grey lighten-4 pa-3 my-6" class="d-flex">
          <v-spacer></v-spacer>
          <v-btn x-large color="primary" @click="removeCanteenPublication">
            Retirer la publication
          </v-btn>
        </v-sheet>
      </div>
    </div>
    <div v-else-if="!hasDiagnostics && receivesGuests">
      <p>
        Vous n'avez pas encore rempli des diagnostics pour « {{ originalCanteen.name }} ». Les diagnostics sont un
        prérequis pour la publication
      </p>
      <v-btn
        x-large
        color="primary"
        class="mb-8"
        :to="{
          name: 'MyProgress',
          params: { canteenUrlComponent: $store.getters.getCanteenUrlComponent(originalCanteen) },
        }"
      >
        Ajouter un diagnostic
      </v-btn>
    </div>
    <p v-if="isCentralCuisine">
      <router-link :to="{ name: 'PublishSatellites' }">Gérer la publication de mes satellites</router-link>
    </p>
    <div v-if="receivesGuests">
      <v-form ref="form" @submit.prevent>
        <DsfrTextarea class="my-2" rows="5" counter="500" v-model="canteen.publicationComments">
          <template v-slot:label>
            <span class="fr-label mb-1">Déscription de l'établissement</span>
            <span class="fr-hint-text mb-2">
              Si vous le souhaitez, personnalisez votre affiche en écrivant quelques mots sur votre établissement : son
              fonctionnement, l'organisation, l'historique...
            </span>
          </template>
        </DsfrTextarea>
        <div v-if="canteen.images.length > imageHeaderLimit">
          <h3>Images</h3>
          <ImagesField :canteen="canteen" :start="imageHeaderLimit" :end="additionalImagesMax" class="mt-0 mb-4" />
        </div>
        <PublicationField class="mb-4" :canteen="canteen" v-model="acceptPublication" />
      </v-form>
<<<<<<< HEAD
      <v-sheet rounded color="grey lighten-4 pa-3 my-6" class="d-flex flex-wrap">
        <v-spacer v-if="$vuetify.breakpoint.smAndUp"></v-spacer>
=======
      <DsfrAccordion v-if="isPublished" :items="[{ title: 'Ajouter un aperçu sur votre site' }]" class="my-6">
        <template>
          <AddPublishedCanteenWidget :canteen="canteen" />
        </template>
      </DsfrAccordion>
      <v-sheet rounded color="grey lighten-4 pa-3 my-6" class="d-flex">
        <v-spacer></v-spacer>
>>>>>>> 00bce9b4
        <v-btn
          x-large
          outlined
          color="primary"
          class="mr-4 align-self-center"
          :to="{
            name: 'DashboardManager',
            params: { canteenUrlComponent },
          }"
        >
          Annuler
        </v-btn>
        <v-btn v-if="!isPublished" x-large color="primary" @click="publishCanteen">
          Publier
        </v-btn>
        <v-btn v-else x-large color="red darken-3" class="mr-4" outlined @click="removeCanteenPublication">
          Retirer la publication
        </v-btn>
        <v-btn v-if="isPublished" x-large color="primary" @click="saveCanteen">
          Mettre à jour
        </v-btn>
      </v-sheet>
    </div>
  </div>
</template>

<script>
import PublicationField from "../PublicationField"
import { getObjectDiff, lastYear } from "@/utils"
import DsfrTextarea from "@/components/DsfrTextarea"
import AddPublishedCanteenWidget from "@/components/AddPublishedCanteenWidget"
import DsfrBadge from "@/components/DsfrBadge"
import DsfrAccordion from "@/components/DsfrAccordion"
import CanteenHeader from "./CanteenHeader"
import ImagesField from "./ImagesField"

const LEAVE_WARNING = "Voulez-vous vraiment quitter cette page ? Vos changements n'ont pas été sauvegardés."

export default {
  name: "PublicationForm",
  props: {
    originalCanteen: {
      type: Object,
    },
  },
  components: {
    DsfrBadge,
    PublicationField,
    DsfrTextarea,
    AddPublishedCanteenWidget,
    CanteenHeader,
<<<<<<< HEAD
    ImagesField,
=======
    DsfrAccordion,
>>>>>>> 00bce9b4
  },
  data() {
    return {
      acceptPublication: false,
      canteen: {},
      bypassLeaveWarning: false,
      publicationYear: lastYear(),
      idealImageMax: 3,
    }
  },
  beforeMount() {
    const canteen = this.originalCanteen
    if (canteen) {
      this.canteen = JSON.parse(JSON.stringify(canteen))
      if (!this.canteen.images) this.canteen.images = []
      this.acceptPublication = !!canteen.publicationStatus && canteen.publicationStatus !== "draft"
    }
  },
  methods: {
    publishCanteen() {
      const valid = this.$refs.form.validate()
      if (!valid) {
        this.$store.dispatch("notifyRequiredFieldsError")
        return
      }
      this.changePublicationStatus(true)
    },
    saveCanteen() {
      this.publishCanteen(true, "Votre publication est mise à jour")
    },
    removeCanteenPublication() {
      this.changePublicationStatus(false)
    },
    changePublicationStatus(toPublish, title) {
      if (!title) {
        title = toPublish ? "Votre cantine est publiée" : "Votre cantine n'est plus publiée"
      }
      this.$store
        .dispatch(toPublish ? "publishCanteen" : "unpublishCanteen", {
          id: this.canteen.id,
          payload: this.canteen,
        })
        .then(() => {
          this.bypassLeaveWarning = true
          if (toPublish) {
            return this.$router.push({
              name: "CanteenPage",
              params: { canteenUrlComponent: this.$store.getters.getCanteenUrlComponent(this.canteen) },
            })
          } else {
            return this.$router.push({
              name: "DashboardManager",
              params: {
                canteenUrlComponent: this.canteenUrlComponent,
              },
            })
          }
        })
        .then(() => this.$store.dispatch("notify", { title, status: "success" }))
        .catch((e) => {
          this.$store.dispatch("notifyServerError", e)
        })
    },
    handleUnload(e) {
      if (this.hasChanged && !this.bypassLeaveWarning) {
        e.preventDefault()
        e.returnValue = LEAVE_WARNING
      } else {
        delete e["returnValue"]
      }
    },
  },
  created() {
    window.addEventListener("beforeunload", this.handleUnload)
    document.title = `Éditer mon affiche - ${this.originalCanteen.name} - ${this.$store.state.pageTitleSuffix}`
  },
  beforeDestroy() {
    window.removeEventListener("beforeunload", this.handleUnload)
  },
  beforeRouteLeave(to, from, next) {
    if (!this.hasChanged || this.bypassLeaveWarning) {
      next()
      return
    }
    window.confirm(LEAVE_WARNING) ? next() : next(false)
  },
  computed: {
    hasChanged() {
      const diff = getObjectDiff(this.originalCanteen, this.canteen)
      let changes = Object.keys(diff)
      const ignoreKeys = ["images", "logo"]
      changes = changes.filter((changedKey) => !ignoreKeys.includes(changedKey))
      return changes.length > 0
    },
    canteenUrlComponent() {
      return this.$store.getters.getCanteenUrlComponent(this.canteen)
    },
    isCentralCuisine() {
      return (
        this.originalCanteen.productionType === "central" || this.originalCanteen.productionType === "central_serving"
      )
    },
    receivesGuests() {
      return this.originalCanteen.productionType !== "central"
    },
    hasDiagnostics() {
      return this.originalCanteen.diagnostics && this.originalCanteen.diagnostics.length > 0
    },
    isPublished() {
      return this.canteen.publicationStatus === "published"
    },
    badge() {
      return {
        true: {
          mode: "SUCCESS",
          text: "En ligne",
          icon: "mdi-circle",
        },
        false: {
          mode: "INFO",
          text: "Non publiée",
          icon: "mdi-circle-outline",
        },
      }[this.isPublished]
    },
    imageHeaderLimit() {
      return this.$vuetify.breakpoint.xs ? 1 : this.idealImageMax
    },
    additionalImagesMax() {
      if (this.canteen.images.length > this.idealImageMax) return this.canteen.images.length
      return this.idealImageMax
    },
  },
}
</script><|MERGE_RESOLUTION|>--- conflicted
+++ resolved
@@ -96,18 +96,13 @@
         </div>
         <PublicationField class="mb-4" :canteen="canteen" v-model="acceptPublication" />
       </v-form>
-<<<<<<< HEAD
-      <v-sheet rounded color="grey lighten-4 pa-3 my-6" class="d-flex flex-wrap">
-        <v-spacer v-if="$vuetify.breakpoint.smAndUp"></v-spacer>
-=======
       <DsfrAccordion v-if="isPublished" :items="[{ title: 'Ajouter un aperçu sur votre site' }]" class="my-6">
         <template>
           <AddPublishedCanteenWidget :canteen="canteen" />
         </template>
       </DsfrAccordion>
-      <v-sheet rounded color="grey lighten-4 pa-3 my-6" class="d-flex">
-        <v-spacer></v-spacer>
->>>>>>> 00bce9b4
+      <v-sheet rounded color="grey lighten-4 pa-3 my-6" class="d-flex flex-wrap">
+        <v-spacer v-if="$vuetify.breakpoint.smAndUp"></v-spacer>
         <v-btn
           x-large
           outlined
@@ -159,11 +154,8 @@
     DsfrTextarea,
     AddPublishedCanteenWidget,
     CanteenHeader,
-<<<<<<< HEAD
     ImagesField,
-=======
     DsfrAccordion,
->>>>>>> 00bce9b4
   },
   data() {
     return {
