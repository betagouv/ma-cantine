import Vue from "vue"
import VueRouter from "vue-router"
import store from "@/store/index"
import LandingPage from "@/views/LandingPage"
import DiagnosticPage from "@/views/DiagnosticPage"
import KeyMeasuresPage from "@/views/KeyMeasuresPage"
import KeyMeasuresHome from "@/views/KeyMeasuresPage/KeyMeasuresHome"
import KeyMeasurePage from "@/views/KeyMeasuresPage/KeyMeasurePage"
import GeneratePosterPage from "@/views/GeneratePosterPage"
import CanteensPage from "@/views/CanteensPage"
import CanteensHome from "@/views/CanteensPage/CanteensHome"
import CanteenPage from "@/views/CanteensPage/CanteenPage"
import LegalNotices from "@/views/LegalNotices"
import AccountSummaryPage from "@/views/AccountSummaryPage"
import AccountEditor from "@/views/AccountSummaryPage/AccountEditor"
import PasswordChangeEditor from "@/views/AccountSummaryPage/PasswordChangeEditor"
import AccountDeletion from "@/views/AccountSummaryPage/AccountDeletion"
import BlogsPage from "@/views/BlogsPage"
import BlogsHome from "@/views/BlogsPage/BlogsHome"
import BlogPage from "@/views/BlogsPage/BlogPage"
import StatsPage from "@/views/StatsPage"
import NotFound from "@/views/NotFound"
import TesterParticipation from "@/views/TesterParticipation"
import CGU from "@/views/CGU.vue"
import ManagementPage from "@/views/ManagementPage"
import CanteenEditor from "@/views/CanteenEditor"
import CanteenForm from "@/views/CanteenEditor/CanteenForm"
import DiagnosticList from "@/views/CanteenEditor/DiagnosticList"
import CanteenManagers from "@/views/CanteenEditor/CanteenManagers"
import CanteenDeletion from "@/views/CanteenEditor/CanteenDeletion"
import DiagnosticEditor from "@/views/DiagnosticEditor"
import DiagnosticsImporter from "@/views/DiagnosticsImporter"

Vue.use(VueRouter)

const routes = [
  {
    path: "/",
    meta: {
      home: true,
    },
  },
  {
    path: "/accueil",
    name: "LandingPage",
    component: LandingPage,
  },
  {
    path: "/mon-compte",
    name: "AccountSummaryPage",
    component: AccountSummaryPage,
    meta: {
      title: "Mon compte",
      authenticationRequired: true,
    },
    redirect: { name: "AccountEditor" },
    children: [
      {
        path: "profil",
        name: "AccountEditor",
        component: AccountEditor,
      },
      {
        path: "mot-de-passe",
        name: "PasswordChange",
        component: PasswordChangeEditor,
      },
      {
        path: "supprimer-mon-compte",
        name: "AccountDeletion",
        component: AccountDeletion,
      },
    ],
  },
  {
    path: "/diagnostic",
    name: "DiagnosticPage",
    component: DiagnosticPage,
    meta: {
      title: "M'auto-évaluer",
    },
    beforeEnter: (_to, _from, next) => {
      store.state.loggedUser ? next({ name: "ManagementPage" }) : next()
    },
  },
  {
    path: "/creation-affiche",
    name: "GeneratePosterPage",
    component: GeneratePosterPage,
    meta: {
      title: "Affiche convives",
    },
  },
  {
    path: "/mesures-phares",
    name: "KeyMeasuresPage",
    component: KeyMeasuresPage,
    meta: {
      title: "Les 5 mesures phares de la loi EGAlim",
    },
    children: [
      {
        path: "",
        name: "KeyMeasuresHome",
        component: KeyMeasuresHome,
        beforeEnter: (route, _, next) => {
          store.state.loggedUser
            ? next({
                name: "KeyMeasurePage",
                params: {
                  id: "qualite-des-produits",
                },
              })
            : next()
        },
      },
      {
        path: ":id",
        name: "KeyMeasurePage",
        component: KeyMeasurePage,
        props: true,
      },
    ],
  },
  {
    path: "/nos-cantines",
    name: "CanteensPage",
    component: CanteensPage,
    children: [
      {
        path: "",
        name: "CanteensHome",
        component: CanteensHome,
        meta: {
          title: "Nos cantines",
        },
      },
      {
        path: ":canteenUrlComponent",
        name: "CanteenPage",
        component: CanteenPage,
        props: true,
      },
    ],
  },
  {
    path: "/mentions-legales",
    name: "LegalNotices",
    component: LegalNotices,
  },
  {
    path: "/blog",
    name: "BlogsPage",
    component: BlogsPage,
    children: [
      {
        path: "",
        name: "BlogsHome",
        component: BlogsHome,
        meta: {
          title: "Blog",
        },
      },
      {
        path: ":id",
        name: "BlogPage",
        component: BlogPage,
        props: true,
      },
    ],
  },
  {
    path: "/stats",
    name: "StatsPage",
    component: StatsPage,
    meta: {
      title: "Statistiques",
    },
  },
  {
    path: "/devenir-testeur",
    name: "TesterParticipation",
    component: TesterParticipation,
    meta: {
      title: "Devenir Testeur",
    },
  },
  {
    path: "/cgu",
    name: "CGU",
    component: CGU,
  },
  {
    path: "/gestion",
    name: "ManagementPage",
    component: ManagementPage,
    meta: {
      title: "Gérer mes cantines",
      authenticationRequired: true,
    },
  },
  {
    path: "/nouvelle-cantine",
    name: "NewCanteen",
    component: CanteenForm,
    props: {
      canteenUrlComponent: null,
    },
    meta: {
      title: "Ajouter une nouvelle cantine",
      authenticationRequired: true,
    },
  },
  {
    path: "/modifier-ma-cantine/:canteenUrlComponent",
    name: "CanteenModification",
    component: CanteenEditor,
    props: true,
    meta: {
      authenticationRequired: true,
    },
    redirect: { name: "CanteenForm" },
    children: [
      {
        path: "modifier",
        name: "CanteenForm",
        component: CanteenForm,
      },
      {
        path: "diagnostics",
        name: "DiagnosticList",
        component: DiagnosticList,
      },
      {
        path: "gestionnaires",
        name: "CanteenManagers",
        component: CanteenManagers,
      },
      {
        path: "supprimer",
        name: "CanteenDeletion",
        component: CanteenDeletion,
      },
    ],
  },
  {
    path: "/modifier-mon-diagnostic/:canteenUrlComponent/:year",
    name: "DiagnosticModification",
    component: DiagnosticEditor,
    props: true,
    meta: {
      title: "Modifier mon diagnostic",
      authenticationRequired: true,
    },
  },
  {
    path: "/nouveau-diagnostic",
    name: "NewDiagnostic",
    component: DiagnosticEditor,
    props: {
      canteenUrlComponent: null,
      year: null,
    },
    meta: {
      title: "Ajouter un nouveau diagnostic",
      authenticationRequired: true,
    },
  },
  {
<<<<<<< HEAD
    path: "/importer-diagnostics",
    name: "DiagnosticsImporter",
    component: DiagnosticsImporter,
    meta: {
      title: "Importer des diagnostics",
=======
    path: "/nouveau-diagnostic/:canteenUrlComponent",
    name: "NewDiagnosticForCanteen",
    component: DiagnosticEditor,
    props: true,
    meta: {
      title: "Ajouter un nouveau diagnostic",
>>>>>>> 8f3f2068
      authenticationRequired: true,
    },
  },
  {
    path: "/:catchAll(.*)",
    component: NotFound,
    name: "NotFound",
  },
]

const router = new VueRouter({
  mode: "history",
  routes,
  scrollBehavior(to, from, savedPosition) {
    if (to.hash) return { selector: to.hash, offset: { y: 90 } }
    if (to.name === from.name && this.app.$vuetify.breakpoint.mdAndUp) return savedPosition
    return { x: 0, y: 0 }
  },
})

function chooseAuthorisedRoute(to, from, next) {
  if (!store.state.initialDataLoaded) {
    store
      .dispatch("fetchInitialData")
      .then(() => chooseAuthorisedRoute(to, from, next))
      .catch((e) => {
        console.error(`An error occurred: ${e}`)
        next({ name: "LandingPage" })
      })
  } else {
    if (to.meta.home && store.state.loggedUser) next({ name: "ManagementPage" })
    else if (to.meta.home) next({ name: "LandingPage" })
    else if (!to.meta.authenticationRequired || store.state.loggedUser) next()
    else next({ name: "NotFound" })
  }
}

router.beforeEach((to, from, next) => {
  chooseAuthorisedRoute(to, from, next)
})

export default router<|MERGE_RESOLUTION|>--- conflicted
+++ resolved
@@ -267,20 +267,21 @@
     },
   },
   {
-<<<<<<< HEAD
-    path: "/importer-diagnostics",
-    name: "DiagnosticsImporter",
-    component: DiagnosticsImporter,
-    meta: {
-      title: "Importer des diagnostics",
-=======
     path: "/nouveau-diagnostic/:canteenUrlComponent",
     name: "NewDiagnosticForCanteen",
     component: DiagnosticEditor,
     props: true,
     meta: {
       title: "Ajouter un nouveau diagnostic",
->>>>>>> 8f3f2068
+      authenticationRequired: true,
+    },
+  },
+  {
+    path: "/importer-diagnostics",
+    name: "DiagnosticsImporter",
+    component: DiagnosticsImporter,
+    meta: {
+      title: "Importer des diagnostics",
       authenticationRequired: true,
     },
   },
