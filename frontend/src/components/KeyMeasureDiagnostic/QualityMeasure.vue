<template>
  <div id="quality-measure" class="text-left">
<<<<<<< HEAD
    <v-row>
      <v-spacer></v-spacer>
      <v-col cols="12" sm="5" class="my-8">
        <div class="d-flex flex-column">
          <p>En 2019, la valeur (en HT) de mes achats alimentaires...</p>

          <p class="body-2 mb-1 mt-2">...totale</p>
          <v-text-field
            hide-details="auto"
            type="number"
            :rules="[validators.positiveNumber]"
            solo
            v-model="previousDiagnostic.valueTotalHt"
          ></v-text-field>

          <p class="body-2 mb-1 mt-4">...en produits bio</p>
          <v-text-field
            hide-details="auto"
            type="number"
            :rules="[validators.positiveNumber]"
            solo
            v-model="previousDiagnostic.valueBioHt"
          ></v-text-field>

          <p class="body-2 mb-1 mt-4">...en autres produits de qualité et durables (hors bio)</p>
          <v-text-field
            hide-details="auto"
            type="number"
            :rules="[validators.positiveNumber]"
            solo
            v-model="previousDiagnostic.valueSustainableHt"
          ></v-text-field>

          <p class="body-2 mb-1 mt-4">...en produits issus du commerce équitable</p>
          <v-text-field
            hide-details="auto"
            type="number"
            :rules="[validators.positiveNumber]"
            solo
            v-model="previousDiagnostic.valueFairTradeHt"
          ></v-text-field>
        </div>
      </v-col>
      <v-spacer></v-spacer>
      <v-col cols="12" sm="5" class="my-8">
        <div class="d-flex flex-column">
          <p>En 2020, la valeur (en HT) de mes achats alimentaires...</p>

          <p class="body-2 mb-1 mt-2">...totale</p>
          <v-text-field
            hide-details="auto"
            type="number"
            :rules="[validators.positiveNumber]"
            solo
            v-model="latestDiagnostic.valueTotalHt"
          ></v-text-field>

          <p class="body-2 mb-1 mt-4">...en produits bio</p>
          <v-text-field
            hide-details="auto"
            type="number"
            :rules="[validators.positiveNumber]"
            solo
            v-model="latestDiagnostic.valueBioHt"
          ></v-text-field>

          <p class="body-2 mb-1 mt-4">...en autres produits de qualité et durables (hors bio)</p>
          <v-text-field
            hide-details="auto"
            type="number"
            :rules="[validators.positiveNumber]"
            solo
            v-model="latestDiagnostic.valueSustainableHt"
          ></v-text-field>

          <p class="body-2 mb-1 mt-4">...en produits issus du commerce équitable</p>
          <v-text-field
            hide-details="auto"
            type="number"
            :rules="[validators.positiveNumber]"
            solo
            v-model="latestDiagnostic.valueFairTradeHt"
          ></v-text-field>
        </div>
      </v-col>
      <v-spacer></v-spacer>
    </v-row>
    <v-row>
      <v-spacer></v-spacer>
      <v-col cols="12" sm="5" class="my-8">
        <div class="d-flex flex-column">
          <p>En 2021, la valeur prévisionnelle (en HT) de mes achats alimentaires...</p>

          <p class="body-2 mb-1 mt-2">...totale</p>
          <v-text-field
            hide-details="auto"
            type="number"
            :rules="[validators.positiveNumber]"
            solo
            v-model="provisionalYear1Diagnostic.valueTotalHt"
          ></v-text-field>

          <p class="body-2 mb-1 mt-4">...en produits bio</p>
          <v-text-field
            hide-details="auto"
            type="number"
            :rules="[validators.positiveNumber]"
            solo
            v-model="provisionalYear1Diagnostic.valueBioHt"
          ></v-text-field>

          <p class="body-2 mb-1 mt-4">...en autres produits de qualité et durables (hors bio)</p>
          <v-text-field
            hide-details="auto"
            type="number"
            :rules="[validators.positiveNumber]"
            solo
            v-model="provisionalYear1Diagnostic.valueSustainableHt"
          ></v-text-field>

          <p class="body-2 mb-1 mt-4">...en produits issus du commerce équitable</p>
          <v-text-field
            hide-details="auto"
            type="number"
            :rules="[validators.positiveNumber]"
            solo
            v-model="provisionalYear1Diagnostic.valueFairTradeHt"
          ></v-text-field>
        </div>
      </v-col>
      <v-spacer></v-spacer>
      <v-col cols="12" sm="5" class="my-8">
        <div class="d-flex flex-column">
          <p>En 2022, la valeur prévisionnelle (en HT) de mes achats alimentaires...</p>

          <p class="body-2 mb-1 mt-2">...totale</p>
          <v-text-field
            hide-details="auto"
            type="number"
            :rules="[validators.positiveNumber]"
            solo
            v-model="provisionalYear2Diagnostic.valueTotalHt"
          ></v-text-field>

          <p class="body-2 mb-1 mt-4">...en produits bio</p>
          <v-text-field
            hide-details="auto"
            type="number"
            :rules="[validators.positiveNumber]"
            solo
            v-model="provisionalYear2Diagnostic.valueBioHt"
          ></v-text-field>

          <p class="body-2 mb-1 mt-4">...en autres produits de qualité et durables (hors bio)</p>
          <v-text-field
            hide-details="auto"
            type="number"
            :rules="[validators.positiveNumber]"
            solo
            v-model="provisionalYear2Diagnostic.valueSustainableHt"
          ></v-text-field>

          <p class="body-2 mb-1 mt-4">...en produits issus du commerce équitable</p>
          <v-text-field
            hide-details="auto"
            type="number"
            :rules="[validators.positiveNumber]"
            solo
            v-model="provisionalYear2Diagnostic.valueFairTradeHt"
          ></v-text-field>
        </div>
      </v-col>
      <v-spacer></v-spacer>
    </v-row>
=======
    <div class="d-flex flex-column">
      <p>En 2019, la valeur (en HT) de mes achats alimentaires...</p>

      <p class="body-2 mb-1 mt-2">...totale</p>
      <v-text-field
        hide-details="auto"
        type="number"
        :rules="[validators.nonNegativeOrEmpty]"
        solo
        v-model="previousDiagnostic.valueTotalHt"
      ></v-text-field>

      <p class="body-2 mb-1 mt-4">...en produits bio</p>
      <v-text-field
        hide-details="auto"
        type="number"
        :rules="[validators.nonNegativeOrEmpty]"
        solo
        v-model="previousDiagnostic.valueBioHt"
      ></v-text-field>

      <p class="body-2 mb-1 mt-4">...en autres produits de qualité et durables (hors bio)</p>
      <v-text-field
        hide-details="auto"
        type="number"
        :rules="[validators.nonNegativeOrEmpty]"
        solo
        v-model="previousDiagnostic.valueSustainableHt"
      ></v-text-field>

      <p class="body-2 mb-1 mt-4">...en produits issus du commerce équitable</p>
      <v-text-field
        hide-details="auto"
        type="number"
        :rules="[validators.nonNegativeOrEmpty]"
        solo
        v-model="previousDiagnostic.valueFairTradeHt"
      ></v-text-field>
    </div>

    <div class="d-flex flex-column mt-10">
      <p>En 2020, la valeur (en HT) de mes achats alimentaires...</p>

      <p class="body-2 mb-1 mt-2">...totale</p>
      <v-text-field
        hide-details="auto"
        type="number"
        :rules="[validators.nonNegativeOrEmpty]"
        solo
        v-model="latestDiagnostic.valueTotalHt"
      ></v-text-field>

      <p class="body-2 mb-1 mt-4">...en produits bio</p>
      <v-text-field
        hide-details="auto"
        type="number"
        :rules="[validators.nonNegativeOrEmpty]"
        solo
        v-model="latestDiagnostic.valueBioHt"
      ></v-text-field>

      <p class="body-2 mb-1 mt-4">...en autres produits de qualité et durables (hors bio)</p>
      <v-text-field
        hide-details="auto"
        type="number"
        :rules="[validators.nonNegativeOrEmpty]"
        solo
        v-model="latestDiagnostic.valueSustainableHt"
      ></v-text-field>

      <p class="body-2 mb-1 mt-4">...en produits issus du commerce équitable</p>
      <v-text-field
        hide-details="auto"
        type="number"
        :rules="[validators.nonNegativeOrEmpty]"
        solo
        v-model="latestDiagnostic.valueFairTradeHt"
      ></v-text-field>
    </div>

    <div class="d-flex flex-column mt-10">
      <p>En 2021, la valeur prévisionnelle (en HT) de mes achats alimentaires...</p>

      <p class="body-2 mb-1 mt-2">...totale</p>
      <v-text-field
        hide-details="auto"
        type="number"
        :rules="[validators.nonNegativeOrEmpty]"
        solo
        v-model="provisionalYear1Diagnostic.valueTotalHt"
      ></v-text-field>

      <p class="body-2 mb-1 mt-4">...en produits bio</p>
      <v-text-field
        hide-details="auto"
        type="number"
        :rules="[validators.nonNegativeOrEmpty]"
        solo
        v-model="provisionalYear1Diagnostic.valueBioHt"
      ></v-text-field>

      <p class="body-2 mb-1 mt-4">...en autres produits de qualité et durables (hors bio)</p>
      <v-text-field
        hide-details="auto"
        type="number"
        :rules="[validators.nonNegativeOrEmpty]"
        solo
        v-model="provisionalYear1Diagnostic.valueSustainableHt"
      ></v-text-field>

      <p class="body-2 mb-1 mt-4">...en produits issus du commerce équitable</p>
      <v-text-field
        hide-details="auto"
        type="number"
        :rules="[validators.nonNegativeOrEmpty]"
        solo
        v-model="provisionalYear1Diagnostic.valueFairTradeHt"
      ></v-text-field>
    </div>

    <div class="d-flex flex-column mt-10">
      <p>En 2022, la valeur prévisionnelle (en HT) de mes achats alimentaires...</p>

      <p class="body-2 mb-1 mt-2">...totale</p>
      <v-text-field
        hide-details="auto"
        type="number"
        :rules="[validators.nonNegativeOrEmpty]"
        solo
        v-model="provisionalYear2Diagnostic.valueTotalHt"
      ></v-text-field>

      <p class="body-2 mb-1 mt-4">...en produits bio</p>
      <v-text-field
        hide-details="auto"
        type="number"
        :rules="[validators.nonNegativeOrEmpty]"
        solo
        v-model="provisionalYear2Diagnostic.valueBioHt"
      ></v-text-field>

      <p class="body-2 mb-1 mt-4">...en autres produits de qualité et durables (hors bio)</p>
      <v-text-field
        hide-details="auto"
        type="number"
        :rules="[validators.nonNegativeOrEmpty]"
        solo
        v-model="provisionalYear2Diagnostic.valueSustainableHt"
      ></v-text-field>

      <p class="body-2 mb-1 mt-4">...en produits issus du commerce équitable</p>
      <v-text-field
        hide-details="auto"
        type="number"
        :rules="[validators.nonNegativeOrEmpty]"
        solo
        v-model="provisionalYear2Diagnostic.valueFairTradeHt"
      ></v-text-field>
    </div>
>>>>>>> 2481e649
  </div>
</template>

<script>
import validators from "@/validators"

export default {
  props: {
    diagnostics: Object,
  },
  data() {
    return {
      latestDiagnostic: this.diagnostics.latest,
      previousDiagnostic: this.diagnostics.previous,
      provisionalYear1Diagnostic: this.diagnostics.provisionalYear1,
      provisionalYear2Diagnostic: this.diagnostics.provisionalYear2,
    }
  },
  computed: {
    validators() {
      return validators
    },
  },
}
</script><|MERGE_RESOLUTION|>--- conflicted
+++ resolved
@@ -1,6 +1,5 @@
 <template>
   <div id="quality-measure" class="text-left">
-<<<<<<< HEAD
     <v-row>
       <v-spacer></v-spacer>
       <v-col cols="12" sm="5" class="my-8">
@@ -11,7 +10,7 @@
           <v-text-field
             hide-details="auto"
             type="number"
-            :rules="[validators.positiveNumber]"
+            :rules="[validators.nonNegativeOrEmpty]"
             solo
             v-model="previousDiagnostic.valueTotalHt"
           ></v-text-field>
@@ -20,7 +19,7 @@
           <v-text-field
             hide-details="auto"
             type="number"
-            :rules="[validators.positiveNumber]"
+            :rules="[validators.nonNegativeOrEmpty]"
             solo
             v-model="previousDiagnostic.valueBioHt"
           ></v-text-field>
@@ -29,7 +28,7 @@
           <v-text-field
             hide-details="auto"
             type="number"
-            :rules="[validators.positiveNumber]"
+            :rules="[validators.nonNegativeOrEmpty]"
             solo
             v-model="previousDiagnostic.valueSustainableHt"
           ></v-text-field>
@@ -38,7 +37,7 @@
           <v-text-field
             hide-details="auto"
             type="number"
-            :rules="[validators.positiveNumber]"
+            :rules="[validators.nonNegativeOrEmpty]"
             solo
             v-model="previousDiagnostic.valueFairTradeHt"
           ></v-text-field>
@@ -53,7 +52,7 @@
           <v-text-field
             hide-details="auto"
             type="number"
-            :rules="[validators.positiveNumber]"
+            :rules="[validators.nonNegativeOrEmpty]"
             solo
             v-model="latestDiagnostic.valueTotalHt"
           ></v-text-field>
@@ -62,7 +61,7 @@
           <v-text-field
             hide-details="auto"
             type="number"
-            :rules="[validators.positiveNumber]"
+            :rules="[validators.nonNegativeOrEmpty]"
             solo
             v-model="latestDiagnostic.valueBioHt"
           ></v-text-field>
@@ -71,7 +70,7 @@
           <v-text-field
             hide-details="auto"
             type="number"
-            :rules="[validators.positiveNumber]"
+            :rules="[validators.nonNegativeOrEmpty]"
             solo
             v-model="latestDiagnostic.valueSustainableHt"
           ></v-text-field>
@@ -80,7 +79,7 @@
           <v-text-field
             hide-details="auto"
             type="number"
-            :rules="[validators.positiveNumber]"
+            :rules="[validators.nonNegativeOrEmpty]"
             solo
             v-model="latestDiagnostic.valueFairTradeHt"
           ></v-text-field>
@@ -98,7 +97,7 @@
           <v-text-field
             hide-details="auto"
             type="number"
-            :rules="[validators.positiveNumber]"
+            :rules="[validators.nonNegativeOrEmpty]"
             solo
             v-model="provisionalYear1Diagnostic.valueTotalHt"
           ></v-text-field>
@@ -107,7 +106,7 @@
           <v-text-field
             hide-details="auto"
             type="number"
-            :rules="[validators.positiveNumber]"
+            :rules="[validators.nonNegativeOrEmpty]"
             solo
             v-model="provisionalYear1Diagnostic.valueBioHt"
           ></v-text-field>
@@ -116,7 +115,7 @@
           <v-text-field
             hide-details="auto"
             type="number"
-            :rules="[validators.positiveNumber]"
+            :rules="[validators.nonNegativeOrEmpty]"
             solo
             v-model="provisionalYear1Diagnostic.valueSustainableHt"
           ></v-text-field>
@@ -125,7 +124,7 @@
           <v-text-field
             hide-details="auto"
             type="number"
-            :rules="[validators.positiveNumber]"
+            :rules="[validators.nonNegativeOrEmpty]"
             solo
             v-model="provisionalYear1Diagnostic.valueFairTradeHt"
           ></v-text-field>
@@ -140,7 +139,7 @@
           <v-text-field
             hide-details="auto"
             type="number"
-            :rules="[validators.positiveNumber]"
+            :rules="[validators.nonNegativeOrEmpty]"
             solo
             v-model="provisionalYear2Diagnostic.valueTotalHt"
           ></v-text-field>
@@ -149,7 +148,7 @@
           <v-text-field
             hide-details="auto"
             type="number"
-            :rules="[validators.positiveNumber]"
+            :rules="[validators.nonNegativeOrEmpty]"
             solo
             v-model="provisionalYear2Diagnostic.valueBioHt"
           ></v-text-field>
@@ -158,7 +157,7 @@
           <v-text-field
             hide-details="auto"
             type="number"
-            :rules="[validators.positiveNumber]"
+            :rules="[validators.nonNegativeOrEmpty]"
             solo
             v-model="provisionalYear2Diagnostic.valueSustainableHt"
           ></v-text-field>
@@ -167,7 +166,7 @@
           <v-text-field
             hide-details="auto"
             type="number"
-            :rules="[validators.positiveNumber]"
+            :rules="[validators.nonNegativeOrEmpty]"
             solo
             v-model="provisionalYear2Diagnostic.valueFairTradeHt"
           ></v-text-field>
@@ -175,167 +174,6 @@
       </v-col>
       <v-spacer></v-spacer>
     </v-row>
-=======
-    <div class="d-flex flex-column">
-      <p>En 2019, la valeur (en HT) de mes achats alimentaires...</p>
-
-      <p class="body-2 mb-1 mt-2">...totale</p>
-      <v-text-field
-        hide-details="auto"
-        type="number"
-        :rules="[validators.nonNegativeOrEmpty]"
-        solo
-        v-model="previousDiagnostic.valueTotalHt"
-      ></v-text-field>
-
-      <p class="body-2 mb-1 mt-4">...en produits bio</p>
-      <v-text-field
-        hide-details="auto"
-        type="number"
-        :rules="[validators.nonNegativeOrEmpty]"
-        solo
-        v-model="previousDiagnostic.valueBioHt"
-      ></v-text-field>
-
-      <p class="body-2 mb-1 mt-4">...en autres produits de qualité et durables (hors bio)</p>
-      <v-text-field
-        hide-details="auto"
-        type="number"
-        :rules="[validators.nonNegativeOrEmpty]"
-        solo
-        v-model="previousDiagnostic.valueSustainableHt"
-      ></v-text-field>
-
-      <p class="body-2 mb-1 mt-4">...en produits issus du commerce équitable</p>
-      <v-text-field
-        hide-details="auto"
-        type="number"
-        :rules="[validators.nonNegativeOrEmpty]"
-        solo
-        v-model="previousDiagnostic.valueFairTradeHt"
-      ></v-text-field>
-    </div>
-
-    <div class="d-flex flex-column mt-10">
-      <p>En 2020, la valeur (en HT) de mes achats alimentaires...</p>
-
-      <p class="body-2 mb-1 mt-2">...totale</p>
-      <v-text-field
-        hide-details="auto"
-        type="number"
-        :rules="[validators.nonNegativeOrEmpty]"
-        solo
-        v-model="latestDiagnostic.valueTotalHt"
-      ></v-text-field>
-
-      <p class="body-2 mb-1 mt-4">...en produits bio</p>
-      <v-text-field
-        hide-details="auto"
-        type="number"
-        :rules="[validators.nonNegativeOrEmpty]"
-        solo
-        v-model="latestDiagnostic.valueBioHt"
-      ></v-text-field>
-
-      <p class="body-2 mb-1 mt-4">...en autres produits de qualité et durables (hors bio)</p>
-      <v-text-field
-        hide-details="auto"
-        type="number"
-        :rules="[validators.nonNegativeOrEmpty]"
-        solo
-        v-model="latestDiagnostic.valueSustainableHt"
-      ></v-text-field>
-
-      <p class="body-2 mb-1 mt-4">...en produits issus du commerce équitable</p>
-      <v-text-field
-        hide-details="auto"
-        type="number"
-        :rules="[validators.nonNegativeOrEmpty]"
-        solo
-        v-model="latestDiagnostic.valueFairTradeHt"
-      ></v-text-field>
-    </div>
-
-    <div class="d-flex flex-column mt-10">
-      <p>En 2021, la valeur prévisionnelle (en HT) de mes achats alimentaires...</p>
-
-      <p class="body-2 mb-1 mt-2">...totale</p>
-      <v-text-field
-        hide-details="auto"
-        type="number"
-        :rules="[validators.nonNegativeOrEmpty]"
-        solo
-        v-model="provisionalYear1Diagnostic.valueTotalHt"
-      ></v-text-field>
-
-      <p class="body-2 mb-1 mt-4">...en produits bio</p>
-      <v-text-field
-        hide-details="auto"
-        type="number"
-        :rules="[validators.nonNegativeOrEmpty]"
-        solo
-        v-model="provisionalYear1Diagnostic.valueBioHt"
-      ></v-text-field>
-
-      <p class="body-2 mb-1 mt-4">...en autres produits de qualité et durables (hors bio)</p>
-      <v-text-field
-        hide-details="auto"
-        type="number"
-        :rules="[validators.nonNegativeOrEmpty]"
-        solo
-        v-model="provisionalYear1Diagnostic.valueSustainableHt"
-      ></v-text-field>
-
-      <p class="body-2 mb-1 mt-4">...en produits issus du commerce équitable</p>
-      <v-text-field
-        hide-details="auto"
-        type="number"
-        :rules="[validators.nonNegativeOrEmpty]"
-        solo
-        v-model="provisionalYear1Diagnostic.valueFairTradeHt"
-      ></v-text-field>
-    </div>
-
-    <div class="d-flex flex-column mt-10">
-      <p>En 2022, la valeur prévisionnelle (en HT) de mes achats alimentaires...</p>
-
-      <p class="body-2 mb-1 mt-2">...totale</p>
-      <v-text-field
-        hide-details="auto"
-        type="number"
-        :rules="[validators.nonNegativeOrEmpty]"
-        solo
-        v-model="provisionalYear2Diagnostic.valueTotalHt"
-      ></v-text-field>
-
-      <p class="body-2 mb-1 mt-4">...en produits bio</p>
-      <v-text-field
-        hide-details="auto"
-        type="number"
-        :rules="[validators.nonNegativeOrEmpty]"
-        solo
-        v-model="provisionalYear2Diagnostic.valueBioHt"
-      ></v-text-field>
-
-      <p class="body-2 mb-1 mt-4">...en autres produits de qualité et durables (hors bio)</p>
-      <v-text-field
-        hide-details="auto"
-        type="number"
-        :rules="[validators.nonNegativeOrEmpty]"
-        solo
-        v-model="provisionalYear2Diagnostic.valueSustainableHt"
-      ></v-text-field>
-
-      <p class="body-2 mb-1 mt-4">...en produits issus du commerce équitable</p>
-      <v-text-field
-        hide-details="auto"
-        type="number"
-        :rules="[validators.nonNegativeOrEmpty]"
-        solo
-        v-model="provisionalYear2Diagnostic.valueFairTradeHt"
-      ></v-text-field>
-    </div>
->>>>>>> 2481e649
   </div>
 </template>
 
