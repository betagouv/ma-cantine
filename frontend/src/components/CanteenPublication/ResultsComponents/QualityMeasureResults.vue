<template>
  <div class="mb-8">
    <CentralKitchenInfo :canteen="canteen" />

    <p v-if="canteen.badges.appro">
      Ce qui est servi dans les assiettes est au moins à {{ applicableRules.qualityThreshold }} % de produits durables
      et de qualité, dont {{ applicableRules.bioThreshold }} % bio, en respectant
      <a href="https://ma-cantine.agriculture.gouv.fr/blog/16">les seuils d'Outre-mer</a>
    </p>
    <p v-else>Cet établissement ne respecte pas encore la loi EGAlim pour cette mesure.</p>

    <v-row class="align-end flex-wrap mb-4">
      <v-col>
        <DsfrSegmentedControl v-model="tab" legend="Bilan par période" :noLegend="editable" :items="tabs" />
      </v-col>
      <v-col v-if="!editable && diagnosticForYear" align="right">
        <DsfrCallout icon=" " :color="color" class="py-6 pr-14 my-0" style="width: fit-content;">
          <div class="text-left">
            <p class="mb-0">
              <b v-if="teledeclared">Données officielles</b>
              <b v-else-if="provisional">Données provisoires</b>
              <b v-else>Données non télédéclarées</b>
            </p>
          </div>
          <!-- TODO: link to article -->
        </DsfrCallout>
      </v-col>
    </v-row>
    <div v-if="tab === 'Comparer'">
      <MultiYearSummaryStatistics
        :diagnostics="graphDiagnostics"
        headingId="appro-heading"
        height="260"
        :width="$vuetify.breakpoint.mdAndUp ? '650px' : '100%'"
        :applicableRules="applicableRules"
        colorTheme="grey"
      />
    </div>
    <div v-else-if="!diagnosticForYear">
      <p>
        Données non disponibles
      </p>
    </div>
    <div v-else>
      <DsfrCallout v-if="editable" icon=" " :color="color" class="my-4 py-4 pr-14">
        <div v-if="teledeclared" class="py-4">
          <p class="mb-0">
            <b>Données officielles {{ tab }} télédéclarées</b>
            : le bilan ci-dessous a été officiellement transmis à l’administration et il est pris en compte dans le
            rapport annuel public remis au Parlement. Vos données sont publiées par défaut sur votre vitrine en ligne.
          </p>
        </div>
        <div v-else-if="provisional" class="py-4">
          <p class="mb-0">
            <b>Total des achats au {{ lastPurchaseDate }}</b>
            : le bilan provisoire ci-dessous est réalisé à partir des données d’achat au {{ lastPurchaseDate }}. Vos
            données sont visibles par défaut sur votre affiche et en ligne.
          </p>
        </div>
        <DsfrToggle
          v-else
          v-model="publishedToggleState"
          @input="updateDiagnosticPublication"
          :labelLeft="true"
          checkedLabel="Visible"
          uncheckedLabel="Caché"
        >
          <template v-slot:label>
            <!-- TODO: DSFR recommends labels be <= 3 words long -->
            <b>Données non télédéclarées</b>
            : le bilan des achats de l'année {{ tab }} n'a pas été officiellement télédéclaré à l'administration. Il est
            visible par défaut sur votre affiche et en ligne, mais vous pouvez le retirer.
          </template>
        </DsfrToggle>
      </DsfrCallout>

      <ApproGraph v-if="diagnosticForYear" :diagnostic="diagnosticForYear" :canteen="canteen" class="my-8" />

      <div v-if="hasFamilyDetail">
        <DsfrAccordion :items="[{ title: 'Détail par famille de produit' }]" class="mb-2">
          <template v-slot:content>
            <v-row class="text-center pt-3 pb-2">
              <v-col cols="12" sm="4" class="pa-4">
                <v-icon large class="grey--text text--darken-3 mb-2">$award-line</v-icon>
                <p class="mb-0">
                  <span class="font-weight-bold percentage">{{ meatEgalimPercentage || "—" }} %</span>
                  de viandes et volailles
                  <br />
                  EGAlim
                </p>
              </v-col>
              <v-col cols="12" sm="4" class="pa-4">
                <v-icon large class="grey--text text--darken-3 mb-2">$france-line</v-icon>
                <p class="mb-0">
                  <span class="font-weight-bold percentage">{{ meatFrancePercentage || "—" }} %</span>
                  de viandes et volailles
                  <br />
                  provenance France
                </p>
              </v-col>
              <v-col cols="12" sm="4" class="pa-4">
                <v-icon large class="grey--text text--darken-3 mb-2">$anchor-line</v-icon>
                <p class="mb-0">
                  <span class="font-weight-bold percentage">{{ fishEgalimPercentage || "—" }} %</span>
                  de produits de la mer
                  <br />
                  et aquaculture EGAlim
                </p>
              </v-col>
            </v-row>
          </template>
        </DsfrAccordion>
      </div>
    </div>
    <EditableCommentsField
      :canteen="canteen"
      valueKey="qualityComments"
      :editable="editable"
      label="Commentaire"
      helpText="Si vous le souhaitez, ajoutez des précisions sur vos résultats : actions entreprises, priorités à venir..."
      cta="Modifier le commentaire"
      :charLimit="500"
    />
  </div>
</template>

<script>
import { applicableDiagnosticRules, getPercentage, latestCreatedDiagnostic } from "@/utils"
import CentralKitchenInfo from "./CentralKitchenInfo"
import DsfrSegmentedControl from "@/components/DsfrSegmentedControl"
import ApproGraph from "@/components/ApproGraph"
import EditableCommentsField from "../EditableCommentsField"
import MultiYearSummaryStatistics from "@/components/MultiYearSummaryStatistics"
import DsfrAccordion from "@/components/DsfrAccordion"
import DsfrCallout from "@/components/DsfrCallout"
import DsfrToggle from "@/components/DsfrToggle"

export default {
  name: "QualityMeasureResults",
  props: {
    badge: Object,
    canteen: {
      type: Object,
      required: true,
    },
    approDiagnostics: Array,
    editable: Boolean,
  },
  components: {
    CentralKitchenInfo,
    DsfrSegmentedControl,
    ApproGraph,
    EditableCommentsField,
    MultiYearSummaryStatistics,
    DsfrAccordion,
    DsfrCallout,
    DsfrToggle,
  },
  data() {
<<<<<<< HEAD
    const tabs = this.approDiagnostics.map((d) => +d.year)
    tabs.sort((a, b) => b - a)
    tabs.push(COMPARE_TAB)
    const tab = tabs[0]
=======
    const tabs = this.diagnosticSet.map((d) => ({
      text: +d.year,
      value: +d.year,
      disabled: false,
    }))
    tabs.sort((a, b) => b.value - a.value)
    const compareTab = {
      text: "Comparer",
      value: "Comparer",
      disabled: tabs.length < 2,
    }
    tabs.push(compareTab)
>>>>>>> 277b47f9
    return {
      redactedYears: this.canteen.redactedApproYears || [],
      tabs,
<<<<<<< HEAD
      tab,
      // it is published if it is not redacted
      publishedToggleState: undefined,
=======
      tab: tabs[0].value,
>>>>>>> 277b47f9
    }
  },
  computed: {
    diagnostic() {
      if (!this.approDiagnostics) return
      return latestCreatedDiagnostic(this.approDiagnostics)
    },
    diagnosticForYear() {
      return this.canteen.approDiagnostics.find((d) => d.year === +this.tab)
    },
    teledeclared() {
      return !!this.diagnosticForYear?.isTeledeclared
    },
    provisional() {
      return !!this.diagnosticForYear?.year >= new Date().getFullYear()
    },
    color() {
      // these are the same as the colours for "bio" in ApproGraph
      if (this.teledeclared) return "#21402c"
      if (this.provisional) return "#263b58"
      return "#543125"
    },
    lastPurchaseDate() {
      if (!this.provisional) return
      if (!this.diagnosticForYear) return
      // TODO: make this the date of the most recent purchase
      const date = new Date(this.diagnosticForYear.modificationDate)
      return date.toLocaleString("fr-FR", {
        day: "numeric",
        month: "long",
        year: "numeric",
      })
    },
    applicableRules() {
      return applicableDiagnosticRules(this.canteen)
    },
    hasPercentages() {
      return !!this.diagnosticForYear && "percentageValueTotalHt" in this.diagnosticForYear
    },
    meatEgalimPercentage() {
      return this.hasPercentages
        ? this.toPercentage(this.diagnosticForYear.percentageValueMeatPoultryEgalimHt)
        : getPercentage(this.diagnosticForYear.valueMeatPoultryEgalimHt, this.diagnosticForYear.valueMeatPoultryHt)
    },
    meatFrancePercentage() {
      return this.hasPercentages
        ? this.toPercentage(this.diagnosticForYear.percentageValueMeatPoultryFranceHt)
        : getPercentage(this.diagnosticForYear.valueMeatPoultryFranceHt, this.diagnosticForYear.valueMeatPoultryHt)
    },
    fishEgalimPercentage() {
      return this.hasPercentages
        ? this.toPercentage(this.diagnosticForYear.percentageValueFishEgalimHt)
        : getPercentage(this.diagnosticForYear.valueFishEgalimHt, this.diagnosticForYear.valueFishHt)
    },
    graphDiagnostics() {
      if (!this.canteen.approDiagnostics || this.canteen.approDiagnostics.length === 0) return null
      const diagnostics = {}
      for (let i = 0; i < this.canteen.approDiagnostics.length; i++) {
        const diagnostic = this.canteen.approDiagnostics[i]
        diagnostics[diagnostic.year] = diagnostic
      }
      return diagnostics
    },
    hasFamilyDetail() {
      return this.meatEgalimPercentage || this.meatFrancePercentage || this.fishEgalimPercentage
    },
  },
  methods: {
    toPercentage(value) {
      return Math.round(value * 100)
    },
    updateDiagnosticPublication(value) {
      if (!this.diagnosticForYear) {
        this.$store.dispatch("notifyServerError")
        return
      }
      const year = this.diagnosticForYear.year
      if (!year) {
        console.error("attempt to change redacted appro year without diagnostic year")
        return
      }
      const toRedact = value === false
      const redactedYears = [...new Set(this.redactedYears)] // get unique values just in case
      if (toRedact) {
        redactedYears.push(year)
      } else {
        const yearIdx = redactedYears.indexOf(year)
        if (yearIdx > -1) {
          redactedYears.splice(yearIdx, 1)
        }
      }
      this.$set(this, "redactedYears", redactedYears)
      const payload = {
        redactedApproYears: this.redactedYears,
      }
      return this.$store
        .dispatch("updateCanteen", {
          id: this.canteen.id,
          payload: payload,
        })
        .then(() => {
          const descriptor = toRedact ? "dépubliées" : "publiées"
          this.$store.dispatch("notify", {
            status: "success",
            message: `Les données de ${this.diagnosticForYear.year} sont bien ${descriptor}`,
          })
        })
        .catch((e) => {
          this.$store.dispatch("notifyServerError", e)
          return Promise.reject()
        })
    },
    getPublicationState(year) {
      return this.redactedYears.indexOf(year) === -1
    },
  },
  mounted() {
    this.publishedToggleState = this.getPublicationState(this.tab)
  },
  watch: {
    tab(newValue) {
      const year = +newValue
      if (year !== newValue) this.publishedToggleState = this.getPublicationState(+newValue)
    },
  },
}
</script><|MERGE_RESOLUTION|>--- conflicted
+++ resolved
@@ -157,13 +157,7 @@
     DsfrToggle,
   },
   data() {
-<<<<<<< HEAD
-    const tabs = this.approDiagnostics.map((d) => +d.year)
-    tabs.sort((a, b) => b - a)
-    tabs.push(COMPARE_TAB)
-    const tab = tabs[0]
-=======
-    const tabs = this.diagnosticSet.map((d) => ({
+    const tabs = this.approDiagnostics.map((d) => ({
       text: +d.year,
       value: +d.year,
       disabled: false,
@@ -175,17 +169,12 @@
       disabled: tabs.length < 2,
     }
     tabs.push(compareTab)
->>>>>>> 277b47f9
     return {
       redactedYears: this.canteen.redactedApproYears || [],
       tabs,
-<<<<<<< HEAD
-      tab,
+      tab: tabs[0].value,
       // it is published if it is not redacted
       publishedToggleState: undefined,
-=======
-      tab: tabs[0].value,
->>>>>>> 277b47f9
     }
   },
   computed: {
