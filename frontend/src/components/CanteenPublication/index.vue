--- conflicted
+++ resolved
@@ -1,6 +1,5 @@
 <template>
-<<<<<<< HEAD
-  <div class="text-left">
+  <div class="text-left" v-if="canteen">
     <EditableCommentsField
       v-if="canteen"
       :canteen="canteen"
@@ -13,57 +12,6 @@
       :charLimit="500"
     />
 
-=======
-  <div class="text-left" v-if="canteen">
-    <v-col v-if="!editDescription && (canteen.publicationComments || editable)" cols="12" sm="6" class="px-0 pb-2">
-      <div v-if="canteen.publicationComments">
-        <h2 class="fr-text grey--text text--darken-4 mb-6">
-          Description de l'établissement
-        </h2>
-        <div class="ml-n8">
-          <DsfrHighlight>
-            <p>
-              {{ canteen.publicationComments }}
-            </p>
-          </DsfrHighlight>
-        </div>
-      </div>
-      <v-btn
-        v-if="editable"
-        @click="
-          editDescription = true
-          oldPublicationComments = canteen.publicationComments
-        "
-        outlined
-        small
-        color="primary"
-        class="fr-btn--tertiary px-2 mt-4"
-      >
-        <v-icon primary x-small class="mr-1">mdi-pencil-outline</v-icon>
-        Modifier la description
-      </v-btn>
-    </v-col>
-    <v-col v-else-if="editable" cols="12" sm="6">
-      <v-form v-model="publicationFormIsValid" ref="publicationCommentsForm">
-        <DsfrTextarea
-          class="mt-2"
-          rows="5"
-          counter="500"
-          v-model="canteen.publicationComments"
-          :rules="[validators.maxChars(500)]"
-        >
-          <template v-slot:label>
-            <span class="fr-label mb-1">Déscription de l'établissement</span>
-            <span class="fr-hint-text mb-2">
-              Si vous le souhaitez, personnalisez votre affiche en écrivant quelques mots sur votre établissement&nbsp;:
-              son fonctionnement, l'organisation, l'historique...
-            </span>
-          </template>
-        </DsfrTextarea>
-        <v-btn @click="saveDescription" class="primary">Enregistrer</v-btn>
-      </v-form>
-    </v-col>
->>>>>>> d81f6c5d
     <h2 class="mt-12 mb-8">Où en-sommes nous de notre transition alimentaire ?</h2>
     <DsfrAccordion :items="badgeItems" :openPanelIndex="editable ? undefined : 0" class="mt-4">
       <template v-slot:title="{ item }">
