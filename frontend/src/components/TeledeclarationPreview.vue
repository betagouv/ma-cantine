<template>
  <v-dialog v-model="isOpen" max-width="750">
    <v-card ref="content">
      <v-card-title class="font-weight-bold">
        {{ canteen ? "Télédéclaration : " + canteen.name : "Votre télédéclaration" }}
      </v-card-title>
      <v-card-text class="text-left pb-0">
        Veuillez vérifier les données pour {{ diagnostic.year }} ci-dessous.
      </v-card-text>
      <v-card-text ref="table" class="my-4 py-0" style="overflow-y: scroll; border: solid 1px #9b9b9b;">
        <v-simple-table ref="innerSimpleTable" dense class="my-0 py-0">
          <template v-slot:default>
            <thead>
              <tr>
                <th style="height: 0;" class="text-left"></th>
                <th style="height: 0; min-width: 150px;" class="text-left"></th>
              </tr>
            </thead>
            <tbody>
              <tr>
                <td class="text-left font-weight-bold">
                  Données relatives à votre établissement
                </td>
                <td class="text-left font-weight-bold"></td>
              </tr>
              <tr v-for="item in canteenItems" :key="item.label">
                <td class="text-left">{{ item.label }}</td>
                <td :class="item.isNumber ? 'text-right' : 'text-left'">{{ item.value }}</td>
              </tr>
              <tr>
                <td class="text-left font-weight-bold">
                  Type de déclaration : {{ diagnostic.diagnosticType === "COMPLETE" ? "Complète" : "Simple" }}
                </td>
                <td class="text-left font-weight-bold"></td>
              </tr>
              <tr v-for="item in approItems" :key="item.param" :class="diagnostic[item.param] ? '' : 'warn'">
                <td class="text-left">{{ item.label }}</td>
                <td :class="diagnostic[item.param] ? 'text-right' : 'text-left'">
                  {{ diagnostic[item.param] ? `${diagnostic[item.param]} HT` : "Je ne sais pas" | toCurrency }}
                </td>
              </tr>
              <tr v-for="item in additionalItems" :key="item.label" :class="item.class || ''">
                <td class="text-left">{{ item.label }}</td>
                <td class="text-left">{{ item.value }}</td>
              </tr>
            </tbody>
          </template>
        </v-simple-table>
      </v-card-text>
      <div v-if="unusualData.length" class="text-left px-6">
        <p>Ces données sont-elles correctes ?</p>
        <ul>
          <li v-for="msg in unusualData" :key="msg">{{ msg }}</li>
        </ul>
      </div>
      <v-form ref="teledeclarationForm" v-model="teledeclarationFormIsValid" id="teledeclaration-form" class="px-6">
        <v-checkbox
          :rules="[validators.checked]"
          label="Je déclare sur l’honneur la véracité de mes informations"
        ></v-checkbox>
      </v-form>
      <v-card-actions class="d-flex pr-4 pb-4">
        <v-spacer></v-spacer>
        <v-btn outlined color="primary" class="px-4" @click="closeDialog">Annuler</v-btn>
        <v-btn outlined color="primary" class="ml-4 px-4" @click="goToEditing" v-if="canteen">Modifier</v-btn>
        <v-btn color="primary" class="ml-4 px-4" @click="confirmTeledeclaration">Télédéclarer ces données</v-btn>
      </v-card-actions>
    </v-card>
  </v-dialog>
</template>

<script>
import Constants from "@/constants"
import validators from "@/validators"
import { capitalise, sectorsSelectList } from "@/utils"

export default {
  props: {
    value: {
      required: true,
    },
    diagnostic: {
      required: true,
    },
    canteen: {
      required: true,
    },
  },
  data() {
    return {
      teledeclarationFormIsValid: true,
      validators,
      maxSatellitesExpected: 200,
      minCostPerMealExpected: 1,
      maxCostPerMealExpected: 10,
    }
  },
  computed: {
    isOpen: {
      get() {
        return this.value
      },
      set(newValue) {
        this.$emit("input", newValue)
      },
    },
    centralKitchenDiagostic() {
      if (this.diagnostic.year && this.canteen.centralKitchenDiagnostics)
        return this.canteen.centralKitchenDiagnostics.find((x) => x.year === this.diagnostic.year)
      return null
    },
    showApproItems() {
      if (this.canteen.productionType === "site_cooked_elsewhere" && this.centralKitchenDiagostic) {
        return (
          this.centralKitchenDiagostic.centralKitchenDiagnosticMode !== "APPRO" &&
          this.centralKitchenDiagostic.centralKitchenDiagnosticMode !== "ALL"
        )
      }
      return true
    },
    showAdditionalItems() {
      const isSatellite = this.canteen.productionType === "site_cooked_elsewhere"

      if (isSatellite) {
        const centralKitchenDeclaresAll = this.centralKitchenDiagostic?.centralKitchenDiagnosticMode === "ALL"
        return !centralKitchenDeclaresAll
      } else if (this.canteen.isCentralCuisine) {
        const onlyDeclaresApproData = this.diagnostic.centralKitchenDiagnosticMode === "APPRO"
        return !onlyDeclaresApproData
      }

      return true
    },
    canteenItems() {
      const productionTypeDetail = Constants.ProductionTypesDetailed.find(
        (x) => x.value === this.canteen.productionType
      )
      const managementTypeDetail = Constants.ManagementTypes.find((x) => x.value === this.canteen.managementType)
      const ministryDetail = Constants.Ministries.find((x) => x.value === this.canteen.lineMinistry)
      let items = [
        { value: this.canteen.name, label: "Nom de la cantine" },
        { value: this.canteen.siret, label: "Numéro SIRET" },
        { value: this.canteen.city, label: "Ville" },
        { value: managementTypeDetail ? managementTypeDetail.text : "", label: "Mode de gestion" },
        { value: productionTypeDetail ? productionTypeDetail.body : "", label: "Type d'établissement" },
      ]
      if (this.usesCentralProducer)
        items.push({ value: this.canteen.centralProducerSiret, label: "SIRET de la cuisine centrale" })
      if (this.showSatelliteCanteensCount)
        items.push({
          value: this.canteen.satelliteCanteensCount,
          label: "Nombre de cantines à qui je fournis des repas",
          isNumber: true,
        })
      if (this.showDailyMealCount)
        items.push({ value: this.canteen.dailyMealCount, label: "Couverts moyen par jour", isNumber: true })
      items = items.concat([
        { value: this.canteen.yearlyMealCount, label: "Nombre total de couverts à l'année", isNumber: true },
        { value: this.sectors, label: "Secteurs d'activité" },
      ])
      if (this.showMinistryField)
        items.push({ value: ministryDetail ? ministryDetail.text : "", label: "Ministère de tutelle" })

      return items
    },
    approItems() {
      if (!this.showApproItems) return []
      if (this.diagnostic.diagnosticType === "COMPLETE") {
        return [
          { param: "valueTotalHt", label: "Mes achats alimentaires total" },
          {
            param: "valueMeatPoultryHt",
            label: "Mes achats en viandes et volailles fraiches ou surgelées total",
          },
          { param: "valueFishHt", label: "Mes achats en poissons, produits de la mer et de l'aquaculture total" },
          { param: "valueViandesVolaillesBio", label: "Mes achats viandes et volailles Bio" },
          {
            param: "valueProduitsDeLaMerBio",
            label: "Mes achats poissons, produits de la mer et de l'aquaculture Bio",
          },
          { param: "valueFruitsEtLegumesBio", label: "Mes achats fruits et legumes Bio" },
          { param: "valueCharcuterieBio", label: "Mes achats charcuterie Bio" },
          { param: "valueProduitsLaitiersBio", label: "Mes achats produits laitiers Bio" },
          { param: "valueBoulangerieBio", label: "Mes achats boulangerie Bio" },
          { param: "valueBoissonsBio", label: "Mes achats boissons Bio" },
          { param: "valueAutresBio", label: "Mes autres achats Bio" },
          { param: "valueViandesVolaillesLabelRouge", label: "Mes achats viandes et volailles Label Rouge" },
          {
            param: "valueProduitsDeLaMerLabelRouge",
            label: "Mes achats poissons, produits de la mer et de l'aquaculture Label Rouge",
          },
          { param: "valueFruitsEtLegumesLabelRouge", label: "Mes achats fruits et legumes Label Rouge" },
          { param: "valueCharcuterieLabelRouge", label: "Mes achats charcuterie Label Rouge" },
          { param: "valueProduitsLaitiersLabelRouge", label: "Mes achats produits laitiers Label Rouge" },
          { param: "valueBoulangerieLabelRouge", label: "Mes achats boulangerie Label Rouge" },
          { param: "valueBoissonsLabelRouge", label: "Mes achats boissons Label Rouge" },
          { param: "valueAutresLabelRouge", label: "Mes autres achats Label Rouge" },
          { param: "valueViandesVolaillesAocaopIgpStg", label: "Mes achats viandes et volailles AOC/AOP, IGP ou STG" },
          {
            param: "valueProduitsDeLaMerAocaopIgpStg",
            label: "Mes achats poissons, produits de la mer et de l'aquaculture AOC/AOP, IGP ou STG",
          },
          { param: "valueFruitsEtLegumesAocaopIgpStg", label: "Mes achats fruits et legumes AOC/AOP, IGP ou STG" },
          { param: "valueCharcuterieAocaopIgpStg", label: "Mes achats charcuterie AOC/AOP, IGP ou STG" },
          { param: "valueProduitsLaitiersAocaopIgpStg", label: "Mes achats produits laitiers AOC/AOP, IGP ou STG" },
          { param: "valueBoulangerieAocaopIgpStg", label: "Mes achats boulangerie AOC/AOP, IGP ou STG" },
          { param: "valueBoissonsAocaopIgpStg", label: "Mes achats boissons AOC/AOP, IGP ou STG" },
          { param: "valueAutresAocaopIgpStg", label: "Mes autres achats AOC/AOP, IGP ou STG" },
          {
            param: "valueViandesVolaillesHve",
            label: "Mes achats viandes et volailles Certification Environnementale de Niveau 2 ou HVE",
          },
          {
            param: "valueProduitsDeLaMerHve",
            label:
              "Mes achats poissons, produits de la mer et de l'aquaculture Certification Environnementale de Niveau 2 ou HVE",
          },
          {
            param: "valueFruitsEtLegumesHve",
            label: "Mes achats fruits et legumes Certification Environnementale de Niveau 2 ou HVE",
          },
          {
            param: "valueCharcuterieHve",
            label: "Mes achats charcuterie Certification Environnementale de Niveau 2 ou HVE",
          },
          {
            param: "valueProduitsLaitiersHve",
            label: "Mes achats produits laitiers Certification Environnementale de Niveau 2 ou HVE",
          },
          {
            param: "valueBoulangerieHve",
            label: "Mes achats boulangerie Certification Environnementale de Niveau 2 ou HVE",
          },
          { param: "valueBoissonsHve", label: "Mes achats boissons Certification Environnementale de Niveau 2 ou HVE" },
          { param: "valueAutresHve", label: "Mes autres achats Certification Environnementale de Niveau 2 ou HVE" },
          { param: "valueViandesVolaillesPecheDurable", label: "Mes achats viandes et volailles Peche Durable" },
          {
            param: "valueProduitsDeLaMerPecheDurable",
            label: "Mes achats poissons, produits de la mer et de l'aquaculture Peche Durable",
          },
          { param: "valueFruitsEtLegumesPecheDurable", label: "Mes achats fruits et legumes Pêche Durable" },
          { param: "valueCharcuteriePecheDurable", label: "Mes achats charcuterie Pêche Durable" },
          { param: "valueProduitsLaitiersPecheDurable", label: "Mes achats produits laitiers Pêche Durable" },
          { param: "valueBoulangeriePecheDurable", label: "Mes achats boulangerie Pêche Durable" },
          { param: "valueBoissonsPecheDurable", label: "Mes achats boissons Pêche Durable" },
          { param: "valueAutresPecheDurable", label: "Mes autres achats Pêche Durable" },
          { param: "valueViandesVolaillesRup", label: "Mes achats viandes et volailles RUP" },
          {
            param: "valueProduitsDeLaMerRup",
            label: "Mes achats poissons, produits de la mer et de l'aquaculture RUP",
          },
          { param: "valueFruitsEtLegumesRup", label: "Mes achats fruits et legumes RUP" },
          { param: "valueCharcuterieRup", label: "Mes achats charcuterie RUP" },
          { param: "valueProduitsLaitiersRup", label: "Mes achats produits laitiers RUP" },
          { param: "valueBoulangerieRup", label: "Mes achats boulangerie RUP" },
          { param: "valueBoissonsRup", label: "Mes achats boissons RUP" },
          { param: "valueAutresRup", label: "Mes autres achats RUP" },
          { param: "valueViandesVolaillesFermier", label: "Mes achats viandes et volailles Fermier" },
          {
            param: "valueProduitsDeLaMerFermier",
            label: "Mes achats poissons, produits de la mer et de l'aquaculture Fermier",
          },
          { param: "valueFruitsEtLegumesFermier", label: "Mes achats fruits et legumes Fermier" },
          { param: "valueCharcuterieFermier", label: "Mes achats charcuterie Fermier" },
          { param: "valueProduitsLaitiersFermier", label: "Mes achats produits laitiers Fermier" },
          { param: "valueBoulangerieFermier", label: "Mes achats boulangerie Fermier" },
          { param: "valueBoissonsFermier", label: "Mes achats boissons Fermier" },
          { param: "valueAutresFermier", label: "Mes autres achats Fermier" },
          {
            param: "valueViandesVolaillesExternalites",
            label: "Mes achats viandes et volailles Externalités Environnementales",
          },
          {
            param: "valueProduitsDeLaMerExternalites",
            label: "Mes achats poissons, produits de la mer et de l'aquaculture Externalités Environnementales",
          },
          {
            param: "valueFruitsEtLegumesExternalites",
            label: "Mes achats fruits et legumes Externalités Environnementales",
          },
          { param: "valueCharcuterieExternalites", label: "Mes achats charcuterie Externalités Environnementales" },
          {
            param: "valueProduitsLaitiersExternalites",
            label: "Mes achats produits laitiers Externalités Environnementales",
          },
          { param: "valueBoulangerieExternalites", label: "Mes achats boulangerie Externalités Environnementales" },
          { param: "valueBoissonsExternalites", label: "Mes achats boissons Externalités Environnementales" },
          { param: "valueAutresExternalites", label: "Mes autres achats Externalités Environnementales" },
          {
            param: "valueViandesVolaillesCommerceEquitable",
            label: "Mes achats viandes et volailles Commerce Équitable",
          },
          {
            param: "valueProduitsDeLaMerCommerceEquitable",
            label: "Mes achats poissons, produits de la mer et de l'aquaculture Commerce Équitable",
          },
          { param: "valueFruitsEtLegumesCommerceEquitable", label: "Mes achats fruits et legumes Commerce Équitable" },
          { param: "valueCharcuterieCommerceEquitable", label: "Mes achats charcuterie Commerce Équitable" },
          { param: "valueProduitsLaitiersCommerceEquitable", label: "Mes achats produits laitiers Commerce Équitable" },
          { param: "valueBoulangerieCommerceEquitable", label: "Mes achats boulangerie Commerce Équitable" },
          { param: "valueBoissonsCommerceEquitable", label: "Mes achats boissons Commerce Équitable" },
          { param: "valueAutresCommerceEquitable", label: "Mes autres achats Commerce Équitable" },
          {
            param: "valueViandesVolaillesPerformance",
            label: "Mes achats viandes et volailles Performance Environnementale",
          },
          {
            param: "valueProduitsDeLaMerPerformance",
            label: "Mes achats poissons, produits de la mer et de l'aquaculture Performance Environnementale",
          },
          {
            param: "valueFruitsEtLegumesPerformance",
            label: "Mes achats fruits et legumes Performance Environnementale",
          },
          { param: "valueCharcuteriePerformance", label: "Mes achats charcuterie Performance Environnementale" },
          {
            param: "valueProduitsLaitiersPerformance",
            label: "Mes achats produits laitiers Performance Environnementale",
          },
          { param: "valueBoulangeriePerformance", label: "Mes achats boulangerie Performance Environnementale" },
          { param: "valueBoissonsPerformance", label: "Mes achats boissons Performance Environnementale" },
          { param: "valueAutresPerformance", label: "Mes autres achats Performance Environnementale" },
          {
            param: "valueViandesVolaillesNonEgalim",
            label: "Mes achats viandes et volailles non-EGAlim",
          },
          {
            param: "valueProduitsDeLaMerNonEgalim",
            label: "Mes achats poissons, produits de la mer et de l'aquaculture non-EGAlim",
          },
          {
            param: "valueFruitsEtLegumesNonEgalim",
            label: "Mes achats fruits et legumes non-EGAlim",
          },
          { param: "valueCharcuterieNonEgalim", label: "Mes achats charcuterie non-EGAlim" },
          {
            param: "valueProduitsLaitiersNonEgalim",
            label: "Mes achats produits laitiers non-EGAlim",
          },
          { param: "valueBoulangerieNonEgalim", label: "Mes achats boulangerie non-EGAlim" },
          { param: "valueBoissonsNonEgalim", label: "Mes achats boissons non-EGAlim" },
          { param: "valueAutresNonEgalim", label: "Mes autres achats non-EGAlim" },

          { param: "valueViandesVolaillesFrance", label: "Mes achats viandes et volailles provenance France" },
          {
            param: "valueProduitsDeLaMerFrance",
            label: "Mes achats poissons, produits de la mer et de l'aquaculture provenance France",
          },
          { param: "valueFruitsEtLegumesFrance", label: "Mes achats fruits et legumes provenance France" },
          { param: "valueCharcuterieFrance", label: "Mes achats charcuterie provenance France" },
          { param: "valueProduitsLaitiersFrance", label: "Mes achats produits laitiers provenance France" },
          { param: "valueBoulangerieFrance", label: "Mes achats boulangerie provenance France" },
          { param: "valueBoissonsFrance", label: "Mes achats boissons provenance France" },
          { param: "valueAutresFrance", label: "Mes autres achats provenance France" },
          { param: "valueViandesVolaillesShortDistribution", label: "Mes achats viandes et volailles circuit-court" },
          {
            param: "valueProduitsDeLaMerShortDistribution",
            label: "Mes achats poissons, produits de la mer et de l'aquaculture circuit-court",
          },
          { param: "valueFruitsEtLegumesShortDistribution", label: "Mes achats fruits et legumes circuit-court" },
          { param: "valueCharcuterieShortDistribution", label: "Mes achats charcuterie circuit-court" },
          { param: "valueProduitsLaitiersShortDistribution", label: "Mes achats produits laitiers circuit-court" },
          { param: "valueBoulangerieShortDistribution", label: "Mes achats boulangerie circuit-court" },
          { param: "valueBoissonsShortDistribution", label: "Mes achats boissons circuit-court" },
          { param: "valueAutresShortDistribution", label: "Mes autres achats circuit-court" },
          { param: "valueViandesVolaillesLocal", label: "Mes achats viandes et volailles Local" },
          {
            param: "valueProduitsDeLaMerLocal",
            label: "Mes achats poissons, produits de la mer et de l'aquaculture Local",
          },
          { param: "valueFruitsEtLegumesLocal", label: "Mes achats fruits et legumes Local" },
          { param: "valueCharcuterieLocal", label: "Mes achats charcuterie Local" },
          { param: "valueProduitsLaitiersLocal", label: "Mes achats produits laitiers Local" },
          { param: "valueBoulangerieLocal", label: "Mes achats boulangerie Local" },
          { param: "valueBoissonsLocal", label: "Mes achats boissons Local" },
          { param: "valueAutresLocal", label: "Mes autres achats Local" },
        ]
      }
      return [
        { param: "valueTotalHt", label: "Mes achats alimentaires total" },
        { param: "valueBioHt", label: "Mes achats Bio ou en conversion Bio" },
        { param: "valueSustainableHt", label: "Mes achats SIQO (AOP/AOC, IGP, STG)" },
        {
          param: "valueExternalityPerformanceHt",
          label:
            "Mes achats prenant en compte les coûts imputés aux externalités environnementales ou acquis sur la base de leurs performances en matière environnementale",
        },
        { param: "valueEgalimOthersHt", label: "Autres achats EGAlim" },
        {
          param: "valueMeatPoultryHt",
          label: "Mes achats en viandes et volailles fraiches ou surgelées total",
        },
        {
          param: "valueMeatPoultryEgalimHt",
          label: "Mes achats EGAlim en viandes et volailles fraiches ou surgelées",
        },
        {
          param: "valueMeatPoultryFranceHt",
          label: "Mes achats provenance France en viandes et volailles fraiches ou surgelées",
        },
        { param: "valueFishHt", label: "Mes achats en poissons, produits de la mer et de l'aquaculture total" },
        {
          param: "valueFishEgalimHt",
          label: "Mes achats EGAlim en poissons, produits de la mer et de l'aquaculture",
        },
      ]
    },
    additionalItems() {
      if (!this.showAdditionalItems) return []

      const diversificationPlanActions = this.getDiversificationPlanActions(this.diagnostic.diversificationPlanActions)
      const vegetarianWeeklyRecurrence = this.getVegetarianWeeklyRecurrence(this.diagnostic.vegetarianWeeklyRecurrence)
      const vegetarianMenuType = this.getVegetarianMenuType(this.diagnostic.vegetarianMenuType)
      const vegetarianMenuBases = this.getVegetarianMenuBases(this.diagnostic.vegetarianMenuBases)
      const communicationFrequency = this.getCommunicationFrequency(this.diagnostic.communicationFrequency)

      return [
        {
          label: "Diagnostic sur le gaspillage alimentaire réalisé",
          value: this.diagnostic.hasWasteDiagnostic ? "Oui" : "Non",
        },
        {
          label: "Plan d'action contre le gaspillage en place",
          value: this.diagnostic.hasWastePlan ? "Oui" : "Non",
        },
        {
          label: "Actions contre le gaspillage en place",
          value: this.getWasteActions(this.diagnostic.wasteActions),
        },
        {
          label: "Autres actions contre le gaspillage alimentaire",
          value: this.diagnostic.otherWasteActions || "Aucune",
        },
        {
          label: "Propose des dons alimentaires",
          value: this.diagnostic.hasDonationAgreement ? "Oui" : "Non",
        },
        {
          label: "Réalise des mesures de gaspillage alimentaire",
          value: this.diagnostic.hasWasteMeasures ? "Oui" : "Non",
        },
        {
          label: "Restes de pain kg/an",
          value: this.diagnostic.breadLeftovers || "Non renseigné",
          class: this.diagnostic.breadLeftovers ? "" : "warn",
        },
        {
          label: "Restes servis (plateau) kg/an",
          value: this.diagnostic.servedLeftovers || "Non renseigné",
          class: this.diagnostic.servedLeftovers ? "" : "warn",
        },
        {
          label: "Restes non servis kg/an",
          value: this.diagnostic.unservedLeftovers || "Non renseigné",
          class: this.diagnostic.unservedLeftovers ? "" : "warn",
        },
        {
          label: "Restes de composantes kg/an",
          value: this.diagnostic.sideLeftovers || "Non renseigné",
          class: this.diagnostic.sideLeftovers ? "" : "warn",
        },
        {
          label: "Fréquence de dons en dons/an",
          value: this.diagnostic.donationFrequency || "Non renseigné",
          class: this.diagnostic.donationFrequency ? "" : "warn",
        },
        {
          label: "Quantité des denrées données kg/an",
          value: this.diagnostic.donationQuantity || "Non renseigné",
          class: this.diagnostic.donationQuantity ? "" : "warn",
        },
        {
          label: "Type de denrées données",
          value: this.diagnostic.donationFoodType || "Non renseigné",
          class: this.diagnostic.donationFoodType ? "" : "warn",
        },
        {
          label: "Autres commentaires sur le gaspillage",
          value: this.diagnostic.otherWasteComments || "Aucun",
        },
        {
          label: "Plan de diversification de protéines en place",
          value: this.diagnostic.hasDiversificationPlan ? "Oui" : "Non",
        },
        {
          label: "Actions incluses dans le plan de diversification des protéines",
          value: diversificationPlanActions,
          class: diversificationPlanActions === "Non renseigné" ? "warn" : "",
        },
        {
          label: "Menus végétariens par semaine",
          value: vegetarianWeeklyRecurrence,
          class: vegetarianWeeklyRecurrence === "Non renseigné" ? "warn" : "",
        },
        {
          label: "Menu végétarien proposé",
          value: vegetarianMenuType,
          class: vegetarianMenuType === "Non renseigné" ? "warn" : "",
        },
        {
          label: "Bases du menu végétarien",
          value: vegetarianMenuBases,
          class: vegetarianMenuBases === "Non renseigné" ? "warn" : "",
        },
        {
          label: "Contenants de cuisson en plastique remplacés",
          value: this.diagnostic.cookingPlasticSubstituted ? "Oui" : "Non",
        },
        {
          label: "Contenants de service en plastique remplacés",
          value: this.diagnostic.servingPlasticSubstituted ? "Oui" : "Non",
        },
        {
          label: "Bouteilles en plastique remplacées",
          value: this.diagnostic.plasticBottlesSubstituted ? "Oui" : "Non",
        },
        {
          label: "Ustensils en plastique remplacés",
          value: this.diagnostic.plasticTablewareSubstituted ? "Oui" : "Non",
        },
        {
          label: "Supports de communication utilisés",
          value: this.getCommunicationSupports(this.diagnostic.communicationSupports),
        },
        {
          label: "Autres supports de communication",
          value: this.diagnostic.otherCommunicationSupport || "Non renseigné",
          class: this.diagnostic.otherCommunicationSupport ? "" : "warn",
        },
        {
          label: "Lien (URL) de communication",
          value: this.diagnostic.communicationSupportUrl || "Aucun",
        },
        {
          label: "Communique sur le plan alimentaire",
          value: this.diagnostic.communicatesOnFoodPlan ? "Oui" : "Non",
        },
        {
          label: "Communique sur les démarches qualité/durables/équitables",
          value: this.diagnostic.communicatesOnFoodQuality ? "Oui" : "Non",
        },
        {
          label: "Fréquence de communication",
          value: communicationFrequency,
          class: communicationFrequency === "Non renseigné" ? "warn" : "",
        },
      ]
    },
    canteenUrlComponent() {
      return this.canteen ? this.$store.getters.getCanteenUrlComponent(this.canteen) : null
    },
    sectors() {
      if (!this.canteen.sectors) return ""
      const sectors = this.$store.state.sectors
      const sectorDisplay = this.canteen.sectors
        .map((sectorId) => sectors.find((x) => x.id === sectorId).name.toLowerCase())
        .join(", ")
      return capitalise(sectorDisplay)
    },
    usesCentralProducer() {
      return this.canteen.productionType === "site_cooked_elsewhere"
    },
    showSatelliteCanteensCount() {
      return this.canteen.productionType === "central" || this.canteen.productionType === "central_serving"
    },
    showDailyMealCount() {
      return this.canteen.productionType && this.canteen.productionType !== "central"
    },
    showMinistryField() {
      const sectors = sectorsSelectList(this.$store.state.sectors)
      const concernedSectors = sectors.filter((x) => !!x.hasLineMinistry).map((x) => x.id)
      if (concernedSectors.length === 0) return false
      return this.canteen.sectors.some((x) => concernedSectors.indexOf(x) > -1)
    },
    unusualData() {
      const unusualData = []
      if (this.isCentralCuisine) {
        if (this.canteen.satelliteCanteensCount === 1) {
<<<<<<< HEAD
          unusualData.push("Votre établissement livre des repas à qu'un site")
        } else if (this.canteen.satelliteCanteensCount > this.maxSatellitesExpected) {
=======
          unusualData.push("Votre établissement livre des repas à un seul site")
        } else if (this.canteen.satelliteCanteensCount > 200) {
>>>>>>> a0522bff
          unusualData.push(
            `Votre établissement livre des repas à plus de 200 sites (${this.canteen.satelliteCanteensCount} au total)`
          )
        }
      }
      if (this.costPerMeal > this.maxCostPerMealExpected || this.costPerMeal < this.minCostPerMealExpected) {
        unusualData.push(
          `Votre cout denrées est estimé à ${this.costPerMeal} € par repas servi. Si c'est pas attendu, veuillez modifier les données d'achat et/ou le nombre de repas par an.`
        )
      }
      return unusualData
    },
    isCentralCuisine() {
      // cannot use this.canteen.isCentralCuisine because that field may not be updated with latest canteen changes
      return this.canteen.productionType === "central" || this.canteen.productionType === "central_serving"
    },
    costPerMeal() {
      // assuming yearlyMealCount required by TD form
      return Number(this.diagnostic.valueTotalHt / this.canteen.yearlyMealCount).toFixed(2)
    },
  },
  methods: {
    calculateTableHeight() {
      if (!this.$refs || !this.$refs.table || !this.$refs.content || !this.$refs.innerSimpleTable) return
      const contentHeight = this.$refs.content.$el.offsetHeight
      const currentTableHeight = this.$refs.table.offsetHeight
      const remainingItemsHeight = contentHeight - currentTableHeight
      const innerTableHeight = this.$refs.innerSimpleTable.$el.offsetHeight + 4 // 4 is the padding value
      const calculatedHeight = Math.min(window.innerHeight * 0.9 - remainingItemsHeight, innerTableHeight)
      this.$refs.table.style.height = `${parseInt(calculatedHeight)}px`
    },
    getWasteActions(wasteActions) {
      if (!wasteActions || !wasteActions.length) return "Aucune"
      const actionItems = {
        INSCRIPTION: "Pré-inscription des convives obligatoire",
        AWARENESS: "Sensibilisation par affichage ou autre média",
        TRAINING: "Formation / information du personnel de restauration",
        DISTRIBUTION: "Réorganisation de la distribution des composantes du repas",
        PORTIONS: "Choix des portions (grande faim, petite faim)",
        REUSE: "Réutilisation des restes de préparation / surplus",
      }
      const actionLabels = wasteActions.map((x) => actionItems[x]).filter((x) => !!x)
      return actionLabels.join(", ")
    },
    getDiversificationPlanActions(diversificationPlanActions) {
      if (!diversificationPlanActions || !diversificationPlanActions.length) return "Non renseigné"
      const actionItems = {
        PRODUCTS:
          "Agir sur les plats et les produits (diversification, gestion des quantités, recette traditionnelle, gout...)",
        PRESENTATION: "Agir sur la manière dont les aliments sont présentés aux convives (visuellement attrayants)",
        MENU: "Agir sur la manière dont les menus sont conçus ces plats en soulignant leurs attributs positifs",
        PROMOTION: "Agir sur la mise en avant des produits (plats recommandés, dégustation, mode de production...)",
        TRAINING:
          "Agir sur la formation du personnel, la sensibilisation des convives, l’investissement dans de nouveaux équipements de cuisine...",
      }
      const labels = diversificationPlanActions.map((x) => actionItems[x]).filter((x) => !!x)
      return labels.join(", ")
    },
    getVegetarianWeeklyRecurrence(vegetarianWeeklyRecurrence) {
      if (!vegetarianWeeklyRecurrence) return "Non renseigné"
      const items = {
        LOW: "Moins d'une fois par semaine",
        MID: "Une fois par semaine",
        HIGH: "Plus d'une fois par semaine",
        DAILY: "De façon quotidienne",
      }
      return items[vegetarianWeeklyRecurrence] || "Non renseigné"
    },
    getVegetarianMenuType(vegetarianMenuType) {
      if (!vegetarianMenuType) return "Non renseigné"
      const items = {
        UNIQUE: "Un menu végétarien en plat unique, sans choix",
        SEVERAL: "Un menu végétarien composé de plusieurs choix de plats végétariens",
        ALTERNATIVES: "Un menu végétarien au choix, en plus d'autres plats non végétariens",
      }
      return items[vegetarianMenuType] || "Non renseigné"
    },
    getVegetarianMenuBases(vegetarianMenuBases) {
      if (!vegetarianMenuBases || !vegetarianMenuBases.length) return "Non renseigné"
      const actionItems = {
        GRAIN: "De céréales et/ou les légumes secs (hors soja)",
        SOY: "De soja",
        CHEESE: "De fromage",
        EGG: "D’œufs",
        READYMADE: "Plats prêts à l'emploi",
      }
      const labels = vegetarianMenuBases.map((x) => actionItems[x]).filter((x) => !!x)
      return labels.join(", ")
    },
    getCommunicationSupports(communicationSupports) {
      if (!communicationSupports || !communicationSupports.length) return "Aucun"
      const supportItems = {
        EMAIL: "Envoi d'e-mail aux convives ou à leurs représentants",
        DISPLAY: "Par affichage sur le lieu de restauration",
        WEBSITE: "Sur site internet ou intranet (mairie, cantine)",
        OTHER: "Autres moyens d'affichage et de communication électronique",
        DIGITAL: "Par voie électronique",
      }
      const labels = communicationSupports.map((x) => supportItems[x]).filter((x) => !!x)
      return labels.join(", ")
    },
    getCommunicationFrequency(communicationFrequency) {
      if (!communicationFrequency) return "Non renseigné"
      const items = {
        REGULARLY: "Régulièrement au cours de l’année",
        YEARLY: "Une fois par an",
        LESS_THAN_YEARLY: "Moins d'une fois par an",
      }
      return items[communicationFrequency] || "Non renseigné"
    },
    closeDialog() {
      this.$emit("input", false)
    },
    confirmTeledeclaration() {
      if (this.$refs["teledeclarationForm"]) {
        const teledeclarationFormIsValid = this.$refs["teledeclarationForm"].validate()
        if (!teledeclarationFormIsValid) return
      }
      this.$emit("teledeclare")
    },
    goToEditing() {
      this.$emit("input", false)
      this.$router
        .push({
          name: "DiagnosticModification",
          params: { canteenUrlComponent: this.canteenUrlComponent, year: this.diagnostic.year },
        })
        .catch(() => {})
    },
  },
  mounted() {
    window.addEventListener("resize", this.calculateTableHeight)
    this.calculateTableHeight()
  },
  beforeDestroy() {
    window.removeEventListener("resize", this.calculateTableHeight)
  },
  watch: {
    value(newValue) {
      if (newValue) {
        this.$nextTick().then(this.calculateTableHeight)
      }
    },
  },
  filters: {
    toCurrency(value) {
      if (typeof value !== "number") {
        return value
      }
      const formatter = new Intl.NumberFormat("fr-FR", {
        style: "currency",
        currency: "EUR",
      })
      return formatter.format(value)
    },
  },
}
</script>

<style scoped>
.warn {
  background: #fff6da;
}
</style><|MERGE_RESOLUTION|>--- conflicted
+++ resolved
@@ -576,13 +576,8 @@
       const unusualData = []
       if (this.isCentralCuisine) {
         if (this.canteen.satelliteCanteensCount === 1) {
-<<<<<<< HEAD
-          unusualData.push("Votre établissement livre des repas à qu'un site")
+          unusualData.push("Votre établissement livre des repas à un seul site")
         } else if (this.canteen.satelliteCanteensCount > this.maxSatellitesExpected) {
-=======
-          unusualData.push("Votre établissement livre des repas à un seul site")
-        } else if (this.canteen.satelliteCanteensCount > 200) {
->>>>>>> a0522bff
           unusualData.push(
             `Votre établissement livre des repas à plus de 200 sites (${this.canteen.satelliteCanteensCount} au total)`
           )
