<template>
  <v-dialog v-model="isOpen" max-width="900">
    <v-card ref="content">
      <v-card-title class="font-weight-bold">
        {{ canteen ? "Télédéclaration : " + canteen.name : "Votre télédéclaration" }}
      </v-card-title>
      <v-card-text class="text-left pb-0">
        Veuillez vérifier les données pour {{ diagnostic.year }} ci-dessous.
      </v-card-text>
      <v-card-text ref="table" class="my-4 py-0" style="overflow-y: scroll; border: solid 1px #9b9b9b;">
        <v-simple-table ref="innerSimpleTable" dense class="my-0 py-0">
          <template v-slot:default>
            <thead>
              <tr>
                <th style="height: 0;" class="text-left"></th>
                <th style="height: 0;" class="text-left"></th>
              </tr>
            </thead>
            <tbody>
              <tr>
                <td class="text-left font-weight-bold" colspan="2">
                  Données relatives à votre établissement
                </td>
              </tr>
              <tr v-for="item in canteenItems" :key="item.label">
                <td class="text-left">{{ item.label }}</td>
                <td :class="item.isNumber ? 'text-right' : 'text-left'">{{ item.value }}</td>
              </tr>
              <tr v-if="centralKitchenDiagnosticModeDisplay">
                <td class="text-left font-weight-bold" colspan="2">{{ centralKitchenDiagnosticModeDisplay }}</td>
              </tr>
              <tr>
                <td class="text-left font-weight-bold" v-if="showApproItems">
                  Saisie de données d'approvisionnement :
                  {{ diagnostic.diagnosticType === "COMPLETE" ? "Complète" : "Simple" }}
                </td>
                <td class="text-left grey--text text--darken-2" colspan="2" v-if="showApproItems">
                  {{ approSummary }}
                </td>
                <td class="text-left font-weight-bold" v-else colspan="2">
                  Données d'approvisonnement renseignées par la cuisine centrale
                </td>
              </tr>
              <tr v-for="item in approItems" :key="item.param" :class="diagnostic[item.param] ? '' : 'warn'">
                <td class="text-left">{{ item.label }}</td>
                <td :class="diagnostic[item.param] ? 'text-right' : 'text-left'">
                  {{ diagnostic[item.param] ? `${toCurrency(diagnostic[item.param])} HT` : "Je ne sais pas" }}
                </td>
              </tr>
              <tr v-for="item in additionalItems" :key="item.label" :class="item.class || ''">
                <td class="text-left">{{ item.label }}</td>
                <td class="text-left">{{ item.value }}</td>
              </tr>
            </tbody>
          </template>
        </v-simple-table>
      </v-card-text>
      <div v-if="unusualData.length" class="text-left px-6">
        <p>Ces données sont-elles correctes ?</p>
        <ul>
          <li v-for="msg in unusualData" :key="msg" class="mb-4">{{ msg }}</li>
        </ul>
      </div>
      <v-form ref="teledeclarationForm" v-model="teledeclarationFormIsValid" id="teledeclaration-form" class="px-6">
        <v-checkbox
          :rules="[validators.checked]"
          label="Je déclare sur l’honneur la véracité de mes informations"
        ></v-checkbox>
      </v-form>
      <v-card-actions class="d-flex pr-4 pb-4">
        <v-spacer></v-spacer>
        <v-btn outlined color="primary" class="px-4" @click="closeDialog">Annuler</v-btn>
        <v-btn outlined color="primary" class="ml-4 px-4" @click="goToEditing" v-if="canteen">Modifier</v-btn>
        <v-btn color="primary" class="ml-4 px-4" @click="confirmTeledeclaration">Télédéclarer ces données</v-btn>
      </v-card-actions>
    </v-card>
  </v-dialog>
</template>

<script>
import Constants from "@/constants"
import validators from "@/validators"
<<<<<<< HEAD
import { capitalise, sectorsSelectList, toCurrency } from "@/utils"
=======
import { capitalise, sectorsSelectList, approSummary } from "@/utils"
>>>>>>> 17370041

export default {
  props: {
    value: {
      required: true,
    },
    diagnostic: {
      required: true,
    },
    canteen: {
      required: true,
    },
  },
  data() {
    return {
      teledeclarationFormIsValid: true,
      validators,
      maxSatellitesExpected: 200,
      minCostPerMealExpected: 0.1,
      maxCostPerMealExpected: 10,
    }
  },
  computed: {
    isOpen: {
      get() {
        return this.value
      },
      set(newValue) {
        this.$emit("input", newValue)
      },
    },
    centralKitchenDiagostic() {
      if (this.diagnostic.year && this.canteen.centralKitchenDiagnostics)
        return this.canteen.centralKitchenDiagnostics.find((x) => x.year === this.diagnostic.year)
      return null
    },
    showApproItems() {
      if (this.canteen.productionType === "site_cooked_elsewhere" && this.centralKitchenDiagostic) {
        return (
          this.centralKitchenDiagostic.centralKitchenDiagnosticMode !== "APPRO" &&
          this.centralKitchenDiagostic.centralKitchenDiagnosticMode !== "ALL"
        )
      }
      return true
    },
    showAdditionalItems() {
      const isSatellite = this.canteen.productionType === "site_cooked_elsewhere"

      if (isSatellite) {
        const centralKitchenDeclaresAll = this.centralKitchenDiagostic?.centralKitchenDiagnosticMode === "ALL"
        return !centralKitchenDeclaresAll
      } else if (this.canteen.isCentralCuisine) {
        const onlyDeclaresApproData = this.diagnostic.centralKitchenDiagnosticMode === "APPRO"
        return !onlyDeclaresApproData
      }

      return true
    },
    canteenItems() {
      const productionTypeDetail = Constants.ProductionTypesDetailed.find(
        (x) => x.value === this.canteen.productionType
      )
      const managementTypeDetail = Constants.ManagementTypes.find((x) => x.value === this.canteen.managementType)
      const ministryDetail = Constants.Ministries.find((x) => x.value === this.canteen.lineMinistry)
      let items = [
        { value: this.canteen.name, label: "Nom de la cantine" },
        { value: this.canteen.siret, label: "Numéro SIRET" },
        { value: this.canteen.city, label: "Ville" },
        { value: managementTypeDetail ? managementTypeDetail.text : "", label: "Mode de gestion" },
        { value: productionTypeDetail ? productionTypeDetail.body : "", label: "Type d'établissement" },
      ]
      if (this.usesCentralProducer)
        items.push({ value: this.canteen.centralProducerSiret, label: "SIRET de la cuisine centrale" })
      if (this.showSatelliteCanteensCount)
        items.push({
          value: this.canteen.satelliteCanteensCount,
          label: "Nombre de cantines à qui je fournis des repas",
          isNumber: true,
        })
      if (this.showDailyMealCount)
        items.push({ value: this.canteen.dailyMealCount, label: "Couverts moyen par jour", isNumber: true })
      items = items.concat([
        { value: this.canteen.yearlyMealCount, label: "Nombre total de couverts à l'année", isNumber: true },
        { value: this.sectors, label: "Secteurs d'activité" },
      ])
      if (this.showMinistryField)
        items.push({ value: ministryDetail ? ministryDetail.text : "", label: "Ministère de tutelle" })

      return items
    },
    approItems() {
      if (!this.showApproItems) return []
      if (this.diagnostic.diagnosticType === "COMPLETE") {
        return [
          { param: "valueTotalHt", label: "Mes achats alimentaires total" },
          {
            param: "valueMeatPoultryHt",
            label: "Mes achats en viandes et volailles fraiches ou surgelées total",
          },
          { param: "valueFishHt", label: "Mes achats en poissons, produits de la mer et de l'aquaculture total" },
          { param: "valueViandesVolaillesBio", label: "Mes achats viandes et volailles Bio" },
          {
            param: "valueProduitsDeLaMerBio",
            label: "Mes achats poissons, produits de la mer et de l'aquaculture Bio",
          },
          { param: "valueFruitsEtLegumesBio", label: "Mes achats fruits et legumes Bio" },
          { param: "valueCharcuterieBio", label: "Mes achats charcuterie Bio" },
          { param: "valueProduitsLaitiersBio", label: "Mes achats produits laitiers Bio" },
          { param: "valueBoulangerieBio", label: "Mes achats boulangerie Bio" },
          { param: "valueBoissonsBio", label: "Mes achats boissons Bio" },
          { param: "valueAutresBio", label: "Mes autres achats Bio" },
          { param: "valueViandesVolaillesLabelRouge", label: "Mes achats viandes et volailles Label Rouge" },
          {
            param: "valueProduitsDeLaMerLabelRouge",
            label: "Mes achats poissons, produits de la mer et de l'aquaculture Label Rouge",
          },
          { param: "valueFruitsEtLegumesLabelRouge", label: "Mes achats fruits et legumes Label Rouge" },
          { param: "valueCharcuterieLabelRouge", label: "Mes achats charcuterie Label Rouge" },
          { param: "valueProduitsLaitiersLabelRouge", label: "Mes achats produits laitiers Label Rouge" },
          { param: "valueBoulangerieLabelRouge", label: "Mes achats boulangerie Label Rouge" },
          { param: "valueBoissonsLabelRouge", label: "Mes achats boissons Label Rouge" },
          { param: "valueAutresLabelRouge", label: "Mes autres achats Label Rouge" },
          { param: "valueViandesVolaillesAocaopIgpStg", label: "Mes achats viandes et volailles AOC/AOP, IGP ou STG" },
          {
            param: "valueProduitsDeLaMerAocaopIgpStg",
            label: "Mes achats poissons, produits de la mer et de l'aquaculture AOC/AOP, IGP ou STG",
          },
          { param: "valueFruitsEtLegumesAocaopIgpStg", label: "Mes achats fruits et legumes AOC/AOP, IGP ou STG" },
          { param: "valueCharcuterieAocaopIgpStg", label: "Mes achats charcuterie AOC/AOP, IGP ou STG" },
          { param: "valueProduitsLaitiersAocaopIgpStg", label: "Mes achats produits laitiers AOC/AOP, IGP ou STG" },
          { param: "valueBoulangerieAocaopIgpStg", label: "Mes achats boulangerie AOC/AOP, IGP ou STG" },
          { param: "valueBoissonsAocaopIgpStg", label: "Mes achats boissons AOC/AOP, IGP ou STG" },
          { param: "valueAutresAocaopIgpStg", label: "Mes autres achats AOC/AOP, IGP ou STG" },
          {
            param: "valueViandesVolaillesHve",
            label: "Mes achats viandes et volailles Certification Environnementale de Niveau 2 ou HVE",
          },
          {
            param: "valueProduitsDeLaMerHve",
            label:
              "Mes achats poissons, produits de la mer et de l'aquaculture Certification Environnementale de Niveau 2 ou HVE",
          },
          {
            param: "valueFruitsEtLegumesHve",
            label: "Mes achats fruits et legumes Certification Environnementale de Niveau 2 ou HVE",
          },
          {
            param: "valueCharcuterieHve",
            label: "Mes achats charcuterie Certification Environnementale de Niveau 2 ou HVE",
          },
          {
            param: "valueProduitsLaitiersHve",
            label: "Mes achats produits laitiers Certification Environnementale de Niveau 2 ou HVE",
          },
          {
            param: "valueBoulangerieHve",
            label: "Mes achats boulangerie Certification Environnementale de Niveau 2 ou HVE",
          },
          { param: "valueBoissonsHve", label: "Mes achats boissons Certification Environnementale de Niveau 2 ou HVE" },
          { param: "valueAutresHve", label: "Mes autres achats Certification Environnementale de Niveau 2 ou HVE" },
          { param: "valueViandesVolaillesPecheDurable", label: "Mes achats viandes et volailles Peche Durable" },
          {
            param: "valueProduitsDeLaMerPecheDurable",
            label: "Mes achats poissons, produits de la mer et de l'aquaculture Peche Durable",
          },
          { param: "valueFruitsEtLegumesPecheDurable", label: "Mes achats fruits et legumes Pêche Durable" },
          { param: "valueCharcuteriePecheDurable", label: "Mes achats charcuterie Pêche Durable" },
          { param: "valueProduitsLaitiersPecheDurable", label: "Mes achats produits laitiers Pêche Durable" },
          { param: "valueBoulangeriePecheDurable", label: "Mes achats boulangerie Pêche Durable" },
          { param: "valueBoissonsPecheDurable", label: "Mes achats boissons Pêche Durable" },
          { param: "valueAutresPecheDurable", label: "Mes autres achats Pêche Durable" },
          { param: "valueViandesVolaillesRup", label: "Mes achats viandes et volailles RUP" },
          {
            param: "valueProduitsDeLaMerRup",
            label: "Mes achats poissons, produits de la mer et de l'aquaculture RUP",
          },
          { param: "valueFruitsEtLegumesRup", label: "Mes achats fruits et legumes RUP" },
          { param: "valueCharcuterieRup", label: "Mes achats charcuterie RUP" },
          { param: "valueProduitsLaitiersRup", label: "Mes achats produits laitiers RUP" },
          { param: "valueBoulangerieRup", label: "Mes achats boulangerie RUP" },
          { param: "valueBoissonsRup", label: "Mes achats boissons RUP" },
          { param: "valueAutresRup", label: "Mes autres achats RUP" },
          { param: "valueViandesVolaillesFermier", label: "Mes achats viandes et volailles Fermier" },
          {
            param: "valueProduitsDeLaMerFermier",
            label: "Mes achats poissons, produits de la mer et de l'aquaculture Fermier",
          },
          { param: "valueFruitsEtLegumesFermier", label: "Mes achats fruits et legumes Fermier" },
          { param: "valueCharcuterieFermier", label: "Mes achats charcuterie Fermier" },
          { param: "valueProduitsLaitiersFermier", label: "Mes achats produits laitiers Fermier" },
          { param: "valueBoulangerieFermier", label: "Mes achats boulangerie Fermier" },
          { param: "valueBoissonsFermier", label: "Mes achats boissons Fermier" },
          { param: "valueAutresFermier", label: "Mes autres achats Fermier" },
          {
            param: "valueViandesVolaillesExternalites",
            label: "Mes achats viandes et volailles Externalités Environnementales",
          },
          {
            param: "valueProduitsDeLaMerExternalites",
            label: "Mes achats poissons, produits de la mer et de l'aquaculture Externalités Environnementales",
          },
          {
            param: "valueFruitsEtLegumesExternalites",
            label: "Mes achats fruits et legumes Externalités Environnementales",
          },
          { param: "valueCharcuterieExternalites", label: "Mes achats charcuterie Externalités Environnementales" },
          {
            param: "valueProduitsLaitiersExternalites",
            label: "Mes achats produits laitiers Externalités Environnementales",
          },
          { param: "valueBoulangerieExternalites", label: "Mes achats boulangerie Externalités Environnementales" },
          { param: "valueBoissonsExternalites", label: "Mes achats boissons Externalités Environnementales" },
          { param: "valueAutresExternalites", label: "Mes autres achats Externalités Environnementales" },
          {
            param: "valueViandesVolaillesCommerceEquitable",
            label: "Mes achats viandes et volailles Commerce Équitable",
          },
          {
            param: "valueProduitsDeLaMerCommerceEquitable",
            label: "Mes achats poissons, produits de la mer et de l'aquaculture Commerce Équitable",
          },
          { param: "valueFruitsEtLegumesCommerceEquitable", label: "Mes achats fruits et legumes Commerce Équitable" },
          { param: "valueCharcuterieCommerceEquitable", label: "Mes achats charcuterie Commerce Équitable" },
          { param: "valueProduitsLaitiersCommerceEquitable", label: "Mes achats produits laitiers Commerce Équitable" },
          { param: "valueBoulangerieCommerceEquitable", label: "Mes achats boulangerie Commerce Équitable" },
          { param: "valueBoissonsCommerceEquitable", label: "Mes achats boissons Commerce Équitable" },
          { param: "valueAutresCommerceEquitable", label: "Mes autres achats Commerce Équitable" },
          {
            param: "valueViandesVolaillesPerformance",
            label: "Mes achats viandes et volailles Performance Environnementale",
          },
          {
            param: "valueProduitsDeLaMerPerformance",
            label: "Mes achats poissons, produits de la mer et de l'aquaculture Performance Environnementale",
          },
          {
            param: "valueFruitsEtLegumesPerformance",
            label: "Mes achats fruits et legumes Performance Environnementale",
          },
          { param: "valueCharcuteriePerformance", label: "Mes achats charcuterie Performance Environnementale" },
          {
            param: "valueProduitsLaitiersPerformance",
            label: "Mes achats produits laitiers Performance Environnementale",
          },
          { param: "valueBoulangeriePerformance", label: "Mes achats boulangerie Performance Environnementale" },
          { param: "valueBoissonsPerformance", label: "Mes achats boissons Performance Environnementale" },
          { param: "valueAutresPerformance", label: "Mes autres achats Performance Environnementale" },
          {
            param: "valueViandesVolaillesNonEgalim",
            label: "Mes achats viandes et volailles non-EGAlim",
          },
          {
            param: "valueProduitsDeLaMerNonEgalim",
            label: "Mes achats poissons, produits de la mer et de l'aquaculture non-EGAlim",
          },
          {
            param: "valueFruitsEtLegumesNonEgalim",
            label: "Mes achats fruits et legumes non-EGAlim",
          },
          { param: "valueCharcuterieNonEgalim", label: "Mes achats charcuterie non-EGAlim" },
          {
            param: "valueProduitsLaitiersNonEgalim",
            label: "Mes achats produits laitiers non-EGAlim",
          },
          { param: "valueBoulangerieNonEgalim", label: "Mes achats boulangerie non-EGAlim" },
          { param: "valueBoissonsNonEgalim", label: "Mes achats boissons non-EGAlim" },
          { param: "valueAutresNonEgalim", label: "Mes autres achats non-EGAlim" },

          { param: "valueViandesVolaillesFrance", label: "Mes achats viandes et volailles provenance France" },
          {
            param: "valueProduitsDeLaMerFrance",
            label: "Mes achats poissons, produits de la mer et de l'aquaculture provenance France",
          },
          { param: "valueFruitsEtLegumesFrance", label: "Mes achats fruits et legumes provenance France" },
          { param: "valueCharcuterieFrance", label: "Mes achats charcuterie provenance France" },
          { param: "valueProduitsLaitiersFrance", label: "Mes achats produits laitiers provenance France" },
          { param: "valueBoulangerieFrance", label: "Mes achats boulangerie provenance France" },
          { param: "valueBoissonsFrance", label: "Mes achats boissons provenance France" },
          { param: "valueAutresFrance", label: "Mes autres achats provenance France" },
          { param: "valueViandesVolaillesShortDistribution", label: "Mes achats viandes et volailles circuit-court" },
          {
            param: "valueProduitsDeLaMerShortDistribution",
            label: "Mes achats poissons, produits de la mer et de l'aquaculture circuit-court",
          },
          { param: "valueFruitsEtLegumesShortDistribution", label: "Mes achats fruits et legumes circuit-court" },
          { param: "valueCharcuterieShortDistribution", label: "Mes achats charcuterie circuit-court" },
          { param: "valueProduitsLaitiersShortDistribution", label: "Mes achats produits laitiers circuit-court" },
          { param: "valueBoulangerieShortDistribution", label: "Mes achats boulangerie circuit-court" },
          { param: "valueBoissonsShortDistribution", label: "Mes achats boissons circuit-court" },
          { param: "valueAutresShortDistribution", label: "Mes autres achats circuit-court" },
          { param: "valueViandesVolaillesLocal", label: "Mes achats viandes et volailles Local" },
          {
            param: "valueProduitsDeLaMerLocal",
            label: "Mes achats poissons, produits de la mer et de l'aquaculture Local",
          },
          { param: "valueFruitsEtLegumesLocal", label: "Mes achats fruits et legumes Local" },
          { param: "valueCharcuterieLocal", label: "Mes achats charcuterie Local" },
          { param: "valueProduitsLaitiersLocal", label: "Mes achats produits laitiers Local" },
          { param: "valueBoulangerieLocal", label: "Mes achats boulangerie Local" },
          { param: "valueBoissonsLocal", label: "Mes achats boissons Local" },
          { param: "valueAutresLocal", label: "Mes autres achats Local" },
        ]
      }
      return [
        { param: "valueTotalHt", label: "Mes achats alimentaires total" },
        { param: "valueBioHt", label: "Mes achats Bio ou en conversion Bio" },
        { param: "valueSustainableHt", label: "Mes achats SIQO (AOP/AOC, IGP, STG)" },
        {
          param: "valueExternalityPerformanceHt",
          label:
            "Mes achats prenant en compte les coûts imputés aux externalités environnementales ou acquis sur la base de leurs performances en matière environnementale",
        },
        { param: "valueEgalimOthersHt", label: "Autres achats EGAlim" },
        {
          param: "valueMeatPoultryHt",
          label: "Mes achats en viandes et volailles fraiches ou surgelées total",
        },
        {
          param: "valueMeatPoultryEgalimHt",
          label: "Mes achats EGAlim en viandes et volailles fraiches ou surgelées",
        },
        {
          param: "valueMeatPoultryFranceHt",
          label: "Mes achats provenance France en viandes et volailles fraiches ou surgelées",
        },
        { param: "valueFishHt", label: "Mes achats en poissons, produits de la mer et de l'aquaculture total" },
        {
          param: "valueFishEgalimHt",
          label: "Mes achats EGAlim en poissons, produits de la mer et de l'aquaculture",
        },
      ]
    },
    additionalItems() {
      if (!this.showAdditionalItems) return []

      const diversificationPlanActions = this.getDiversificationPlanActions(this.diagnostic.diversificationPlanActions)
      const vegetarianWeeklyRecurrence = this.getVegetarianWeeklyRecurrence(this.diagnostic.vegetarianWeeklyRecurrence)
      const vegetarianMenuType = this.getVegetarianMenuType(this.diagnostic.vegetarianMenuType)
      const vegetarianMenuBases = this.getVegetarianMenuBases(this.diagnostic.vegetarianMenuBases)
      const communicationFrequency = this.getCommunicationFrequency(this.diagnostic.communicationFrequency)

      return [
        {
          label: "Diagnostic sur le gaspillage alimentaire réalisé",
          value: this.diagnostic.hasWasteDiagnostic ? "Oui" : "Non",
        },
        {
          label: "Plan d'action contre le gaspillage en place",
          value: this.diagnostic.hasWastePlan ? "Oui" : "Non",
        },
        {
          label: "Actions contre le gaspillage en place",
          value: this.getWasteActions(this.diagnostic.wasteActions),
        },
        {
          label: "Autres actions contre le gaspillage alimentaire",
          value: this.diagnostic.otherWasteActions || "Aucune",
        },
        {
          label: "Propose des dons alimentaires",
          value: this.diagnostic.hasDonationAgreement ? "Oui" : "Non",
        },
        {
          label: "Réalise des mesures de gaspillage alimentaire",
          value: this.diagnostic.hasWasteMeasures ? "Oui" : "Non",
        },
        {
          label: "Restes de pain kg/an",
          value: this.diagnostic.breadLeftovers || "Non renseigné",
          class: this.diagnostic.breadLeftovers ? "" : "warn",
        },
        {
          label: "Restes servis (plateau) kg/an",
          value: this.diagnostic.servedLeftovers || "Non renseigné",
          class: this.diagnostic.servedLeftovers ? "" : "warn",
        },
        {
          label: "Restes non servis kg/an",
          value: this.diagnostic.unservedLeftovers || "Non renseigné",
          class: this.diagnostic.unservedLeftovers ? "" : "warn",
        },
        {
          label: "Restes de composantes kg/an",
          value: this.diagnostic.sideLeftovers || "Non renseigné",
          class: this.diagnostic.sideLeftovers ? "" : "warn",
        },
        {
          label: "Fréquence de dons en dons/an",
          value: this.diagnostic.donationFrequency || "Non renseigné",
          class: this.diagnostic.donationFrequency ? "" : "warn",
        },
        {
          label: "Quantité des denrées données kg/an",
          value: this.diagnostic.donationQuantity || "Non renseigné",
          class: this.diagnostic.donationQuantity ? "" : "warn",
        },
        {
          label: "Type de denrées données",
          value: this.diagnostic.donationFoodType || "Non renseigné",
          class: this.diagnostic.donationFoodType ? "" : "warn",
        },
        {
          label: "Autres commentaires sur le gaspillage",
          value: this.diagnostic.otherWasteComments || "Aucun",
        },
        {
          label: "Plan de diversification de protéines en place",
          value: this.diagnostic.hasDiversificationPlan ? "Oui" : "Non",
        },
        {
          label: "Actions incluses dans le plan de diversification des protéines",
          value: diversificationPlanActions,
          class: diversificationPlanActions === "Non renseigné" ? "warn" : "",
        },
        {
          label: "Menus végétariens par semaine",
          value: vegetarianWeeklyRecurrence,
          class: vegetarianWeeklyRecurrence === "Non renseigné" ? "warn" : "",
        },
        {
          label: "Menu végétarien proposé",
          value: vegetarianMenuType,
          class: vegetarianMenuType === "Non renseigné" ? "warn" : "",
        },
        {
          label: "Bases du menu végétarien",
          value: vegetarianMenuBases,
          class: vegetarianMenuBases === "Non renseigné" ? "warn" : "",
        },
        {
          label: "Contenants de cuisson en plastique remplacés",
          value: this.diagnostic.cookingPlasticSubstituted ? "Oui" : "Non",
        },
        {
          label: "Contenants de service en plastique remplacés",
          value: this.diagnostic.servingPlasticSubstituted ? "Oui" : "Non",
        },
        {
          label: "Bouteilles en plastique remplacées",
          value: this.diagnostic.plasticBottlesSubstituted ? "Oui" : "Non",
        },
        {
          label: "Ustensils en plastique remplacés",
          value: this.diagnostic.plasticTablewareSubstituted ? "Oui" : "Non",
        },
        {
          label: "Supports de communication utilisés",
          value: this.getCommunicationSupports(this.diagnostic.communicationSupports),
        },
        {
          label: "Autres supports de communication",
          value: this.diagnostic.otherCommunicationSupport || "Non renseigné",
          class: this.diagnostic.otherCommunicationSupport ? "" : "warn",
        },
        {
          label: "Lien (URL) de communication",
          value: this.diagnostic.communicationSupportUrl || "Aucun",
        },
        {
          label: "Communique sur le plan alimentaire",
          value: this.diagnostic.communicatesOnFoodPlan ? "Oui" : "Non",
        },
        {
          label: "Communique sur les démarches qualité/durables/équitables",
          value: this.diagnostic.communicatesOnFoodQuality ? "Oui" : "Non",
        },
        {
          label: "Fréquence de communication",
          value: communicationFrequency,
          class: communicationFrequency === "Non renseigné" ? "warn" : "",
        },
      ]
    },
    canteenUrlComponent() {
      return this.canteen ? this.$store.getters.getCanteenUrlComponent(this.canteen) : null
    },
    sectors() {
      if (!this.canteen.sectors) return ""
      const sectors = this.$store.state.sectors
      const sectorDisplay = this.canteen.sectors
        .map((sectorId) => sectors.find((x) => x.id === sectorId).name.toLowerCase())
        .join(", ")
      return capitalise(sectorDisplay)
    },
    usesCentralProducer() {
      return this.canteen.productionType === "site_cooked_elsewhere"
    },
    showSatelliteCanteensCount() {
      return this.canteen.productionType === "central" || this.canteen.productionType === "central_serving"
    },
    showDailyMealCount() {
      return this.canteen.productionType && this.canteen.productionType !== "central"
    },
    showMinistryField() {
      const sectors = sectorsSelectList(this.$store.state.sectors)
      const concernedSectors = sectors.filter((x) => !!x.hasLineMinistry).map((x) => x.id)
      if (concernedSectors.length === 0) return false
      return this.canteen.sectors.some((x) => concernedSectors.indexOf(x) > -1)
    },
    unusualData() {
      const unusualData = []
      if (this.isCentralCuisine) {
        if (this.canteen.satelliteCanteensCount === 1) {
          unusualData.push("Votre établissement livre des repas à un seul site")
        } else if (this.canteen.satelliteCanteensCount > this.maxSatellitesExpected) {
          unusualData.push(
            `Votre établissement livre des repas à plus de 200 sites (${this.canteen.satelliteCanteensCount} au total)`
          )
        }
      }
      if (this.showApproItems) {
        if (this.costPerMeal > this.maxCostPerMealExpected || this.costPerMeal < this.minCostPerMealExpected) {
          unusualData.push(
            `Votre cout denrées est estimé à ${this.costPerMeal} € par repas servi. S'il s'agit d'une erreur, veuillez modifier les données d'achat et/ou le nombre de repas par an.`
          )
        }
      }
      return unusualData
    },
    isCentralCuisine() {
      // cannot use this.canteen.isCentralCuisine because that field may not be updated with latest canteen changes
      return this.canteen.productionType === "central" || this.canteen.productionType === "central_serving"
    },
    costPerMeal() {
      if (!this.showApproItems || !this.canteen.yearlyMealCount) return
      return Number(this.diagnostic.valueTotalHt / this.canteen.yearlyMealCount).toFixed(2)
    },
    approSummary() {
      return approSummary(this.diagnostic)
    },
    centralKitchenDiagnosticModeDisplay() {
      if (this.diagnostic.centralKitchenDiagnosticMode) {
        const mode = Constants.CentralKitchenDiagnosticModes.find(
          (mode) => mode.key === this.diagnostic.centralKitchenDiagnosticMode
        )
        return mode?.label
      }
      return null
    },
  },
  methods: {
    calculateTableHeight() {
      if (!this.$refs || !this.$refs.table || !this.$refs.content || !this.$refs.innerSimpleTable) return
      const contentHeight = this.$refs.content.$el.offsetHeight
      const currentTableHeight = this.$refs.table.offsetHeight
      const remainingItemsHeight = contentHeight - currentTableHeight
      const innerTableHeight = this.$refs.innerSimpleTable.$el.offsetHeight + 4 // 4 is the padding value
      const calculatedHeight = Math.min(window.innerHeight * 0.9 - remainingItemsHeight, innerTableHeight)
      this.$refs.table.style.height = `${parseInt(calculatedHeight)}px`
    },
    getWasteActions(wasteActions) {
      if (!wasteActions || !wasteActions.length) return "Aucune"
      const actionItems = {
        INSCRIPTION: "Pré-inscription des convives obligatoire",
        AWARENESS: "Sensibilisation par affichage ou autre média",
        TRAINING: "Formation / information du personnel de restauration",
        DISTRIBUTION: "Réorganisation de la distribution des composantes du repas",
        PORTIONS: "Choix des portions (grande faim, petite faim)",
        REUSE: "Réutilisation des restes de préparation / surplus",
      }
      const actionLabels = wasteActions.map((x) => actionItems[x]).filter((x) => !!x)
      return actionLabels.join(", ")
    },
    getDiversificationPlanActions(diversificationPlanActions) {
      if (!diversificationPlanActions || !diversificationPlanActions.length) return "Non renseigné"
      const actionItems = {
        PRODUCTS:
          "Agir sur les plats et les produits (diversification, gestion des quantités, recette traditionnelle, gout...)",
        PRESENTATION: "Agir sur la manière dont les aliments sont présentés aux convives (visuellement attrayants)",
        MENU: "Agir sur la manière dont les menus sont conçus ces plats en soulignant leurs attributs positifs",
        PROMOTION: "Agir sur la mise en avant des produits (plats recommandés, dégustation, mode de production...)",
        TRAINING:
          "Agir sur la formation du personnel, la sensibilisation des convives, l’investissement dans de nouveaux équipements de cuisine...",
      }
      const labels = diversificationPlanActions.map((x) => actionItems[x]).filter((x) => !!x)
      return labels.join(", ")
    },
    getVegetarianWeeklyRecurrence(vegetarianWeeklyRecurrence) {
      if (!vegetarianWeeklyRecurrence) return "Non renseigné"
      const items = {
        LOW: "Moins d'une fois par semaine",
        MID: "Une fois par semaine",
        HIGH: "Plus d'une fois par semaine",
        DAILY: "De façon quotidienne",
      }
      return items[vegetarianWeeklyRecurrence] || "Non renseigné"
    },
    getVegetarianMenuType(vegetarianMenuType) {
      if (!vegetarianMenuType) return "Non renseigné"
      const items = {
        UNIQUE: "Un menu végétarien en plat unique, sans choix",
        SEVERAL: "Un menu végétarien composé de plusieurs choix de plats végétariens",
        ALTERNATIVES: "Un menu végétarien au choix, en plus d'autres plats non végétariens",
      }
      return items[vegetarianMenuType] || "Non renseigné"
    },
    getVegetarianMenuBases(vegetarianMenuBases) {
      if (!vegetarianMenuBases || !vegetarianMenuBases.length) return "Non renseigné"
      const actionItems = {
        GRAIN: "De céréales et/ou les légumes secs (hors soja)",
        SOY: "De soja",
        CHEESE: "De fromage",
        EGG: "D’œufs",
        READYMADE: "Plats prêts à l'emploi",
      }
      const labels = vegetarianMenuBases.map((x) => actionItems[x]).filter((x) => !!x)
      return labels.join(", ")
    },
    getCommunicationSupports(communicationSupports) {
      if (!communicationSupports || !communicationSupports.length) return "Aucun"
      const supportItems = {
        EMAIL: "Envoi d'e-mail aux convives ou à leurs représentants",
        DISPLAY: "Par affichage sur le lieu de restauration",
        WEBSITE: "Sur site internet ou intranet (mairie, cantine)",
        OTHER: "Autres moyens d'affichage et de communication électronique",
        DIGITAL: "Par voie électronique",
      }
      const labels = communicationSupports.map((x) => supportItems[x]).filter((x) => !!x)
      return labels.join(", ")
    },
    getCommunicationFrequency(communicationFrequency) {
      if (!communicationFrequency) return "Non renseigné"
      const items = {
        REGULARLY: "Régulièrement au cours de l’année",
        YEARLY: "Une fois par an",
        LESS_THAN_YEARLY: "Moins d'une fois par an",
      }
      return items[communicationFrequency] || "Non renseigné"
    },
    closeDialog() {
      this.$emit("input", false)
    },
    confirmTeledeclaration() {
      if (this.$refs["teledeclarationForm"]) {
        const teledeclarationFormIsValid = this.$refs["teledeclarationForm"].validate()
        if (!teledeclarationFormIsValid) return
      }
      this.$emit("teledeclare")
    },
    goToEditing() {
      this.$emit("input", false)
      this.$router
        .push({
          name: "DiagnosticModification",
          params: { canteenUrlComponent: this.canteenUrlComponent, year: this.diagnostic.year },
        })
        .catch(() => {})
    },
    toCurrency(value) {
      return toCurrency(value)
    },
  },
  mounted() {
    window.addEventListener("resize", this.calculateTableHeight)
    this.calculateTableHeight()
  },
  beforeDestroy() {
    window.removeEventListener("resize", this.calculateTableHeight)
  },
  watch: {
    value(newValue) {
      if (newValue) {
        this.$nextTick().then(this.calculateTableHeight)
      }
    },
  },
}
</script>

<style scoped>
.warn {
  background: #fff6da;
}
</style><|MERGE_RESOLUTION|>--- conflicted
+++ resolved
@@ -80,11 +80,7 @@
 <script>
 import Constants from "@/constants"
 import validators from "@/validators"
-<<<<<<< HEAD
-import { capitalise, sectorsSelectList, toCurrency } from "@/utils"
-=======
-import { capitalise, sectorsSelectList, approSummary } from "@/utils"
->>>>>>> 17370041
+import { capitalise, sectorsSelectList, approSummary, toCurrency } from "@/utils"
 
 export default {
   props: {
