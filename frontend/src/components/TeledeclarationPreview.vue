--- conflicted
+++ resolved
@@ -608,10 +608,9 @@
       if (!this.showApproItems || !this.canteen.yearlyMealCount) return
       return Number(this.diagnostic.valueTotalHt / this.canteen.yearlyMealCount).toFixed(2)
     },
-<<<<<<< HEAD
     approSummary() {
       return approSummary(this.diagnostic)
-=======
+    },
     centralKitchenDiagnosticModeDisplay() {
       if (this.diagnostic.centralKitchenDiagnosticMode) {
         const mode = Constants.CentralKitchenDiagnosticModes.find(
@@ -620,7 +619,6 @@
         return mode?.label
       }
       return null
->>>>>>> d69600e0
     },
   },
   methods: {
