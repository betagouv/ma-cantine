--- conflicted
+++ resolved
@@ -70,13 +70,8 @@
 
 <script>
 import Constants from "@/constants"
-<<<<<<< HEAD
-
-import { sectorsSelectList, approSummary, toCurrency, sectorDisplayString } from "@/utils"
-=======
 import communicationSupports from "@/data/communication-supports.json"
-import { capitalise, sectorsSelectList, approSummary, toCurrency, selectListToObject } from "@/utils"
->>>>>>> 6474799f
+import { sectorDisplayString, sectorsSelectList, approSummary, toCurrency, selectListToObject } from "@/utils"
 
 export default {
   props: {
