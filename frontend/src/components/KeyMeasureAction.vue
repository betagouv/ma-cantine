<template>
  <div class="action">
<<<<<<< HEAD
    <v-icon small v-if="isDone" color="secodary">mdi-check-bold</v-icon>
    <v-icon small v-else>mdi-thumb-down-outline</v-icon>
=======
    <v-icon small v-if="isDone" color="light-green darken-4" aria-label="Fait" aria-hidden="false">
      mdi-check-bold
    </v-icon>
    <v-icon small v-else aria-label="Pas encore fait" aria-hidden="false">mdi-close</v-icon>
>>>>>>> a0246e6a
    <span>{{ label }}</span>
  </div>
</template>

<script>
export default {
  props: {
    isDone: Boolean,
    label: String,
  },
}
</script>

<style scoped lang="scss">
.action {
  padding: 10px;
  display: flex;
  align-items: center;
  text-align: left;

  span {
    padding-left: 10px;
    max-width: 90%;
  }
}
</style><|MERGE_RESOLUTION|>--- conflicted
+++ resolved
@@ -1,14 +1,9 @@
 <template>
   <div class="action">
-<<<<<<< HEAD
-    <v-icon small v-if="isDone" color="secodary">mdi-check-bold</v-icon>
-    <v-icon small v-else>mdi-thumb-down-outline</v-icon>
-=======
     <v-icon small v-if="isDone" color="light-green darken-4" aria-label="Fait" aria-hidden="false">
       mdi-check-bold
     </v-icon>
-    <v-icon small v-else aria-label="Pas encore fait" aria-hidden="false">mdi-close</v-icon>
->>>>>>> a0246e6a
+    <v-icon small v-else aria-label="Pas encore fait" aria-hidden="false">mdi-thumb-down-outline</v-icon>
     <span>{{ label }}</span>
   </div>
 </template>
