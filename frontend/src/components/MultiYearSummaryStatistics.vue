--- conflicted
+++ resolved
@@ -58,23 +58,10 @@
   computed: {
     seriesData() {
       return {
-<<<<<<< HEAD
-        // TODO: review these with complete diags in mind
-        bio: this.completedDiagnostics.map((d) => getPercentage(d.valueBioHt, d.valueTotalHt) || 0),
-        sustainable: this.completedDiagnostics.map((d) => getPercentage(getSustainableTotal(d), d.valueTotalHt) || 0),
-        other: this.completedDiagnostics.map((d) => {
-          return (
-            100 -
-            (getPercentage(d.valueBioHt, d.valueTotalHt) || 0) -
-            getPercentage(getSustainableTotal(d), d.valueTotalHt || 0)
-          )
-        }),
-        total: this.completedDiagnostics.map((d) => d.valueTotalHt),
-=======
         bio: this.completedDiagnostics.map(this.bioPercentage),
         sustainable: this.completedDiagnostics.map(this.sustainablePercentage),
         other: this.completedDiagnostics.map(this.otherPercentage),
->>>>>>> 34d37096
+        total: this.completedDiagnostics.map((d) => d.valueTotalHt),
       }
     },
     series() {
