<template>
  <v-snackbar class="notification-snackbar" timeout="-1" :color="color" :value="show" right>
    <div class="d-flex">
<<<<<<< HEAD
      <v-icon small class="mr-3" width="20" @click="$store.dispatch('removeNotification', notification)">
        {{ icon }}
      </v-icon>
      <div class="flex-grow-1 d-flex flex-column justify-center">
=======
      <v-icon small class="mr-3" width="20" @click="$store.dispatch('removeNotification')">{{ icon }}</v-icon>
      <div class="flex-grow-1 d-flex flex-column justify-center white--text">
>>>>>>> 098ac737
        <p class="text-body-1 font-weight-bold mb-0" v-if="notification.title">
          {{ notification.title }}
        </p>
        <p class="body-2 mb-0" v-if="notification.message">
          {{ notification.message }}
        </p>
      </div>
      <v-btn class="ml-3" @click="$store.dispatch('removeNotification', notification)" icon>
        <v-icon color="white" width="20" aria-hidden="false" aria-label="Fermer">$close-line</v-icon>
      </v-btn>
    </div>
    <div v-if="notification.undoMessage && notification.undoAction">
      <v-btn @click="notification.undoAction" color="white" class="primary--text">
        {{ notification.undoMessage }}
      </v-btn>
    </div>
  </v-snackbar>
</template>

<script>
export default {
  name: "Notification",
  props: ["notification"],
  computed: {
    color() {
      const colors = { success: "#18753c" /*success-425*/, error: "#ce0500" /*error-425*/ }
      if (!this.show) return "white"
      return Object.prototype.hasOwnProperty.call(colors, this.notification.status)
        ? colors[this.notification.status]
        : "#0063cb" // info-425
    },
    icon() {
      if (!this.notification || !this.notification.status) return null
      const icons = { success: "mdi-check-bold", error: "mdi-close-circle" }
      return Object.prototype.hasOwnProperty.call(icons, this.notification.status)
        ? icons[this.notification.status]
        : null
    },
    isMobile() {
      return this.$vuetify.breakpoint.mobile
    },
    show() {
      return !!this.notification.message || this.notification.title
    },
  },
}
</script>

<style scoped>
.notification-snackbar {
  position: relative;
  height: unset;
}
</style><|MERGE_RESOLUTION|>--- conflicted
+++ resolved
@@ -1,15 +1,10 @@
 <template>
   <v-snackbar class="notification-snackbar" timeout="-1" :color="color" :value="show" right>
     <div class="d-flex">
-<<<<<<< HEAD
       <v-icon small class="mr-3" width="20" @click="$store.dispatch('removeNotification', notification)">
         {{ icon }}
       </v-icon>
-      <div class="flex-grow-1 d-flex flex-column justify-center">
-=======
-      <v-icon small class="mr-3" width="20" @click="$store.dispatch('removeNotification')">{{ icon }}</v-icon>
       <div class="flex-grow-1 d-flex flex-column justify-center white--text">
->>>>>>> 098ac737
         <p class="text-body-1 font-weight-bold mb-0" v-if="notification.title">
           {{ notification.title }}
         </p>
