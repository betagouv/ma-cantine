import Vue from "vue"
import Vuex from "vuex"
import Constants from "@/constants"

Vue.use(Vuex)

const headers = {
  "X-CSRFToken": window.CSRF_TOKEN || "",
  "Content-Type": "application/json",
}

const LOCAL_STORAGE_VERSION = "1"
const LOCAL_STORAGE_KEY = `diagnostics-local-${LOCAL_STORAGE_VERSION}`

const verifyResponse = function(response) {
  if (response.status < 200 || response.status >= 400) throw new Error(`Error encountered : ${response}`)

  const contentType = response.headers.get("content-type")
  const hasJSON = contentType && contentType.startsWith("application/json")

  return hasJSON ? response.json() : response.text()
}

export default new Vuex.Store({
  state: {
    loggedUser: null,

    userLoadingStatus: Constants.LoadingStatus.IDLE,
    blogLoadingStatus: Constants.LoadingStatus.IDLE,
    canteensLoadingStatus: Constants.LoadingStatus.IDLE,

    sectors: [],
    publishedCanteens: [],
    userCanteens: [],
    initialDataLoaded: false,
    blogPosts: null,

    notification: {
      message: "",
      status: null,
      title: "",
    },
  },

  mutations: {
    SET_USER_LOADING_STATUS(state, status) {
      state.userLoadingStatus = status
    },
    SET_BLOG_LOADING_STATUS(state, status) {
      state.blogLoadingStatus = status
    },
    SET_CANTEENS_LOADING_STATUS(state, status) {
      state.canteensLoadingStatus = status
    },
    SET_LOGGED_USER(state, loggedUser) {
      state.loggedUser = loggedUser
    },
    SET_SECTORS(state, sectors) {
      state.sectors = sectors
    },
    SET_PUBLISHED_CANTEENS(state, publishedCanteens) {
      state.publishedCanteens = publishedCanteens
    },
    SET_USER_CANTEENS(state, userCanteens) {
      state.userCanteens = userCanteens
    },
    ADD_USER_CANTEEN(state, userCanteen) {
      state.userCanteens.push(userCanteen)
    },
    UPDATE_USER_CANTEEN(state, userCanteen) {
      const canteenIndex = state.userCanteens.findIndex((x) => x.id === userCanteen.id)
      if (canteenIndex > -1) state.userCanteens.splice(canteenIndex, 1, userCanteen)
    },
    UPDATE_USER_CANTEEN_MANAGERS(state, { canteenId, data }) {
      const canteenIndex = state.userCanteens.findIndex((x) => x.id === canteenId)
      if (canteenIndex > -1) {
        let userCanteen = state.userCanteens[canteenIndex]
        userCanteen.managers = data.managers
        userCanteen.managerInvitations = data.managerInvitations
      }
    },
    DELETE_USER_CANTEEN(state, canteenId) {
      const userCanteenIndex = state.userCanteens.findIndex((x) => x.id === canteenId)
      if (userCanteenIndex > -1) state.userCanteens.splice(userCanteenIndex, 1)

      const publishedCanteenIndex = state.publishedCanteens.findIndex((x) => x.id === canteenId)
      if (publishedCanteenIndex > -1) state.publishedCanteens.splice(publishedCanteenIndex, 1)
    },
    ADD_DIAGNOSTIC(state, { canteenId, diagnostic }) {
      const canteen = state.userCanteens.find((x) => x.id === canteenId)
      canteen.diagnostics.push(diagnostic)
    },
    UPDATE_DIAGNOSTIC(state, { canteenId, diagnostic }) {
      const canteen = state.userCanteens.find((x) => x.id === canteenId)
      const diagnosticIndex = canteen.diagnostics.findIndex((x) => x.id === diagnostic.id)
      if (diagnosticIndex > -1) canteen.diagnostics.splice(diagnosticIndex, 1, diagnostic)
    },
    SET_BLOG_POSTS(state, blogPosts) {
      state.blogPosts = blogPosts
    },
    SET_INITIAL_DATA_LOADED(state) {
      state.initialDataLoaded = true
    },
    SET_NOTIFICATION(state, { message, title, status }) {
      state.notification.message = message
      state.notification.title = title
      state.notification.status = status
    },
    REMOVE_NOTIFICATION(state, message) {
      if (message && state.notification.message !== message) {
        // in case there was another notification in between, do not remove it
        return
      }
      state.notification.message = null
      state.notification.status = null
      state.notification.title = null
    },
  },

  actions: {
    fetchLoggedUser(context) {
      context.commit("SET_USER_LOADING_STATUS", Constants.LoadingStatus.LOADING)
      return fetch("/api/v1/loggedUser/")
        .then(verifyResponse)
        .then((response) => {
          context.commit("SET_LOGGED_USER", response)
          context.commit("SET_USER_LOADING_STATUS", Constants.LoadingStatus.SUCCESS)
        })
        .catch(() => {
          context.commit("SET_USER_LOADING_STATUS", Constants.LoadingStatus.ERROR)
        })
    },

    fetchSectors(context) {
      context.commit("SET_CANTEENS_LOADING_STATUS", Constants.LoadingStatus.LOADING)
      return fetch("/api/v1/sectors/")
        .then(verifyResponse)
        .then((response) => {
          context.commit("SET_SECTORS", response)
          context.commit("SET_CANTEENS_LOADING_STATUS", Constants.LoadingStatus.SUCCESS)
        })
        .catch(() => {
          context.commit("SET_CANTEENS_LOADING_STATUS", Constants.LoadingStatus.ERROR)
        })
    },

    fetchPublishedCanteens(context) {
      context.commit("SET_CANTEENS_LOADING_STATUS", Constants.LoadingStatus.LOADING)
      return fetch("/api/v1/publishedCanteens/")
        .then(verifyResponse)
        .then((response) => {
          context.commit("SET_PUBLISHED_CANTEENS", response)
          context.commit("SET_CANTEENS_LOADING_STATUS", Constants.LoadingStatus.SUCCESS)
        })
        .catch(() => {
          context.commit("SET_CANTEENS_LOADING_STATUS", Constants.LoadingStatus.ERROR)
        })
    },

    fetchUserCanteens(context) {
      context.commit("SET_CANTEENS_LOADING_STATUS", Constants.LoadingStatus.LOADING)
      return fetch("/api/v1/canteens/")
        .then(verifyResponse)
        .then((response) => {
          context.commit("SET_USER_CANTEENS", response)
          context.commit("SET_CANTEENS_LOADING_STATUS", Constants.LoadingStatus.SUCCESS)
        })
        .catch(() => {
          context.commit("SET_CANTEENS_LOADING_STATUS", Constants.LoadingStatus.ERROR)
        })
    },

    fetchBlogPosts(context) {
      context.commit("SET_BLOG_LOADING_STATUS", Constants.LoadingStatus.LOADING)
      return fetch("/api/v1/blogPosts/")
        .then(verifyResponse)
        .then((response) => {
          context.commit("SET_BLOG_POSTS", response)
          context.commit("SET_BLOG_LOADING_STATUS", Constants.LoadingStatus.SUCCESS)
        })
        .catch(() => {
          context.commit("SET_BLOG_LOADING_STATUS", Constants.LoadingStatus.ERROR)
        })
    },

    setInitialDataLoaded(context) {
      return context.commit("SET_INITIAL_DATA_LOADED")
    },

    fetchInitialData(context) {
      return Promise.all([
        context.dispatch("fetchLoggedUser"),
        context.dispatch("fetchPublishedCanteens"),
        context.dispatch("fetchSectors"),
      ])
        .then(() => {
          if (context.state.loggedUser) return context.dispatch("fetchUserCanteens")
        })
        .then(() => {
          const criticalLoadingStatuses = ["canteensLoadingStatus"]
          const hasError = criticalLoadingStatuses.some((x) => context.state[x] === Constants.LoadingStatus.ERROR)
          if (hasError) throw new Error("Une erreur s'est produite lors du chargement des données intiales")
          else context.commit("SET_INITIAL_DATA_LOADED")
        })
    },

    updateProfile(context, { payload }) {
      context.commit("SET_USER_LOADING_STATUS", Constants.LoadingStatus.LOADING)
      return fetch(`/api/v1/user/${context.state.loggedUser.id}`, {
        method: "PATCH",
        headers,
        body: JSON.stringify(payload),
      })
        .then(verifyResponse)
        .then((response) => {
          context.commit("SET_LOGGED_USER", response)
          context.commit("SET_USER_LOADING_STATUS", Constants.LoadingStatus.SUCCESS)
        })
        .catch((e) => {
          context.commit("SET_USER_LOADING_STATUS", Constants.LoadingStatus.ERROR)
          throw e
        })
    },

    changePassword(context, { payload }) {
      context.commit("SET_USER_LOADING_STATUS", Constants.LoadingStatus.LOADING)
      return fetch("/api/v1/passwordChange/", { method: "PUT", headers, body: JSON.stringify(payload) })
        .then((response) => {
          if (response.status === 400) {
            return response.json().then((jsonResponse) => {
              throw new Error(Object.values(jsonResponse).join(", "))
            })
          }
          return verifyResponse(response)
        })
        .then(() => {
          context.commit("SET_USER_LOADING_STATUS", Constants.LoadingStatus.SUCCESS)
        })
        .catch((e) => {
          context.commit("SET_USER_LOADING_STATUS", Constants.LoadingStatus.ERROR)
          throw e
        })
    },

    createCanteen(context, { payload }) {
      context.commit("SET_CANTEENS_LOADING_STATUS", Constants.LoadingStatus.LOADING)
      return fetch(`/api/v1/canteens/`, { method: "POST", headers, body: JSON.stringify(payload) })
        .then(verifyResponse)
        .then((response) => {
          context.commit("ADD_USER_CANTEEN", response)
          context.commit("SET_CANTEENS_LOADING_STATUS", Constants.LoadingStatus.SUCCESS)
        })
        .catch((e) => {
          context.commit("SET_CANTEENS_LOADING_STATUS", Constants.LoadingStatus.ERROR)
          throw e
        })
    },

    updateCanteen(context, { id, payload }) {
      context.commit("SET_CANTEENS_LOADING_STATUS", Constants.LoadingStatus.LOADING)
      return fetch(`/api/v1/canteens/${id}`, { method: "PATCH", headers, body: JSON.stringify(payload) })
        .then(verifyResponse)
        .then((response) => {
          context.commit("UPDATE_USER_CANTEEN", response)
          context.commit("SET_CANTEENS_LOADING_STATUS", Constants.LoadingStatus.SUCCESS)
        })
        .catch((e) => {
          context.commit("SET_CANTEENS_LOADING_STATUS", Constants.LoadingStatus.ERROR)
          throw e
        })
    },

    deleteCanteen(context, { id }) {
      context.commit("SET_CANTEENS_LOADING_STATUS", Constants.LoadingStatus.LOADING)
      return fetch(`/api/v1/canteens/${id}`, { method: "DELETE", headers })
        .then(verifyResponse)
        .then(() => {
          context.commit("DELETE_USER_CANTEEN", id)
          context.commit("SET_CANTEENS_LOADING_STATUS", Constants.LoadingStatus.SUCCESS)
        })
        .catch((e) => {
          context.commit("SET_CANTEENS_LOADING_STATUS", Constants.LoadingStatus.ERROR)
          throw e
        })
    },

    createDiagnostic(context, { canteenId, payload }) {
      context.commit("SET_CANTEENS_LOADING_STATUS", Constants.LoadingStatus.LOADING)
      return fetch(`/api/v1/canteens/${canteenId}/diagnostics/`, {
        method: "POST",
        headers,
        body: JSON.stringify(payload),
      })
        .then(verifyResponse)
        .then((response) => {
          context.commit("ADD_DIAGNOSTIC", { canteenId, diagnostic: response })
          context.commit("SET_CANTEENS_LOADING_STATUS", Constants.LoadingStatus.SUCCESS)
        })
        .catch((e) => {
          context.commit("SET_CANTEENS_LOADING_STATUS", Constants.LoadingStatus.ERROR)
          throw e
        })
    },

    updateDiagnostic(context, { canteenId, id, payload }) {
      context.commit("SET_CANTEENS_LOADING_STATUS", Constants.LoadingStatus.LOADING)
      return fetch(`/api/v1/canteens/${canteenId}/diagnostics/${id}`, {
        method: "PATCH",
        headers,
        body: JSON.stringify(payload),
      })
        .then(verifyResponse)
        .then((response) => {
          context.commit("UPDATE_DIAGNOSTIC", { canteenId, diagnostic: response })
          context.commit("SET_CANTEENS_LOADING_STATUS", Constants.LoadingStatus.SUCCESS)
        })
        .catch((e) => {
          context.commit("SET_CANTEENS_LOADING_STATUS", Constants.LoadingStatus.ERROR)
          throw e
        })
    },

    saveLocalStorageDiagnostic(context, diagnostic) {
      let savedDiagnostics = JSON.parse(localStorage.getItem(LOCAL_STORAGE_KEY) || "{}")
      savedDiagnostics[diagnostic.year] = diagnostic
      return localStorage.setItem(LOCAL_STORAGE_KEY, JSON.stringify(savedDiagnostics))
    },

    removeLocalStorageDiagnostics() {
      return localStorage.removeItem(LOCAL_STORAGE_KEY)
    },

    publishCanteen(context, canteenId) {
      const payload = {
        dataIsPublic: true,
        public: true,
      }

      context.commit("SET_CANTEENS_LOADING_STATUS", Constants.LoadingStatus.LOADING)
      return fetch(`/api/v1/canteens/${canteenId}`, { method: "PATCH", headers, body: JSON.stringify(payload) })
        .then(verifyResponse)
        .then((response) => {
          context.commit("UPDATE_USER_CANTEEN", response)
          context.commit("SET_CANTEENS_LOADING_STATUS", Constants.LoadingStatus.SUCCESS)
        })
        .catch((e) => {
          context.commit("SET_CANTEENS_LOADING_STATUS", Constants.LoadingStatus.ERROR)
          throw e
        })
    },

    subscribeBetaTester(context, payload) {
      return fetch("/api/v1/subscribeBetaTester/", { method: "POST", headers, body: JSON.stringify(payload) }).then(
        verifyResponse
      )
    },

    subscribeNewsletter(context, email) {
      return fetch("/api/v1/subscribeNewsletter/", { method: "POST", headers, body: JSON.stringify({ email }) }).then(
        verifyResponse
      )
    },

    addManager(context, { canteenId, email }) {
      return fetch(`/api/v1/addManager/`, {
        method: "POST",
        headers,
        body: JSON.stringify({ canteenId, email }),
      })
        .then(verifyResponse)
        .then((response) => {
          context.commit("UPDATE_USER_CANTEEN_MANAGERS", { canteenId, data: response })
          context.commit("SET_CANTEENS_LOADING_STATUS", Constants.LoadingStatus.SUCCESS)
        })
        .catch((e) => {
          context.commit("SET_CANTEENS_LOADING_STATUS", Constants.LoadingStatus.ERROR)
          throw e
        })
    },

<<<<<<< HEAD
    sendCanteenEmail(context, payload) {
      return fetch("/api/v1/contactCanteen/", { method: "POST", headers, body: JSON.stringify(payload) }).then(
        verifyResponse
      )
=======
    removeManager(context, { canteenId, email }) {
      return fetch(`/api/v1/removeManager/`, {
        method: "POST",
        headers,
        body: JSON.stringify({ canteenId, email }),
      })
        .then(verifyResponse)
        .then((response) => {
          context.commit("UPDATE_USER_CANTEEN_MANAGERS", { canteenId, data: response })
          context.commit("SET_CANTEENS_LOADING_STATUS", Constants.LoadingStatus.SUCCESS)
        })
        .catch((e) => {
          context.commit("SET_CANTEENS_LOADING_STATUS", Constants.LoadingStatus.ERROR)
          throw e
        })
>>>>>>> ec7ab038
    },

    notify(context, { title, message, status }) {
      context.commit("SET_NOTIFICATION", { title, message, status })
      setTimeout(() => context.commit("REMOVE_NOTIFICATION", message), 4000)
    },
    notifyRequiredFieldsError(context) {
      const title = null
      const message = "Merci de vérifier les champs en rouge et réessayer"
      const status = "error"
      context.dispatch("notify", { title, message, status })
    },
    notifyServerError(context) {
      const title = "Oops !"
      const message =
        "Une erreur est survenue, vous pouvez réessayer plus tard ou nous contacter directement à contact@egalim.beta.gouv.fr"
      const status = "error"
      context.dispatch("notify", { title, message, status })
    },
    removeNotification(context) {
      context.commit("REMOVE_NOTIFICATION")
    },
  },

  getters: {
    getLocalDiagnostics: () => () => {
      const savedDiagnostics = localStorage.getItem(LOCAL_STORAGE_KEY)
      if (!savedDiagnostics) {
        return [
          Object.assign({}, Constants.DefaultDiagnostics, { year: 2019 }),
          Object.assign({}, Constants.DefaultDiagnostics, { year: 2020 }),
          Object.assign({}, Constants.DefaultDiagnostics, { year: 2021 }),
          Object.assign({}, Constants.DefaultDiagnostics, { year: 2022 }),
        ]
      }
      return Object.values(JSON.parse(savedDiagnostics))
    },
    getCanteenUrlComponent: () => (canteen) => {
      return `${canteen.id}--${canteen.name}`
    },
    getCanteenFromUrlComponent: (state) => (canteenUrlComponent) => {
      const canteenId = canteenUrlComponent.split("--")[0]
      return [...state.userCanteens, ...state.publishedCanteens].find((x) => x.id === parseInt(canteenId))
    },
  },
})<|MERGE_RESOLUTION|>--- conflicted
+++ resolved
@@ -378,12 +378,12 @@
         })
     },
 
-<<<<<<< HEAD
     sendCanteenEmail(context, payload) {
       return fetch("/api/v1/contactCanteen/", { method: "POST", headers, body: JSON.stringify(payload) }).then(
         verifyResponse
       )
-=======
+    },
+
     removeManager(context, { canteenId, email }) {
       return fetch(`/api/v1/removeManager/`, {
         method: "POST",
@@ -399,7 +399,6 @@
           context.commit("SET_CANTEENS_LOADING_STATUS", Constants.LoadingStatus.ERROR)
           throw e
         })
->>>>>>> ec7ab038
     },
 
     notify(context, { title, message, status }) {
