<template>
  <div id="app">
    <v-app>
      <WidgetHeader class="ma-4 mb-0 constrained" v-if="isWidget" />
      <AppHeader class="mx-auto constrained" v-else />

      <v-main id="contenu" style="width: 100%" :class="{ 'mb-10': !isWidget }">
        <WebinaireBanner @hide="hideBanner" v-if="showWebinaireBanner" />
        <v-container fluid :fill-height="!initialDataLoaded">
          <v-progress-circular
            indeterminate
            style="position: absolute; left: 50%; top: 50%"
            v-if="!initialDataLoaded"
          ></v-progress-circular>
          <router-view v-else :class="isWidget ? 'ma-4 mt-0 constrained' : 'mx-auto constrained'" />
        </v-container>
      </v-main>

      <AppFooter v-if="!isWidget" />
      <NotificationSnackbar v-if="!isWidget" />
    </v-app>
  </div>
</template>

<script>
import AppHeader from "@/components/AppHeader"
import WidgetHeader from "@/components/WidgetHeader"
import AppFooter from "@/components/AppFooter"
import WebinaireBanner from "@/components/WebinaireBanner"
import NotificationSnackbar from "@/components/NotificationSnackbar"
import Constants from "@/constants"
import { readCookie, largestId, bannerCookieName, hideCommunityEventsBanner } from "@/utils"

export default {
  components: {
    AppHeader,
    WidgetHeader,
    AppFooter,
    NotificationSnackbar,
    WebinaireBanner,
  },
  data() {
    return {
      isWidget: window.IS_WIDGET,
    }
  },
  computed: {
    initialDataLoaded() {
      return this.$store.state.initialDataLoaded
    },
    showWebinaireBanner() {
      return this.$store.state.showWebinaireBanner && !this.isWidget
    },
  },
  mounted() {
    const urlParams = new URLSearchParams(window.location.search)
    const clearCookies = Constants.TrackingParams.some((x) => !!urlParams.get(x))

    for (let i = 0; i < Constants.TrackingParams.length; i++) {
      const trackingParam = Constants.TrackingParams[i]
      const value = urlParams.get(trackingParam)

      if (clearCookies) document.cookie = `${trackingParam}=;expires=Thu, 01 Jan 1970 00:00:00 UTC;path=/`
      if (value) document.cookie = `${trackingParam}=${value};max-age=86400;path=/`
    }
  },
  watch: {
    $route(to) {
      const suffix = "ma cantine"
      document.title = to.meta.title ? to.meta.title + " - " + suffix : suffix
      document.querySelector('meta[property="og:url"]').setAttribute("content", window.location)
    },
    initialDataLoaded() {
      if (!this.$store.state.loggedUser) return
      this.$store.dispatch("removeLocalStorageDiagnostics")
      this.$store.dispatch("setShowWebinaireBanner", this.webinaireCookieIsOutdated())
    },
  },
  methods: {
    hideBanner() {
      const upcomingCommunityEvents = this.$store.state.upcomingCommunityEvents
      hideCommunityEventsBanner(upcomingCommunityEvents, this.$store)
    },
    webinaireCookieIsOutdated() {
      const upcomingCommunityEvents = this.$store.state.upcomingCommunityEvents
      if (upcomingCommunityEvents.length === 0) {
        return false
      }
      const lastHiddenEventId = readCookie(bannerCookieName)
      if (lastHiddenEventId) {
        const lastEventId = largestId(upcomingCommunityEvents)
        return lastEventId > parseInt(lastHiddenEventId, 10)
      } else {
        return true
      }
    },
  },
}
</script>

<style lang="scss">
@import "scss/dsfr.scss";

#app {
  -webkit-font-smoothing: antialiased;
  -moz-osx-font-smoothing: grayscale;
  text-align: center;
}

.constrained {
  max-width: 1024px !important;
}

.v-menu__content {
  text-align: left;
}

.cta-group {
  background-color: #cacafb;
  border-radius: 0px;
}

.theme--light.v-card > .v-card__text,
.theme--light.v-card > .v-card__subtitle {
  color: rgba(0, 0, 0, 0.87);
}

.v-card.dsfr {
  border: solid 1px #e0e0e0;
}

.v-card.dsfr:hover {
  background-color: #f6f6f6;
}

.v-expansion-panel-header__icon > .v-icon {
  font-size: 1rem;
}

<<<<<<< HEAD
.theme--light.v-btn.v-btn--disabled {
  color: #757575 !important; // grey--text text--darken-1 for a11y
=======
.dsfr-table.theme--light.v-data-table > .v-data-table__wrapper > table > thead > tr > th {
  color: #000091;
}
.dsfr-table.grey--table.theme--light.v-data-table > .v-data-table__wrapper > table > thead > tr > th {
  color: #3a3a3a;
}
.dsfr-table.v-data-table > .v-data-table__wrapper > table > thead > tr > th {
  height: 32px;
}
.dsfr-table.theme--light.v-data-table > .v-data-table__wrapper > table > thead > tr:last-child > th {
  border-bottom: thin solid #000091;
}
.dsfr-table.grey--table.theme--light.v-data-table > .v-data-table__wrapper > table > thead > tr:last-child > th {
  border-bottom: thin solid #3a3a3a;
}
.dsfr-table.v-data-table > .v-data-table__wrapper > table > tbody > tr.v-data-table__empty-wrapper > td {
  padding: 0px;
}
// no IE8 support
.dsfr-table > .v-data-table__wrapper > table > tbody > tr:nth-child(even) {
  background-color: #f5f5f5;
}
.dsfr-table.grey--table > .v-data-table__wrapper > table > tbody > tr:nth-child(even) {
  background-color: #f6f6f6;
}
.dsfr-table.theme--light.v-data-table
  > .v-data-table__wrapper
  > table
  > tbody
  > tr:not(:last-child)
  > td:not(.v-data-table__mobile-row) {
  border-bottom: none;
}
.dsfr-table.theme--light.v-data-table > .v-data-table__wrapper > table > tbody > tr:not(.v-data-table__empty-wrapper) {
  pointer-events: none; // disable background colour change on hover
}
.dsfr-table.table-preview > .v-data-table__wrapper > table > tbody > tr:nth-child(3) {
  // Not supported by all browsers, but is a nice to have rather than necessity
  -webkit-mask-image: -webkit-gradient(linear, left top, left bottom, from(rgba(0, 0, 0, 0.6)), to(rgba(0, 0, 0, 0)));
>>>>>>> b08f4afe
}
</style><|MERGE_RESOLUTION|>--- conflicted
+++ resolved
@@ -137,10 +137,10 @@
   font-size: 1rem;
 }
 
-<<<<<<< HEAD
 .theme--light.v-btn.v-btn--disabled {
   color: #757575 !important; // grey--text text--darken-1 for a11y
-=======
+}
+
 .dsfr-table.theme--light.v-data-table > .v-data-table__wrapper > table > thead > tr > th {
   color: #000091;
 }
@@ -180,6 +180,5 @@
 .dsfr-table.table-preview > .v-data-table__wrapper > table > tbody > tr:nth-child(3) {
   // Not supported by all browsers, but is a nice to have rather than necessity
   -webkit-mask-image: -webkit-gradient(linear, left top, left bottom, from(rgba(0, 0, 0, 0.6)), to(rgba(0, 0, 0, 0)));
->>>>>>> b08f4afe
 }
 </style>