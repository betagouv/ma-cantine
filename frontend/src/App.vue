<template>
  <div id="app">
    <v-app>
      <AppHeader class="mx-auto constrained" />

      <v-main style="width: 100%" class="mb-10">
        <WebinaireBanner @hide="hideBanner" v-if="showWebinaireBanner" />
        <v-container fluid :fill-height="!initialDataLoaded">
          <v-progress-circular
            indeterminate
            style="position: absolute; left: 50%; top: 50%"
            v-if="!initialDataLoaded"
          ></v-progress-circular>
          <router-view v-else class="mx-auto constrained" />
        </v-container>
      </v-main>

      <AppFooter />
      <NotificationSnackbar />
    </v-app>
  </div>
</template>

<script>
import AppHeader from "@/components/AppHeader"
import AppFooter from "@/components/AppFooter"
import WebinaireBanner from "@/components/WebinaireBanner"
import NotificationSnackbar from "@/components/NotificationSnackbar"
import Constants from "@/constants"
import { readCookie, largestId, bannerCookieName, hideCommunityEventsBanner } from "@/utils"

export default {
  components: {
    AppHeader,
    AppFooter,
    NotificationSnackbar,
    WebinaireBanner,
  },
  computed: {
    initialDataLoaded() {
      return this.$store.state.initialDataLoaded
    },
    showWebinaireBanner() {
      return this.$store.state.showWebinaireBanner
    },
  },
  mounted() {
    const urlParams = new URLSearchParams(window.location.search)
    const clearCookies = Constants.TrackingParams.some((x) => !!urlParams.get(x))

    for (let i = 0; i < Constants.TrackingParams.length; i++) {
      const trackingParam = Constants.TrackingParams[i]
      const value = urlParams.get(trackingParam)

      if (clearCookies) document.cookie = `${trackingParam}=;expires=Thu, 01 Jan 1970 00:00:00 UTC;path=/`
      if (value) document.cookie = `${trackingParam}=${value};max-age=86400;path=/`
    }
  },
  watch: {
    $route(to) {
      const suffix = "ma cantine"
      document.title = to.meta.title ? to.meta.title + " - " + suffix : suffix
      document.querySelector('meta[property="og:url"]').setAttribute("content", window.location)
    },
    initialDataLoaded() {
      if (!this.$store.state.loggedUser) return
      this.$store.dispatch("removeLocalStorageDiagnostics")
      this.$store.dispatch("setShowWebinaireBanner", this.webinaireCookieIsOutdated())
    },
  },
  methods: {
    hideBanner() {
      const upcomingCommunityEvents = this.$store.state.upcomingCommunityEvents
      hideCommunityEventsBanner(upcomingCommunityEvents, this.$store)
    },
    webinaireCookieIsOutdated() {
      const upcomingCommunityEvents = this.$store.state.upcomingCommunityEvents
      if (upcomingCommunityEvents.length === 0) {
        return false
      }
      const lastHiddenEventId = readCookie(bannerCookieName)
      if (lastHiddenEventId) {
        const lastEventId = largestId(upcomingCommunityEvents)
        return lastEventId > parseInt(lastHiddenEventId, 10)
      } else {
        return true
      }
    },
  },
}
</script>

<style>
#app {
  -webkit-font-smoothing: antialiased;
  -moz-osx-font-smoothing: grayscale;
  text-align: center;
}

.constrained {
  max-width: 1024px !important;
}

.v-menu__content {
  text-align: left;
}

.cta-group {
  background-color: #b6d9c8;
  border-radius: 16px;
}

<<<<<<< HEAD
.v-expansion-panel-header__icon > .v-icon {
  font-size: 1rem;
=======
.theme--light.v-card > .v-card__text,
.theme--light.v-card > .v-card__subtitle {
  color: rgba(0, 0, 0, 0.87);
}

.v-card.dsfr {
  border: solid 1px #e0e0e0;
}

.v-card.dsfr:hover {
  background-color: #f6f6f6;
>>>>>>> 5f905697
}
</style><|MERGE_RESOLUTION|>--- conflicted
+++ resolved
@@ -110,10 +110,6 @@
   border-radius: 16px;
 }
 
-<<<<<<< HEAD
-.v-expansion-panel-header__icon > .v-icon {
-  font-size: 1rem;
-=======
 .theme--light.v-card > .v-card__text,
 .theme--light.v-card > .v-card__subtitle {
   color: rgba(0, 0, 0, 0.87);
@@ -125,6 +121,9 @@
 
 .v-card.dsfr:hover {
   background-color: #f6f6f6;
->>>>>>> 5f905697
+}
+
+.v-expansion-panel-header__icon > .v-icon {
+  font-size: 1rem;
 }
 </style>