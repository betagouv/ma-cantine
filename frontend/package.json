--- conflicted
+++ resolved
@@ -30,13 +30,8 @@
     "eslint": "^7.32.0",
     "eslint-config-prettier": "^8.3.0",
     "eslint-plugin-prettier": "^3.4.1",
-<<<<<<< HEAD
-    "eslint-plugin-vue": "^6.2.2",
+    "eslint-plugin-vue": "^7.18.0",
     "prettier": "^2.4.1",
-=======
-    "eslint-plugin-vue": "^7.18.0",
-    "prettier": "^1.19.1",
->>>>>>> d6e2f85e
     "sass": "^1.42.1",
     "sass-loader": "^10.0.0",
     "vue-cli-plugin-vuetify": "~2.4.2",
